/*
 * Ogg muxer
 * Copyright (c) 2007 Baptiste Coudurier <baptiste dot coudurier at free dot fr>
 *
 * This file is part of FFmpeg.
 *
 * FFmpeg is free software; you can redistribute it and/or
 * modify it under the terms of the GNU Lesser General Public
 * License as published by the Free Software Foundation; either
 * version 2.1 of the License, or (at your option) any later version.
 *
 * FFmpeg is distributed in the hope that it will be useful,
 * but WITHOUT ANY WARRANTY; without even the implied warranty of
 * MERCHANTABILITY or FITNESS FOR A PARTICULAR PURPOSE.  See the GNU
 * Lesser General Public License for more details.
 *
 * You should have received a copy of the GNU Lesser General Public
 * License along with FFmpeg; if not, write to the Free Software
 * Foundation, Inc., 51 Franklin Street, Fifth Floor, Boston, MA 02110-1301 USA
 */

#include <stdint.h>

#include "libavutil/crc.h"
#include "libavutil/mathematics.h"
#include "libavutil/opt.h"
#include "libavutil/random_seed.h"
#include "libavcodec/xiph.h"
#include "libavcodec/bytestream.h"
#include "libavcodec/flac.h"
#include "avformat.h"
#include "avio_internal.h"
#include "internal.h"
#include "vorbiscomment.h"

#define MAX_PAGE_SIZE 65025

typedef struct {
    int64_t start_granule;
    int64_t granule;
    int stream_index;
    uint8_t flags;
    uint8_t segments_count;
    uint8_t segments[255];
    uint8_t data[MAX_PAGE_SIZE];
    uint16_t size;
} OGGPage;

typedef struct {
    unsigned page_counter;
    uint8_t *header[3];
    int header_len[3];
    /** for theora granule */
    int kfgshift;
    int64_t last_kf_pts;
    int vrev;
    int eos;
    unsigned page_count; ///< number of page buffered
    OGGPage page; ///< current page
    unsigned serial_num; ///< serial number
    int64_t last_granule; ///< last packet granule
} OGGStreamContext;

typedef struct OGGPageList {
    OGGPage page;
    struct OGGPageList *next;
} OGGPageList;

typedef struct {
    const AVClass *class;
    OGGPageList *page_list;
    int pref_size; ///< preferred page size (0 => fill all segments)
    int64_t pref_duration;      ///< preferred page duration (0 => fill all segments)
    int serial_offset;
} OGGContext;

#define OFFSET(x) offsetof(OGGContext, x)
#define PARAM AV_OPT_FLAG_ENCODING_PARAM

static const AVOption options[] = {
<<<<<<< HEAD
    { "oggpagesize", "Set preferred Ogg page size.",
      offsetof(OGGContext, pref_size), AV_OPT_TYPE_INT, {.i64 = 0}, 0, MAX_PAGE_SIZE, AV_OPT_FLAG_ENCODING_PARAM},
=======
    { "serial_offset", "serial number offset",
        OFFSET(serial_offset), AV_OPT_TYPE_INT, { .i64 = 0 }, 0, INT_MAX, PARAM },
>>>>>>> f726fc21
    { "pagesize", "preferred page size in bytes (deprecated)",
        OFFSET(pref_size), AV_OPT_TYPE_INT, { .i64 = 0 }, 0, MAX_PAGE_SIZE, PARAM },
    { "page_duration", "preferred page duration, in microseconds",
        OFFSET(pref_duration), AV_OPT_TYPE_INT64, { .i64 = 1000000 }, 0, INT64_MAX, PARAM },
    { NULL },
};

#define OGG_CLASS(flavor, name)\
static const AVClass flavor ## _muxer_class = {\
    .class_name = #name " muxer",\
    .item_name  = av_default_item_name,\
    .option     = options,\
    .version    = LIBAVUTIL_VERSION_INT,\
};

static void ogg_update_checksum(AVFormatContext *s, AVIOContext *pb, int64_t crc_offset)
{
    int64_t pos = avio_tell(pb);
    uint32_t checksum = ffio_get_checksum(pb);
    avio_seek(pb, crc_offset, SEEK_SET);
    avio_wb32(pb, checksum);
    avio_seek(pb, pos, SEEK_SET);
}

static int ogg_write_page(AVFormatContext *s, OGGPage *page, int extra_flags)
{
    OGGStreamContext *oggstream = s->streams[page->stream_index]->priv_data;
    AVIOContext *pb;
    int64_t crc_offset;
    int ret, size;
    uint8_t *buf;

    ret = avio_open_dyn_buf(&pb);
    if (ret < 0)
        return ret;
    ffio_init_checksum(pb, ff_crc04C11DB7_update, 0);
    ffio_wfourcc(pb, "OggS");
    avio_w8(pb, 0);
    avio_w8(pb, page->flags | extra_flags);
    avio_wl64(pb, page->granule);
    avio_wl32(pb, oggstream->serial_num);
    avio_wl32(pb, oggstream->page_counter++);
    crc_offset = avio_tell(pb);
    avio_wl32(pb, 0); // crc
    avio_w8(pb, page->segments_count);
    avio_write(pb, page->segments, page->segments_count);
    avio_write(pb, page->data, page->size);

    ogg_update_checksum(s, pb, crc_offset);
    avio_flush(pb);

    size = avio_close_dyn_buf(pb, &buf);
    if (size < 0)
        return size;

    avio_write(s->pb, buf, size);
    avio_flush(s->pb);
    av_free(buf);
    oggstream->page_count--;
    return 0;
}

static int ogg_key_granule(OGGStreamContext *oggstream, int64_t granule)
{
    return oggstream->kfgshift && !(granule & ((1<<oggstream->kfgshift)-1));
}

static int64_t ogg_granule_to_timestamp(OGGStreamContext *oggstream, int64_t granule)
{
    if (oggstream->kfgshift)
        return (granule>>oggstream->kfgshift) +
            (granule & ((1<<oggstream->kfgshift)-1));
    else
        return granule;
}

static int ogg_compare_granule(AVFormatContext *s, OGGPage *next, OGGPage *page)
{
    AVStream *st2 = s->streams[next->stream_index];
    AVStream *st  = s->streams[page->stream_index];
    int64_t next_granule, cur_granule;

    if (next->granule == -1 || page->granule == -1)
        return 0;

    next_granule = av_rescale_q(ogg_granule_to_timestamp(st2->priv_data, next->granule),
                                st2->time_base, AV_TIME_BASE_Q);
    cur_granule  = av_rescale_q(ogg_granule_to_timestamp(st->priv_data, page->granule),
                                st ->time_base, AV_TIME_BASE_Q);
    return next_granule > cur_granule;
}

static int ogg_reset_cur_page(OGGStreamContext *oggstream)
{
    oggstream->page.granule = -1;
    oggstream->page.flags = 0;
    oggstream->page.segments_count = 0;
    oggstream->page.size = 0;
    return 0;
}

static int ogg_buffer_page(AVFormatContext *s, OGGStreamContext *oggstream)
{
    OGGContext *ogg = s->priv_data;
    OGGPageList **p = &ogg->page_list;
    OGGPageList *l = av_mallocz(sizeof(*l));

    if (!l)
        return AVERROR(ENOMEM);
    l->page = oggstream->page;

    oggstream->page.start_granule = oggstream->page.granule;
    oggstream->page_count++;
    ogg_reset_cur_page(oggstream);

    while (*p) {
        if (ogg_compare_granule(s, &(*p)->page, &l->page))
            break;
        p = &(*p)->next;
    }
    l->next = *p;
    *p = l;

    return 0;
}

static int ogg_buffer_data(AVFormatContext *s, AVStream *st,
                           uint8_t *data, unsigned size, int64_t granule,
                           int header)
{
    OGGStreamContext *oggstream = st->priv_data;
    OGGContext *ogg = s->priv_data;
    int total_segments = size / 255 + 1;
    uint8_t *p = data;
    int i, segments, len, flush = 0;

    // Handles VFR by flushing page because this frame needs to have a timestamp
    // For theora, keyframes also need to have a timestamp to correctly mark
    // them as such, otherwise seeking will not work correctly at the very
    // least with old libogg versions.
    // Do not try to flush header packets though, that will create broken files.
    if (st->codec->codec_id == AV_CODEC_ID_THEORA && !header &&
        (ogg_granule_to_timestamp(oggstream, granule) >
         ogg_granule_to_timestamp(oggstream, oggstream->last_granule) + 1 ||
         ogg_key_granule(oggstream, granule))) {
        if (oggstream->page.granule != -1)
            ogg_buffer_page(s, oggstream);
        flush = 1;
    }

    // avoid a continued page
    if (!header && oggstream->page.size > 0 &&
        MAX_PAGE_SIZE - oggstream->page.size < size) {
        ogg_buffer_page(s, oggstream);
    }

    for (i = 0; i < total_segments; ) {
        OGGPage *page = &oggstream->page;

        segments = FFMIN(total_segments - i, 255 - page->segments_count);

        if (i && !page->segments_count)
            page->flags |= 1; // continued packet

        memset(page->segments+page->segments_count, 255, segments - 1);
        page->segments_count += segments - 1;

        len = FFMIN(size, segments*255);
        page->segments[page->segments_count++] = len - (segments-1)*255;
        memcpy(page->data+page->size, p, len);
        p += len;
        size -= len;
        i += segments;
        page->size += len;

        if (i == total_segments)
            page->granule = granule;

        if (!header) {
            AVStream *st = s->streams[page->stream_index];

            int64_t start = av_rescale_q(page->start_granule, st->time_base,
                                         AV_TIME_BASE_Q);
            int64_t next  = av_rescale_q(page->granule, st->time_base,
                                         AV_TIME_BASE_Q);

            if (page->segments_count == 255 ||
                (ogg->pref_size     > 0 && page->size   >= ogg->pref_size) ||
                (ogg->pref_duration > 0 && next - start >= ogg->pref_duration)) {
                ogg_buffer_page(s, oggstream);
            }
        }
    }

    if (flush && oggstream->page.granule != -1)
        ogg_buffer_page(s, oggstream);

    return 0;
}

static uint8_t *ogg_write_vorbiscomment(int offset, int bitexact,
                                        int *header_len, AVDictionary **m, int framing_bit)
{
    const char *vendor = bitexact ? "ffmpeg" : LIBAVFORMAT_IDENT;
    int size;
    uint8_t *p, *p0;

    ff_metadata_conv(m, ff_vorbiscomment_metadata_conv, NULL);

    size = offset + ff_vorbiscomment_length(*m, vendor) + framing_bit;
    p = av_mallocz(size);
    if (!p)
        return NULL;
    p0 = p;

    p += offset;
    ff_vorbiscomment_write(&p, m, vendor);
    if (framing_bit)
        bytestream_put_byte(&p, 1);

    *header_len = size;
    return p0;
}

static int ogg_build_flac_headers(AVCodecContext *avctx,
                                  OGGStreamContext *oggstream, int bitexact,
                                  AVDictionary **m)
{
    uint8_t *p;

    if (avctx->extradata_size < FLAC_STREAMINFO_SIZE)
        return AVERROR(EINVAL);

    // first packet: STREAMINFO
    oggstream->header_len[0] = 51;
    oggstream->header[0] = av_mallocz(51); // per ogg flac specs
    p = oggstream->header[0];
    if (!p)
        return AVERROR(ENOMEM);
    bytestream_put_byte(&p, 0x7F);
    bytestream_put_buffer(&p, "FLAC", 4);
    bytestream_put_byte(&p, 1); // major version
    bytestream_put_byte(&p, 0); // minor version
    bytestream_put_be16(&p, 1); // headers packets without this one
    bytestream_put_buffer(&p, "fLaC", 4);
    bytestream_put_byte(&p, 0x00); // streaminfo
    bytestream_put_be24(&p, 34);
    bytestream_put_buffer(&p, avctx->extradata, FLAC_STREAMINFO_SIZE);

    // second packet: VorbisComment
    p = ogg_write_vorbiscomment(4, bitexact, &oggstream->header_len[1], m, 0);
    if (!p)
        return AVERROR(ENOMEM);
    oggstream->header[1] = p;
    bytestream_put_byte(&p, 0x84); // last metadata block and vorbis comment
    bytestream_put_be24(&p, oggstream->header_len[1] - 4);

    return 0;
}

#define SPEEX_HEADER_SIZE 80

static int ogg_build_speex_headers(AVCodecContext *avctx,
                                   OGGStreamContext *oggstream, int bitexact,
                                   AVDictionary **m)
{
    uint8_t *p;

    if (avctx->extradata_size < SPEEX_HEADER_SIZE)
        return AVERROR_INVALIDDATA;

    // first packet: Speex header
    p = av_mallocz(SPEEX_HEADER_SIZE);
    if (!p)
        return AVERROR(ENOMEM);
    oggstream->header[0] = p;
    oggstream->header_len[0] = SPEEX_HEADER_SIZE;
    bytestream_put_buffer(&p, avctx->extradata, SPEEX_HEADER_SIZE);
    AV_WL32(&oggstream->header[0][68], 0);  // set extra_headers to 0

    // second packet: VorbisComment
    p = ogg_write_vorbiscomment(0, bitexact, &oggstream->header_len[1], m, 0);
    if (!p)
        return AVERROR(ENOMEM);
    oggstream->header[1] = p;

    return 0;
}

#define OPUS_HEADER_SIZE 19

static int ogg_build_opus_headers(AVCodecContext *avctx,
                                  OGGStreamContext *oggstream, int bitexact,
                                  AVDictionary **m)
{
    uint8_t *p;

    if (avctx->extradata_size < OPUS_HEADER_SIZE)
        return AVERROR_INVALIDDATA;

    /* first packet: Opus header */
    p = av_mallocz(avctx->extradata_size);
    if (!p)
        return AVERROR(ENOMEM);
    oggstream->header[0] = p;
    oggstream->header_len[0] = avctx->extradata_size;
    bytestream_put_buffer(&p, avctx->extradata, avctx->extradata_size);

    /* second packet: VorbisComment */
    p = ogg_write_vorbiscomment(8, bitexact, &oggstream->header_len[1], m, 0);
    if (!p)
        return AVERROR(ENOMEM);
    oggstream->header[1] = p;
    bytestream_put_buffer(&p, "OpusTags", 8);

    return 0;
}

static void ogg_write_pages(AVFormatContext *s, int flush)
{
    OGGContext *ogg = s->priv_data;
    OGGPageList *next, *p;

    if (!ogg->page_list)
        return;

    for (p = ogg->page_list; p; ) {
        OGGStreamContext *oggstream =
            s->streams[p->page.stream_index]->priv_data;
        if (oggstream->page_count < 2 && !flush)
            break;
        ogg_write_page(s, &p->page,
                       flush == 1 && oggstream->page_count == 1 ? 4 : 0); // eos
        next = p->next;
        av_freep(&p);
        p = next;
    }
    ogg->page_list = p;
}

static int ogg_write_header(AVFormatContext *s)
{
    OGGContext *ogg = s->priv_data;
    OGGStreamContext *oggstream = NULL;
    int i, j;

    if (ogg->pref_size)
        av_log(s, AV_LOG_WARNING, "The pagesize option is deprecated\n");

    for (i = 0; i < s->nb_streams; i++) {
        AVStream *st = s->streams[i];
        unsigned serial_num = i + ogg->serial_offset;

        if (st->codec->codec_type == AVMEDIA_TYPE_AUDIO) {
            if (st->codec->codec_id == AV_CODEC_ID_OPUS)
                /* Opus requires a fixed 48kHz clock */
                avpriv_set_pts_info(st, 64, 1, 48000);
            else
                avpriv_set_pts_info(st, 64, 1, st->codec->sample_rate);
        }

        if (st->codec->codec_id != AV_CODEC_ID_VORBIS &&
            st->codec->codec_id != AV_CODEC_ID_THEORA &&
            st->codec->codec_id != AV_CODEC_ID_SPEEX  &&
            st->codec->codec_id != AV_CODEC_ID_FLAC   &&
            st->codec->codec_id != AV_CODEC_ID_OPUS) {
            av_log(s, AV_LOG_ERROR, "Unsupported codec id in stream %d\n", i);
            return AVERROR(EINVAL);
        }

        if (!st->codec->extradata || !st->codec->extradata_size) {
            av_log(s, AV_LOG_ERROR, "No extradata present\n");
            return AVERROR_INVALIDDATA;
        }
        oggstream = av_mallocz(sizeof(*oggstream));
        if (!oggstream)
            return AVERROR(ENOMEM);

        oggstream->page.stream_index = i;

        if (!(s->flags & AVFMT_FLAG_BITEXACT))
            do {
                serial_num = av_get_random_seed();
                for (j = 0; j < i; j++) {
                    OGGStreamContext *sc = s->streams[j]->priv_data;
                    if (serial_num == sc->serial_num)
                        break;
                }
            } while (j < i);
        oggstream->serial_num = serial_num;

        av_dict_copy(&st->metadata, s->metadata, AV_DICT_DONT_OVERWRITE);

        st->priv_data = oggstream;
        if (st->codec->codec_id == AV_CODEC_ID_FLAC) {
            int err = ogg_build_flac_headers(st->codec, oggstream,
                                             s->flags & AVFMT_FLAG_BITEXACT,
                                             &st->metadata);
            if (err) {
                av_log(s, AV_LOG_ERROR, "Error writing FLAC headers\n");
                av_freep(&st->priv_data);
                return err;
            }
        } else if (st->codec->codec_id == AV_CODEC_ID_SPEEX) {
            int err = ogg_build_speex_headers(st->codec, oggstream,
                                              s->flags & AVFMT_FLAG_BITEXACT,
                                              &st->metadata);
            if (err) {
                av_log(s, AV_LOG_ERROR, "Error writing Speex headers\n");
                av_freep(&st->priv_data);
                return err;
            }
        } else if (st->codec->codec_id == AV_CODEC_ID_OPUS) {
            int err = ogg_build_opus_headers(st->codec, oggstream,
                                             s->flags & AVFMT_FLAG_BITEXACT,
                                             &st->metadata);
            if (err) {
                av_log(s, AV_LOG_ERROR, "Error writing Opus headers\n");
                av_freep(&st->priv_data);
                return err;
            }
        } else {
            uint8_t *p;
            const char *cstr = st->codec->codec_id == AV_CODEC_ID_VORBIS ? "vorbis" : "theora";
            int header_type = st->codec->codec_id == AV_CODEC_ID_VORBIS ? 3 : 0x81;
            int framing_bit = st->codec->codec_id == AV_CODEC_ID_VORBIS ? 1 : 0;

            if (avpriv_split_xiph_headers(st->codec->extradata, st->codec->extradata_size,
                                      st->codec->codec_id == AV_CODEC_ID_VORBIS ? 30 : 42,
                                      (const uint8_t**)oggstream->header, oggstream->header_len) < 0) {
                av_log(s, AV_LOG_ERROR, "Extradata corrupted\n");
                av_freep(&st->priv_data);
                return AVERROR_INVALIDDATA;
            }

            p = ogg_write_vorbiscomment(7, s->flags & AVFMT_FLAG_BITEXACT,
                                        &oggstream->header_len[1], &st->metadata,
                                        framing_bit);
            oggstream->header[1] = p;
            if (!p)
                return AVERROR(ENOMEM);

            bytestream_put_byte(&p, header_type);
            bytestream_put_buffer(&p, cstr, 6);

            if (st->codec->codec_id == AV_CODEC_ID_THEORA) {
                /** KFGSHIFT is the width of the less significant section of the granule position
                    The less significant section is the frame count since the last keyframe */
                oggstream->kfgshift = ((oggstream->header[0][40]&3)<<3)|(oggstream->header[0][41]>>5);
                oggstream->vrev = oggstream->header[0][9];
                av_log(s, AV_LOG_DEBUG, "theora kfgshift %d, vrev %d\n",
                       oggstream->kfgshift, oggstream->vrev);
            }
        }
    }

    for (j = 0; j < s->nb_streams; j++) {
        OGGStreamContext *oggstream = s->streams[j]->priv_data;
        ogg_buffer_data(s, s->streams[j], oggstream->header[0],
                        oggstream->header_len[0], 0, 1);
        oggstream->page.flags |= 2; // bos
        ogg_buffer_page(s, oggstream);
    }
    for (j = 0; j < s->nb_streams; j++) {
        AVStream *st = s->streams[j];
        OGGStreamContext *oggstream = st->priv_data;
        for (i = 1; i < 3; i++) {
            if (oggstream->header_len[i])
                ogg_buffer_data(s, st, oggstream->header[i],
                                oggstream->header_len[i], 0, 1);
        }
        ogg_buffer_page(s, oggstream);
    }

    oggstream->page.start_granule = AV_NOPTS_VALUE;

    ogg_write_pages(s, 2);

    return 0;
}

static int ogg_write_packet_internal(AVFormatContext *s, AVPacket *pkt)
{
    AVStream *st = s->streams[pkt->stream_index];
    OGGStreamContext *oggstream = st->priv_data;
    int ret;
    int64_t granule;

    if (st->codec->codec_id == AV_CODEC_ID_THEORA) {
        int64_t pts = oggstream->vrev < 1 ? pkt->pts : pkt->pts + pkt->duration;
        int pframe_count;
        if (pkt->flags & AV_PKT_FLAG_KEY)
            oggstream->last_kf_pts = pts;
        pframe_count = pts - oggstream->last_kf_pts;
        // prevent frame count from overflow if key frame flag is not set
        if (pframe_count >= (1<<oggstream->kfgshift)) {
            oggstream->last_kf_pts += pframe_count;
            pframe_count = 0;
        }
        granule = (oggstream->last_kf_pts<<oggstream->kfgshift) | pframe_count;
    } else if (st->codec->codec_id == AV_CODEC_ID_OPUS)
        granule = pkt->pts + pkt->duration +
                  av_rescale_q(st->codec->initial_padding,
                               (AVRational){ 1, st->codec->sample_rate },
                               st->time_base);
    else
        granule = pkt->pts + pkt->duration;

    if (oggstream->page.start_granule == AV_NOPTS_VALUE)
        oggstream->page.start_granule = pkt->pts;

    ret = ogg_buffer_data(s, st, pkt->data, pkt->size, granule, 0);
    if (ret < 0)
        return ret;

    ogg_write_pages(s, 0);

    oggstream->last_granule = granule;

    return 0;
}

static int ogg_write_packet(AVFormatContext *s, AVPacket *pkt)
{
    int i;

    if (pkt)
        return ogg_write_packet_internal(s, pkt);

    for (i = 0; i < s->nb_streams; i++) {
        OGGStreamContext *oggstream = s->streams[i]->priv_data;
        if (oggstream->page.segments_count)
            ogg_buffer_page(s, oggstream);
    }

    ogg_write_pages(s, 2);
    return 0;
}

static int ogg_write_trailer(AVFormatContext *s)
{
    int i;

    /* flush current page if needed */
    for (i = 0; i < s->nb_streams; i++) {
        OGGStreamContext *oggstream = s->streams[i]->priv_data;

        if (oggstream->page.size > 0)
            ogg_buffer_page(s, oggstream);
    }

    ogg_write_pages(s, 1);

    for (i = 0; i < s->nb_streams; i++) {
        AVStream *st = s->streams[i];
        OGGStreamContext *oggstream = st->priv_data;
        if (st->codec->codec_id == AV_CODEC_ID_FLAC ||
            st->codec->codec_id == AV_CODEC_ID_SPEEX ||
            st->codec->codec_id == AV_CODEC_ID_OPUS) {
            av_freep(&oggstream->header[0]);
        }
        av_freep(&oggstream->header[1]);
        av_freep(&st->priv_data);
    }
    return 0;
}

#if CONFIG_OGG_MUXER
OGG_CLASS(ogg, Ogg)
AVOutputFormat ff_ogg_muxer = {
    .name              = "ogg",
    .long_name         = NULL_IF_CONFIG_SMALL("Ogg"),
    .mime_type         = "application/ogg",
    .extensions        = "ogg,ogv"
#if !CONFIG_SPX_MUXER
                         ",spx"
#endif
#if !CONFIG_OPUS_MUXER
                         ",opus"
#endif
                         ,
    .priv_data_size    = sizeof(OGGContext),
    .audio_codec       = CONFIG_LIBVORBIS_ENCODER ?
                         AV_CODEC_ID_VORBIS : AV_CODEC_ID_FLAC,
    .video_codec       = AV_CODEC_ID_THEORA,
    .write_header      = ogg_write_header,
    .write_packet      = ogg_write_packet,
    .write_trailer     = ogg_write_trailer,
    .flags             = AVFMT_TS_NEGATIVE | AVFMT_ALLOW_FLUSH,
    .priv_class        = &ogg_muxer_class,
};
#endif

#if CONFIG_OGA_MUXER
OGG_CLASS(oga, Ogg audio)
AVOutputFormat ff_oga_muxer = {
    .name              = "oga",
    .long_name         = NULL_IF_CONFIG_SMALL("Ogg Audio"),
    .mime_type         = "audio/ogg",
    .extensions        = "oga",
    .priv_data_size    = sizeof(OGGContext),
    .audio_codec       = CONFIG_LIBVORBIS_ENCODER ?
                         AV_CODEC_ID_VORBIS : AV_CODEC_ID_FLAC,
    .write_header      = ogg_write_header,
    .write_packet      = ogg_write_packet,
    .write_trailer     = ogg_write_trailer,
    .flags             = AVFMT_TS_NEGATIVE | AVFMT_ALLOW_FLUSH,
    .priv_class        = &oga_muxer_class,
};
#endif

#if CONFIG_SPX_MUXER
OGG_CLASS(spx, Ogg Speex)
AVOutputFormat ff_spx_muxer = {
    .name              = "spx",
    .long_name         = NULL_IF_CONFIG_SMALL("Ogg Speex"),
    .mime_type         = "audio/ogg",
    .extensions        = "spx",
    .priv_data_size    = sizeof(OGGContext),
    .audio_codec       = AV_CODEC_ID_SPEEX,
    .write_header      = ogg_write_header,
    .write_packet      = ogg_write_packet,
    .write_trailer     = ogg_write_trailer,
    .flags             = AVFMT_TS_NEGATIVE | AVFMT_ALLOW_FLUSH,
    .priv_class        = &spx_muxer_class,
};
#endif

#if CONFIG_OPUS_MUXER
OGG_CLASS(opus, Ogg Opus)
AVOutputFormat ff_opus_muxer = {
    .name              = "opus",
    .long_name         = NULL_IF_CONFIG_SMALL("Ogg Opus"),
    .mime_type         = "audio/ogg",
    .extensions        = "opus",
    .priv_data_size    = sizeof(OGGContext),
    .audio_codec       = AV_CODEC_ID_OPUS,
    .write_header      = ogg_write_header,
    .write_packet      = ogg_write_packet,
    .write_trailer     = ogg_write_trailer,
    .flags             = AVFMT_TS_NEGATIVE | AVFMT_ALLOW_FLUSH,
    .priv_class        = &opus_muxer_class,
};
#endif<|MERGE_RESOLUTION|>--- conflicted
+++ resolved
@@ -78,13 +78,10 @@
 #define PARAM AV_OPT_FLAG_ENCODING_PARAM
 
 static const AVOption options[] = {
-<<<<<<< HEAD
+    { "serial_offset", "serial number offset",
+        OFFSET(serial_offset), AV_OPT_TYPE_INT, { .i64 = 0 }, 0, INT_MAX, PARAM },
     { "oggpagesize", "Set preferred Ogg page size.",
       offsetof(OGGContext, pref_size), AV_OPT_TYPE_INT, {.i64 = 0}, 0, MAX_PAGE_SIZE, AV_OPT_FLAG_ENCODING_PARAM},
-=======
-    { "serial_offset", "serial number offset",
-        OFFSET(serial_offset), AV_OPT_TYPE_INT, { .i64 = 0 }, 0, INT_MAX, PARAM },
->>>>>>> f726fc21
     { "pagesize", "preferred page size in bytes (deprecated)",
         OFFSET(pref_size), AV_OPT_TYPE_INT, { .i64 = 0 }, 0, MAX_PAGE_SIZE, PARAM },
     { "page_duration", "preferred page duration, in microseconds",
