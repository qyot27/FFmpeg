--- conflicted
+++ resolved
@@ -1570,11 +1570,11 @@
     else
         pb = mkv->dyn_bc;
     if (!pkt) {
-        if (mkv->cluster_pos) {
+        if (mkv->cluster_pos != -1) {
             av_log(s, AV_LOG_DEBUG, "Flushing cluster at offset %" PRIu64
                    " bytes\n", avio_tell(pb));
             end_ebml_master(pb, mkv->cluster);
-            mkv->cluster_pos = 0;
+            mkv->cluster_pos = -1;
             if (mkv->dyn_bc)
                 mkv_flush_dynbuf(s);
             avio_flush(s->pb);
@@ -1789,16 +1789,11 @@
     .write_header      = mkv_write_header,
     .write_packet      = mkv_write_flush_packet,
     .write_trailer     = mkv_write_trailer,
-<<<<<<< HEAD
-    .flags             = AVFMT_GLOBALHEADER | AVFMT_TS_NONSTRICT,
+    .flags             = AVFMT_GLOBALHEADER | AVFMT_TS_NONSTRICT |
+                         AVFMT_ALLOW_FLUSH,
     .codec_tag         = (const AVCodecTag* const []){
         ff_codec_wav_tags, additional_audio_tags, 0
     },
-=======
-    .flags             = AVFMT_GLOBALHEADER | AVFMT_TS_NONSTRICT |
-                         AVFMT_ALLOW_FLUSH,
-    .codec_tag         = (const AVCodecTag* const []){ ff_codec_wav_tags, 0 },
->>>>>>> b886f5c2
     .priv_class        = &mka_class,
 };
 #endif