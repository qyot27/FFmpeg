--- conflicted
+++ resolved
@@ -47,12 +47,8 @@
 OBJS-$(CONFIG_V4L2_OUTDEV)               += v4l2enc.o v4l2-common.o
 OBJS-$(CONFIG_V4L_INDEV)                 += v4l.o
 OBJS-$(CONFIG_VFWCAP_INDEV)              += vfwcap.o
-<<<<<<< HEAD
-OBJS-$(CONFIG_X11GRAB_XCB_INDEV)         += xcbgrab.o
+OBJS-$(CONFIG_XCBGRAB_INDEV)             += xcbgrab.o
 OBJS-$(CONFIG_XV_OUTDEV)                 += xv.o
-=======
-OBJS-$(CONFIG_XCBGRAB_INDEV)             += xcbgrab.o
->>>>>>> 5ed4644d
 
 # external libraries
 OBJS-$(CONFIG_LIBCDIO_INDEV)             += libcdio.o
