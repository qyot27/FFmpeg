Never assume the API of libav* to be stable unless at least 1 month has passed
since the last major version increase.

The last version increases were:
libavcodec:  2012-01-27
libavdevice: 2011-04-18
libavfilter: 2011-04-18
libavformat: 2012-01-27
libpostproc: 2011-04-18
libswscale:  2011-06-20
libavutil:   2011-04-18


API changes, most recent first:

<<<<<<< HEAD
2012-03-21 - xxxxxxx - lavu 51.43.100
  Add bprint.h for bprint API.

2012-02-21 - xxxxxxx - lavc 54.4.100
  Add av_get_pcm_codec() function.

2012-02-16 - xxxxxxx - libswr 0.7.100
  Add swr_set_matrix() function.

2012-02-09 - xxxxxxx - lavu 51.39.100
  Add a new installed header libavutil/timestamp.h with timestamp
  utilities.

2012-02-06 - xxxxxxx - lavu 51.38.100
  Add av_parse_ratio() function to parseutils.h.

2012-02-06 - xxxxxxx - lavu 51.38.100
  Add AV_LOG_MAX_OFFSET macro to log.h.

2012-02-02 - xxxxxxx - lavu 51.37.100
  Add public timecode helpers.

2012-01-24 - xxxxxxx - lavfi 2.60.100
  Add avfilter_graph_dump.
=======
2012-03-06 - 4d851f8 - lavu 51.25.0 - cpu.h
  Add av_set_cpu_flags_mask().
>>>>>>> 72ccfb3c

2012-03-05 - lavc 54.8.0
  6699d07 Add av_get_exact_bits_per_sample()
  9524cf7 Add av_get_audio_frame_duration()

2012-03-04 - 44fe77b - lavc 54.7.0 - avcodec.h
  Add av_codec_is_encoder/decoder().

2012-03-01 - 442c132 - lavc 54.3.0 - avcodec.h
  Add av_packet_shrink_side_data.

2012-02-29 - dd2a4bc - lavf 54.2.0 - avformat.h
  Add AVStream.attached_pic and AV_DISPOSITION_ATTACHED_PIC,
  used for dealing with attached pictures/cover art.

2012-02-25 - c9bca80 - lavu 51.24.0 - error.h
  Add AVERROR_UNKNOWN
  NOTE: this was backported to 0.8

2012-02-20 - e9cda85 - lavc 54.2.0
  Add duration field to AVCodecParserContext

2012-02-20 - 0b42a93 - lavu 51.23.1 - mathematics.h
  Add av_rescale_q_rnd()

2012-02-08 - 38d5533 - lavu 51.22.1 - pixdesc.h
  Add PIX_FMT_PSEUDOPAL flag.

2012-02-08 - 52f82a1 - lavc 54.01.0
  Add avcodec_encode_video2() and deprecate avcodec_encode_video().

2012-02-01 - 316fc74 - lavc 54.01.0
  Add av_fast_padded_malloc() as alternative for av_realloc() when aligned
  memory is required. The buffer will always have FF_INPUT_BUFFER_PADDING_SIZE
  zero-padded bytes at the end.

2012-01-31 - dd6d3b0 - lavf 54.01.0
  Add avformat_get_riff_video_tags() and avformat_get_riff_audio_tags().
  NOTE: this was backported to 0.8

2012-01-31 - af08d9a - lavc 54.01.0
  Add avcodec_is_open() function.
  NOTE: this was backported to 0.8

2012-01-30 - 8b93312 - lavu 51.22.0 - intfloat.h
  Add a new installed header libavutil/intfloat.h with int/float punning
  functions.
  NOTE: this was backported to 0.8

2012-01-25 - lavf 53.22.0
  f1caf01 Allow doing av_write_frame(ctx, NULL) for flushing possible
          buffered data within a muxer. Added AVFMT_ALLOW_FLUSH for
          muxers supporting it (av_write_frame makes sure it is called
          only for muxers with this flag).

------------------------------8<-------------------------------------
                   0.8 branch was cut here
----------------------------->8--------------------------------------

2012-01-15 - lavc 53.34.0
  New audio encoding API:
  b2c75b6 Add CODEC_CAP_VARIABLE_FRAME_SIZE capability for use by audio
          encoders.
  5ee5fa0 Add avcodec_fill_audio_frame() as a convenience function.
  b2c75b6 Add avcodec_encode_audio2() and deprecate avcodec_encode_audio().
          Add AVCodec.encode2().

2012-01-12 - 3167dc9 - lavfi 2.15.0
  Add a new installed header -- libavfilter/version.h -- with version macros.

2011-12-08 - a502939 - lavfi 2.52.0
  Add av_buffersink_poll_frame() to buffersink.h.

2011-12-08 - xxxxxxx - lavu 51.31.0
  Add av_log_format_line.

2011-12-03 - xxxxxxx - lavu 51.30.0
  Add AVERROR_BUG.

2011-xx-xx - xxxxxxx - lavu 51.28.1
  Add av_get_alt_sample_fmt() to samplefmt.h.

2011-11-03 - 96949da - lavu 51.23.0
  Add av_strcasecmp() and av_strncasecmp() to avstring.h.

2011-10-20 - b35e9e1 - lavu 51.22.0
  Add av_strtok() to avstring.h.

2011-01-03 - b73ec05 - lavu 51.21.0
  Add av_popcount64

2011-12-18 - 8400b12 - lavc 53.28.1
  Deprecate AVFrame.age. The field is unused.

2011-12-12 - 5266045 - lavf 53.17.0
  Add avformat_close_input().
  Deprecate av_close_input_file() and av_close_input_stream().

2011-12-02 - 0eea212 - lavc 53.25.0
  Add nb_samples and extended_data fields to AVFrame.
  Deprecate AVCODEC_MAX_AUDIO_FRAME_SIZE.
  Deprecate avcodec_decode_audio3() in favor of avcodec_decode_audio4().
  avcodec_decode_audio4() writes output samples to an AVFrame, which allows
  audio decoders to use get_buffer().

2011-12-04 - 560f773 - lavc 53.24.0
  Change AVFrame.data[4]/base[4]/linesize[4]/error[4] to [8] at next major bump.
  Change AVPicture.data[4]/linesize[4] to [8] at next major bump.
  Change AVCodecContext.error[4] to [8] at next major bump.
  Add AV_NUM_DATA_POINTERS to simplify the bump transition.

2011-11-23 - bbb46f3 - lavu 51.18.0
  Add av_samples_get_buffer_size(), av_samples_fill_arrays(), and
  av_samples_alloc(), to samplefmt.h.

2011-11-23 - 8889cc4 - lavu 51.17.0
  Add planar sample formats and av_sample_fmt_is_planar() to samplefmt.h.

2011-11-19 - f3a29b7 - lavc 53.21.0
  Move some AVCodecContext fields to a new private struct, AVCodecInternal,
  which is accessed from a new field, AVCodecContext.internal.
  - fields moved:
      AVCodecContext.internal_buffer       --> AVCodecInternal.buffer
      AVCodecContext.internal_buffer_count --> AVCodecInternal.buffer_count
      AVCodecContext.is_copy               --> AVCodecInternal.is_copy

2011-11-16 - 6270671 - lavu 51.16.0
  Add av_timegm()

2011-11-13 - lavf 53.15.0
  New interrupt callback API, allowing per-AVFormatContext/AVIOContext
  interrupt callbacks.
  6aa0b98 Add AVIOInterruptCB struct and the interrupt_callback field to
          AVFormatContext.
  1dee0ac Add avio_open2() with additional parameters. Those are
          an interrupt callback and an options AVDictionary.
          This will allow passing AVOptions to protocols after lavf
          54.0.

2011-11-06 - ba04ecf - lavu 51.14.0
  Add av_strcasecmp() and av_strncasecmp() to avstring.h.

2011-11-06 - 07b172f - lavu 51.13.0
  Add av_toupper()/av_tolower()

2011-11-05 - b6d08f4 - lavf 53.13.0
  Add avformat_network_init()/avformat_network_deinit()

2011-10-27 - 512557b - lavc 53.15.0
  Remove avcodec_parse_frame.
  Deprecate AVCodecContext.parse_only and CODEC_CAP_PARSE_ONLY.

2011-10-19 - 569129a - lavf 53.10.0
  Add avformat_new_stream(). Deprecate av_new_stream().

2011-10-13 - b631fba - lavf 53.9.0
  Add AVFMT_NO_BYTE_SEEK AVInputFormat flag.

2011-10-12 - lavu 51.12.0
  AVOptions API rewrite.

  - 145f741 FF_OPT_TYPE* renamed to AV_OPT_TYPE_*
  - new setting/getting functions with slightly different semantics:
        dac66da av_set_string3 -> av_opt_set
                av_set_double  -> av_opt_set_double
                av_set_q       -> av_opt_set_q
                av_set_int     -> av_opt_set_int

        41d9d51 av_get_string  -> av_opt_get
                av_get_double  -> av_opt_get_double
                av_get_q       -> av_opt_get_q
                av_get_int     -> av_opt_get_int

  - 8c5dcaa trivial rename av_next_option -> av_opt_next
  - 641c7af new functions - av_opt_child_next, av_opt_child_class_next
    and av_opt_find2()

2011-09-22 - a70e787 - lavu 51.17.0
  Add av_x_if_null().

2011-09-18 - 645cebb - lavc 53.16.0
  Add showall flag2

2011-09-16 - ea8de10 - lavfi 2.42.0
  Add avfilter_all_channel_layouts.

2011-09-16 - 9899037 - lavfi 2.41.0
  Rename avfilter_all_* function names to avfilter_make_all_*.

  In particular, apply the renames:
  avfilter_all_formats         -> avfilter_make_all_formats
  avfilter_all_channel_layouts -> avfilter_make_all_channel_layouts
  avfilter_all_packing_formats -> avfilter_make_all_packing_formats

2011-09-12 - 4381bdd - lavfi 2.40.0
  Change AVFilterBufferRefAudioProps.sample_rate type from uint32_t to int.

2011-09-12 - 2c03174 - lavfi 2.40.0
  Simplify signature for avfilter_get_audio_buffer(), make it
  consistent with avfilter_get_video_buffer().

2011-09-06 - 4f7dfe1 - lavfi 2.39.0
  Rename libavfilter/vsink_buffer.h to libavfilter/buffersink.h.

2011-09-06 - c4415f6 - lavfi 2.38.0
  Unify video and audio sink API.

  In particular, add av_buffersink_get_buffer_ref(), deprecate
  av_vsink_buffer_get_video_buffer_ref() and change the value for the
  opaque field passed to the abuffersink init function.

2011-09-04 - 61e2e29 - lavu 51.16.0
  Add av_asprintf().

2011-08-22 - dacd827 - lavf 53.10.0
  Add av_find_program_from_stream().

2011-08-20 - 69e2c1a - lavu 51.13.0
  Add av_get_media_type_string().

2011-09-03 - fb4ca26 - lavc 53.13.0
                       lavf 53.11.0
                       lsws  2.1.0
  Add {avcodec,avformat,sws}_get_class().

2011-08-03 - c11fb82 - lavu 51.15.0
  Add AV_OPT_SEARCH_FAKE_OBJ flag for av_opt_find() function.

2011-08-14 - 323b930 - lavu 51.12.0
  Add av_fifo_peek2(), deprecate av_fifo_peek().

2011-08-26 - lavu 51.9.0
  - add41de..abc78a5 Do not include intfloat_readwrite.h,
    mathematics.h, rational.h, pixfmt.h, or log.h from avutil.h.

2011-08-16 - 48f9e45 - lavf 53.8.0
  Add avformat_query_codec().

2011-08-16 - bca06e7 - lavc 53.11.0
  Add avcodec_get_type().

2011-08-06 - 2f63440 - lavf 53.7.0
  Add error_recognition to AVFormatContext.

2011-08-02 - 9d39cbf - lavc 53.9.1
  Add AV_PKT_FLAG_CORRUPT AVPacket flag.

2011-07-16 - b57df29 - lavfi 2.27.0
  Add audio packing negotiation fields and helper functions.

  In particular, add AVFilterPacking enum, planar, in_packings and
  out_packings fields to AVFilterLink, and the functions:
  avfilter_set_common_packing_formats()
  avfilter_all_packing_formats()

2011-07-10 - a67c061 - lavf 53.6.0
  Add avformat_find_stream_info(), deprecate av_find_stream_info().
  NOTE: this was backported to 0.7

2011-07-10 - 0b950fe - lavc 53.8.0
  Add avcodec_open2(), deprecate avcodec_open().
  NOTE: this was backported to 0.7

  Add avcodec_alloc_context3. Deprecate avcodec_alloc_context() and
  avcodec_alloc_context2().

2011-07-01 - b442ca6 - lavf 53.5.0 - avformat.h
  Add function av_get_output_timestamp().

2011-06-28 - 5129336 - lavu 51.11.0 - avutil.h
  Define the AV_PICTURE_TYPE_NONE value in AVPictureType enum.

2011-06-19 - fd2c0a5 - lavfi 2.23.0 - avfilter.h
  Add layout negotiation fields and helper functions.

  In particular, add in_chlayouts and out_chlayouts to AVFilterLink,
  and the functions:
  avfilter_set_common_sample_formats()
  avfilter_set_common_channel_layouts()
  avfilter_all_channel_layouts()

2011-06-19 - 527ca39 - lavfi 2.22.0 - AVFilterFormats
  Change type of AVFilterFormats.formats from int * to int64_t *,
  and update formats handling API accordingly.

  avfilter_make_format_list() still takes a int32_t array and converts
  it to int64_t. A new function, avfilter_make_format64_list(), that
  takes int64_t arrays has been added.

2011-06-19 - 44f669e - lavfi 2.21.0 - vsink_buffer.h
  Add video sink buffer and vsink_buffer.h public header.

2011-06-12 - 9fdf772 - lavfi 2.18.0 - avcodec.h
  Add avfilter_get_video_buffer_ref_from_frame() function in
  libavfilter/avcodec.h.

2011-06-12 - c535494 - lavfi 2.17.0 - avfiltergraph.h
  Add avfilter_inout_alloc() and avfilter_inout_free() functions.

2011-06-12 - 6119b23 - lavfi 2.16.0 - avfilter_graph_parse()
  Change avfilter_graph_parse() signature.

2011-06-23 - 67e9ae1 - lavu 51.8.0 - attributes.h
  Add av_printf_format().

------------------------------8<-------------------------------------
                   0.7 branch was cut here
----------------------------->8--------------------------------------

2011-06-16 - 05e84c9, 25de595 - lavf 53.2.0 - avformat.h
  Add avformat_open_input and avformat_write_header().
  Deprecate av_open_input_stream, av_open_input_file,
  AVFormatParameters and av_write_header.

2011-06-16 - 7e83e1c, dc59ec5 - lavu 51.7.0 - opt.h
  Add av_opt_set_dict() and av_opt_find().
  Deprecate av_find_opt().
  Add AV_DICT_APPEND flag.

2011-06-10 - cb7c11c - lavu 51.6.0 - opt.h
  Add av_opt_flag_is_set().

2011-06-10 - c381960 - lavfi 2.15.0 - avfilter_get_audio_buffer_ref_from_arrays
  Add avfilter_get_audio_buffer_ref_from_arrays() to avfilter.h.

2011-06-09 - d9f80ea - lavu 51.8.0 - AVMetadata
  Move AVMetadata from lavf to lavu and rename it to
  AVDictionary -- new installed header dict.h.
  All av_metadata_* functions renamed to av_dict_*.

2011-06-07 - a6703fa - lavu 51.8.0 - av_get_bytes_per_sample()
  Add av_get_bytes_per_sample() in libavutil/samplefmt.h.
  Deprecate av_get_bits_per_sample_fmt().

2011-06-05 - b39b062 - lavu 51.8.0 - opt.h
  Add av_opt_free convenience function.

2011-06-06 - 95a0242 - lavfi 2.14.0 - AVFilterBufferRefAudioProps
  Remove AVFilterBufferRefAudioProps.size, and use nb_samples in
  avfilter_get_audio_buffer() and avfilter_default_get_audio_buffer() in
  place of size.

2011-06-06 - 0bc2cca - lavu 51.6.0 - av_samples_alloc()
  Switch nb_channels and nb_samples parameters order in
  av_samples_alloc().

2011-06-06 - e1c7414 - lavu 51.5.0 - av_samples_*
  Change the data layout created by av_samples_fill_arrays() and
  av_samples_alloc().

2011-06-06 - 27bcf55 - lavfi 2.13.0 - vsrc_buffer.h
  Make av_vsrc_buffer_add_video_buffer_ref() accepts an additional
  flags parameter in input.

2011-06-03 - e977ca2 - lavfi 2.12.0 - avfilter_link_free()
  Add avfilter_link_free() function.

2011-06-02 - 5ad38d9 - lavu 51.4.0 - av_force_cpu_flags()
  Add av_cpu_flags() in libavutil/cpu.h.

2011-05-28 - e71f260 - lavu 51.3.0 - pixdesc.h
  Add av_get_pix_fmt_name() in libavutil/pixdesc.h, and deprecate
  avcodec_get_pix_fmt_name() in libavcodec/avcodec.h in its favor.

2011-05-25 - 30315a8 - lavf 53.3.0 - avformat.h
  Add fps_probe_size to AVFormatContext.

2011-05-22 - 5ecdfd0 - lavf 53.2.0 - avformat.h
  Introduce avformat_alloc_output_context2() and deprecate
  avformat_alloc_output_context().

2011-05-22 - 83db719 - lavfi 2.10.0 - vsrc_buffer.h
  Make libavfilter/vsrc_buffer.h public.

2011-05-19 - c000a9f - lavfi 2.8.0 - avcodec.h
  Add av_vsrc_buffer_add_frame() to libavfilter/avcodec.h.

2011-05-14 - 9fdf772 - lavfi 2.6.0 - avcodec.h
  Add avfilter_get_video_buffer_ref_from_frame() to libavfilter/avcodec.h.

2011-05-18 - 64150ff - lavc 53.7.0 - AVCodecContext.request_sample_fmt
  Add request_sample_fmt field to AVCodecContext.

2011-05-10 - 188dea1 - lavc 53.6.0 - avcodec.h
  Deprecate AVLPCType and the following fields in
  AVCodecContext: lpc_coeff_precision, prediction_order_method,
  min_partition_order, max_partition_order, lpc_type, lpc_passes.
  Corresponding FLAC encoder options should be used instead.

2011-05-07 - 9fdf772 - lavfi 2.5.0 - avcodec.h
  Add libavfilter/avcodec.h header and avfilter_copy_frame_props()
  function.

2011-05-07 - 18ded93 - lavc 53.5.0 - AVFrame
  Add format field to AVFrame.

2011-05-07 - 22333a6 - lavc 53.4.0 - AVFrame
  Add width and height fields to AVFrame.

2011-05-01 - 35fe66a - lavfi 2.4.0 - avfilter.h
  Rename AVFilterBufferRefVideoProps.pixel_aspect to
  sample_aspect_ratio.

2011-05-01 - 77e9dee - lavc 53.3.0 - AVFrame
  Add a sample_aspect_ratio field to AVFrame.

2011-05-01 - 1ba5727 - lavc 53.2.0 - AVFrame
  Add a pkt_pos field to AVFrame.

2011-04-29 - 35ceaa7 - lavu 51.2.0 - mem.h
  Add av_dynarray_add function for adding
  an element to a dynamic array.

2011-04-26 - bebe72f - lavu 51.1.0 - avutil.h
  Add AVPictureType enum and av_get_picture_type_char(), deprecate
  FF_*_TYPE defines and av_get_pict_type_char() defined in
  libavcodec/avcodec.h.

2011-04-26 - 10d3940 - lavfi 2.3.0 - avfilter.h
  Add pict_type and key_frame fields to AVFilterBufferRefVideo.

2011-04-26 - 7a11c82 - lavfi 2.2.0 - vsrc_buffer
  Add sample_aspect_ratio fields to vsrc_buffer arguments

2011-04-21 - 94f7451 - lavc 53.1.0 - avcodec.h
  Add CODEC_CAP_SLICE_THREADS for codecs supporting sliced threading.

2011-04-15 - lavc 52.120.0 - avcodec.h
  AVPacket structure got additional members for passing side information:
    4de339e introduce side information for AVPacket
    2d8591c make containers pass palette change in AVPacket

2011-04-12 - lavf 52.107.0 - avio.h
  Avio cleanup, part II - deprecate the entire URLContext API:
    175389c add avio_check as a replacement for url_exist
    ff1ec0c add avio_pause and avio_seek_time as replacements
            for _av_url_read_fseek/fpause
    cdc6a87 deprecate av_protocol_next(), avio_enum_protocols
            should be used instead.
    80c6e23 rename url_set_interrupt_cb->avio_set_interrupt_cb.
    f87b1b3 rename open flags: URL_* -> AVIO_*
    f8270bb add avio_enum_protocols.
    5593f03 deprecate URLProtocol.
    c486dad deprecate URLContext.
    026e175 deprecate the typedef for URLInterruptCB
    8e76a19 deprecate av_register_protocol2.
    b840484 deprecate URL_PROTOCOL_FLAG_NESTED_SCHEME
    1305d93 deprecate av_url_read_seek
    fa104e1 deprecate av_url_read_pause
    727c7aa deprecate url_get_filename().
    5958df3 deprecate url_max_packet_size().
    1869ea0 deprecate url_get_file_handle().
    32a97d4 deprecate url_filesize().
    e52a914 deprecate url_close().
    58a48c6 deprecate url_seek().
    925e908 deprecate url_write().
    dce3756 deprecate url_read_complete().
    bc371ac deprecate url_read().
    0589da0 deprecate url_open().
    62eaaea deprecate url_connect.
    5652bb9 deprecate url_alloc.
    333e894 deprecate url_open_protocol
    e230705 deprecate url_poll and URLPollEntry

2011-04-08 - lavf 52.106.0 - avformat.h
  Minor avformat.h cleanup:
    a9bf9d8 deprecate av_guess_image2_codec
    c3675df rename avf_sdp_create->av_sdp_create

2011-04-03 - lavf 52.105.0 - avio.h
  Large-scale renaming/deprecating of AVIOContext-related functions:
    724f6a0 deprecate url_fdopen
    403ee83 deprecate url_open_dyn_packet_buf
    6dc7d80 rename url_close_dyn_buf       -> avio_close_dyn_buf
    b92c545 rename url_open_dyn_buf        -> avio_open_dyn_buf
    8978fed introduce an AVIOContext.seekable field as a replacement for
            AVIOContext.is_streamed and url_is_streamed()
    b64030f deprecate get_checksum()
    4c4427a deprecate init_checksum()
    4ec153b deprecate udp_set_remote_url/get_local_port
    933e90a deprecate av_url_read_fseek/fpause
    8d9769a deprecate url_fileno
    b7f2fdd rename put_flush_packet -> avio_flush
    35f1023 deprecate url_close_buf
    83fddae deprecate url_open_buf
    d9d86e0 rename url_fprintf -> avio_printf
    59f65d9 deprecate url_setbufsize
    3e68b3b deprecate url_ferror
    e8bb2e2 deprecate url_fget_max_packet_size
    76aa876 rename url_fsize -> avio_size
    e519753 deprecate url_fgetc
    655e45e deprecate url_fgets
    a2704c9 rename url_ftell -> avio_tell
    e16ead0 deprecate get_strz() in favor of avio_get_str
    0300db8,2af07d3 rename url_fskip -> avio_skip
    6b4aa5d rename url_fseek -> avio_seek
    61840b4 deprecate put_tag
    22a3212 rename url_fopen/fclose -> avio_open/close.
    0ac8e2b deprecate put_nbyte
    77eb550 rename put_byte          -> avio_w8
                   put_[b/l]e<type>  -> avio_w[b/l]<type>
                   put_buffer        -> avio_write
    b7effd4 rename get_byte          -> avio_r8,
                   get_[b/l]e<type>  -> avio_r[b/l]<type>
                   get_buffer        -> avio_read
    b3db9ce deprecate get_partial_buffer
    8d9ac96 rename av_alloc_put_byte -> avio_alloc_context

2011-03-25 - 34b47d7 - lavc 52.115.0 - AVCodecContext.audio_service_type
  Add audio_service_type field to AVCodecContext.

2011-03-17 - e309fdc - lavu 50.40.0 - pixfmt.h
  Add PIX_FMT_BGR48LE and PIX_FMT_BGR48BE pixel formats

2011-03-02 - 863c471 - lavf  52.103.0 - av_pkt_dump2, av_pkt_dump_log2
  Add new functions av_pkt_dump2, av_pkt_dump_log2 that uses the
  source stream timebase for outputting timestamps. Deprecate
  av_pkt_dump and av_pkt_dump_log.

2011-02-20 - e731b8d - lavf  52.102.0 - avio.h
  * e731b8d - rename init_put_byte() to ffio_init_context(), deprecating the
              original, and move it to a private header so it is no longer
              part of our public API. Instead, use av_alloc_put_byte().
  * ae628ec - rename ByteIOContext to AVIOContext.

2011-02-16 - 09d171b - lavf  52.101.0 - avformat.h
                       lavu  52.39.0  - parseutils.h
  * 610219a - Add av_ prefix to dump_format().
  * f6c7375 - Replace parse_date() in lavf with av_parse_time() in lavu.
  * ab0287f - Move find_info_tag from lavf to lavu and add av_prefix to it.

2011-02-15 - lavu 52.38.0 - merge libavcore
  libavcore is merged back completely into libavutil

2011-02-10 - 55bad0c - lavc 52.113.0 - vbv_delay
  Add vbv_delay field to AVCodecContext

2011-02-14 - 24a83bd - lavf 52.100.0 - AV_DISPOSITION_CLEAN_EFFECTS
  Add AV_DISPOSITION_CLEAN_EFFECTS disposition flag.

2011-02-14 - 910b5b8 - lavfi 1.76.0 - AVFilterLink sample_aspect_ratio
  Add sample_aspect_ratio field to AVFilterLink.

2011-02-10 - 12c14cd - lavf 52.99.0 - AVStream.disposition
  Add AV_DISPOSITION_HEARING_IMPAIRED and AV_DISPOSITION_VISUAL_IMPAIRED.

2011-02-09 - 5592734 - lavc 52.112.0 - avcodec_thread_init()
  Deprecate avcodec_thread_init()/avcodec_thread_free() use; instead
  set thread_count before calling avcodec_open.

2011-02-09 - 778b08a - lavc 52.111.0 - threading API
  Add CODEC_CAP_FRAME_THREADS with new restrictions on get_buffer()/
  release_buffer()/draw_horiz_band() callbacks for appropriate codecs.
  Add thread_type and active_thread_type fields to AVCodecContext.

2011-02-08 - 3940caa - lavf 52.98.0 - av_probe_input_buffer
  Add av_probe_input_buffer() to avformat.h for probing format from a
  ByteIOContext.

2011-02-06 - fe174fc - lavf 52.97.0 - avio.h
  Add flag for non-blocking protocols: URL_FLAG_NONBLOCK

2011-02-04 - f124b08 - lavf 52.96.0 - avformat_free_context()
  Add avformat_free_context() in avformat.h.

2011-02-03 - f5b82f4 - lavc 52.109.0 - add CODEC_ID_PRORES
  Add CODEC_ID_PRORES to avcodec.h.

2011-02-03 - fe9a3fb - lavc 52.109.0 - H.264 profile defines
  Add defines for H.264 * Constrained Baseline and Intra profiles

2011-02-02 - lavf 52.95.0
  * 50196a9 - add a new installed header version.h.
  * 4efd5cf, dccbd97, 93b78d1 - add several variants of public
    avio_{put,get}_str* functions.  Deprecate corresponding semi-public
    {put,get}_str*.

2011-02-02 - dfd2a00 - lavu 50.37.0 - log.h
  Make av_dlog public.

2011-01-31 - 7b3ea55 - lavfi 1.76.0 - vsrc_buffer
  Add sample_aspect_ratio fields to vsrc_buffer arguments

2011-01-31 - 910b5b8 - lavfi 1.75.0 - AVFilterLink sample_aspect_ratio
  Add sample_aspect_ratio field to AVFilterLink.

2011-01-15 - a242ac3 - lavfi 1.74.0 - AVFilterBufferRefAudioProps
  Rename AVFilterBufferRefAudioProps.samples_nb to nb_samples.

2011-01-14 - 7f88a5b - lavf 52.93.0 - av_metadata_copy()
  Add av_metadata_copy() in avformat.h.

2011-01-07 - 81c623f - lavc 52.107.0 - deprecate reordered_opaque
  Deprecate reordered_opaque in favor of pkt_pts/dts.

2011-01-07 - 1919fea - lavc 52.106.0 - pkt_dts
  Add pkt_dts to AVFrame, this will in the future allow multithreading decoders
  to not mess up dts.

2011-01-07 - 393cbb9 - lavc 52.105.0 - pkt_pts
  Add pkt_pts to AVFrame.

2011-01-07 - 060ec0a - lavc 52.104.0 - av_get_profile_name()
  Add av_get_profile_name to libavcodec/avcodec.h.

2010-12-27 - 0ccabee - lavfi 1.71.0 - AV_PERM_NEG_LINESIZES
  Add AV_PERM_NEG_LINESIZES in avfilter.h.

2010-12-27 - 9128ae0 - lavf 52.91.0 - av_find_best_stream()
  Add av_find_best_stream to libavformat/avformat.h.

2010-12-27 - 107a7e3 - lavf 52.90.0
  Add AVFMT_NOSTREAMS flag for formats with no streams,
  like e.g. text metadata.

2010-12-22 - 0328b9e - lavu 50.36.0 - file.h
  Add functions av_file_map() and av_file_unmap() in file.h.

2010-12-19 - 0bc55f5 - lavu 50.35.0 - error.h
  Add "not found" error codes:
  AVERROR_DEMUXER_NOT_FOUND
  AVERROR_MUXER_NOT_FOUND
  AVERROR_DECODER_NOT_FOUND
  AVERROR_ENCODER_NOT_FOUND
  AVERROR_PROTOCOL_NOT_FOUND
  AVERROR_FILTER_NOT_FOUND
  AVERROR_BSF_NOT_FOUND
  AVERROR_STREAM_NOT_FOUND

2010-12-09 - c61cdd0 - lavcore 0.16.0 - avcore.h
  Move AV_NOPTS_VALUE, AV_TIME_BASE, AV_TIME_BASE_Q symbols from
  avcodec.h to avcore.h.

2010-12-04 - 16cfc96 - lavc 52.98.0 - CODEC_CAP_NEG_LINESIZES
  Add CODEC_CAP_NEG_LINESIZES codec capability flag in avcodec.h.

2010-12-04 - bb4afa1 - lavu 50.34.0 - av_get_pix_fmt_string()
  Deprecate avcodec_pix_fmt_string() in favor of
  pixdesc.h/av_get_pix_fmt_string().

2010-12-04 - 4da12e3 - lavcore 0.15.0 - av_image_alloc()
  Add av_image_alloc() to libavcore/imgutils.h.

2010-12-02 - 037be76 - lavfi 1.67.0 - avfilter_graph_create_filter()
  Add function avfilter_graph_create_filter() in avfiltergraph.h.

2010-11-25 - 4723bc2 - lavfi 1.65.0 - avfilter_get_video_buffer_ref_from_arrays()
  Add function avfilter_get_video_buffer_ref_from_arrays() in
  avfilter.h.

2010-11-21 - 176a615 - lavcore 0.14.0 - audioconvert.h
  Add a public audio channel API in audioconvert.h, and deprecate the
  corresponding functions in libavcodec:
  avcodec_get_channel_name()
  avcodec_get_channel_layout()
  avcodec_get_channel_layout_string()
  avcodec_channel_layout_num_channels()
  and the CH_* macros defined in libavcodec/avcodec.h.

2010-11-21 - 6bfc268 - lavf 52.85.0 - avformat.h
  Add av_append_packet().

2010-11-21 - a08d918 - lavc 52.97.0 - avcodec.h
  Add av_grow_packet().

2010-11-17 - 0985e1a - lavcore 0.13.0 - parseutils.h
  Add av_parse_color() declared in libavcore/parseutils.h.

2010-11-13 - cb2c971 - lavc 52.95.0 - AVCodecContext
  Add AVCodecContext.subtitle_header and AVCodecContext.subtitle_header_size
  fields.

2010-11-13 - 5aaea02 - lavfi 1.62.0 - avfiltergraph.h
  Make avfiltergraph.h public.

2010-11-13 - 4fcbb2a - lavfi 1.61.0 - avfiltergraph.h
  Remove declarations from avfiltergraph.h for the functions:
  avfilter_graph_check_validity()
  avfilter_graph_config_links()
  avfilter_graph_config_formats()
  which are now internal.
  Use avfilter_graph_config() instead.

2010-11-08 - d2af720 - lavu 50.33.0 - eval.h
  Deprecate functions:
  av_parse_and_eval_expr(),
  av_parse_expr(),
  av_eval_expr(),
  av_free_expr(),
  in favor of the functions:
  av_expr_parse_and_eval(),
  av_expr_parse(),
  av_expr_eval(),
  av_expr_free().

2010-11-08 - 24de0ed - lavfi 1.59.0 - avfilter_free()
  Rename avfilter_destroy() to avfilter_free().
  This change breaks libavfilter API/ABI.

2010-11-07 - 1e80a0e - lavfi 1.58.0 - avfiltergraph.h
  Remove graphparser.h header, move AVFilterInOut and
  avfilter_graph_parse() declarations to libavfilter/avfiltergraph.h.

2010-11-07 - 7313132 - lavfi 1.57.0 - AVFilterInOut
  Rename field AVFilterInOut.filter to AVFilterInOut.filter_ctx.
  This change breaks libavfilter API.

2010-11-04 - 97dd1e4 - lavfi 1.56.0 - avfilter_graph_free()
  Rename avfilter_graph_destroy() to avfilter_graph_free().
  This change breaks libavfilter API/ABI.

2010-11-04 - e15aeea - lavfi 1.55.0 - avfilter_graph_alloc()
  Add avfilter_graph_alloc() to libavfilter/avfiltergraph.h.

2010-11-02 - 6f84cd1 - lavcore 0.12.0 - av_get_bits_per_sample_fmt()
  Add av_get_bits_per_sample_fmt() to libavcore/samplefmt.h and
  deprecate av_get_bits_per_sample_format().

2010-11-02 - d63e456 - lavcore 0.11.0 - samplefmt.h
  Add sample format functions in libavcore/samplefmt.h:
  av_get_sample_fmt_name(),
  av_get_sample_fmt(),
  av_get_sample_fmt_string(),
  and deprecate the corresponding libavcodec/audioconvert.h functions:
  avcodec_get_sample_fmt_name(),
  avcodec_get_sample_fmt(),
  avcodec_sample_fmt_string().

2010-11-02 - 262d1c5 - lavcore 0.10.0 - samplefmt.h
  Define enum AVSampleFormat in libavcore/samplefmt.h, deprecate enum
  SampleFormat.

2010-10-16 - 2a24df9 - lavfi 1.52.0 - avfilter_graph_config()
  Add the function avfilter_graph_config() in avfiltergraph.h.

2010-10-15 - 03700d3 - lavf 52.83.0 - metadata API
  Change demuxers to export metadata in generic format and
  muxers to accept generic format. Deprecate the public
  conversion API.

2010-10-10 - 867ae7a - lavfi 1.49.0 - AVFilterLink.time_base
  Add time_base field to AVFilterLink.

2010-09-27 - c85eef4 - lavu 50.31.0 - av_set_options_string()
  Move av_set_options_string() from libavfilter/parseutils.h to
  libavutil/opt.h.

2010-09-27 - acc0490 - lavfi 1.47.0 - AVFilterLink
  Make the AVFilterLink fields srcpad and dstpad store the pointers to
  the source and destination pads, rather than their indexes.

2010-09-27 - 372e288 - lavu 50.30.0 - av_get_token()
  Move av_get_token() from libavfilter/parseutils.h to
  libavutil/avstring.h.

2010-09-26 - 635d4ae - lsws 0.12.0 - swscale.h
  Add the functions sws_alloc_context() and sws_init_context().

2010-09-26 - 6ed0404 - lavu 50.29.0 - opt.h
  Move libavcodec/opt.h to libavutil/opt.h.

2010-09-24 - 1c1c80f - lavu 50.28.0 - av_log_set_flags()
  Default of av_log() changed due to many problems to the old no repeat
  detection. Read the docs of AV_LOG_SKIP_REPEATED in log.h before
  enabling it for your app!.

2010-09-24 - f66eb58 - lavc 52.90.0 - av_opt_show2()
  Deprecate av_opt_show() in favor or av_opt_show2().

2010-09-14 - bc6f0af - lavu 50.27.0 - av_popcount()
  Add av_popcount() to libavutil/common.h.

2010-09-08 - c6c98d0 - lavu 50.26.0 - av_get_cpu_flags()
  Add av_get_cpu_flags().

2010-09-07 - 34017fd - lavcore 0.9.0 - av_image_copy()
  Add av_image_copy().

2010-09-07 - 9686abb - lavcore 0.8.0 - av_image_copy_plane()
  Add av_image_copy_plane().

2010-09-07 - 9b7269e - lavcore 0.7.0 - imgutils.h
  Adopt hierarchical scheme for the imgutils.h function names,
  deprecate the old names.

2010-09-04 - 7160bb7 - lavu 50.25.0 - AV_CPU_FLAG_*
  Deprecate the FF_MM_* flags defined in libavcodec/avcodec.h in favor
  of the AV_CPU_FLAG_* flags defined in libavutil/cpu.h.

2010-08-26 - 5da19b5 - lavc 52.87.0 - avcodec_get_channel_layout()
  Add avcodec_get_channel_layout() in audioconvert.h.

2010-08-20 - e344336 - lavcore 0.6.0 - av_fill_image_max_pixsteps()
  Rename av_fill_image_max_pixstep() to av_fill_image_max_pixsteps().

2010-08-18 - a6ddf8b - lavcore 0.5.0 - av_fill_image_max_pixstep()
  Add av_fill_image_max_pixstep() in imgutils.h.

2010-08-17 - 4f2d2e4 - lavu 50.24.0 - AV_NE()
  Add the AV_NE macro.

2010-08-17 - ad2c950 - lavfi 1.36.0 - audio framework
  Implement AVFilterBufferRefAudioProps struct for audio properties,
  get_audio_buffer(), filter_samples() functions and related changes.

2010-08-12 - 81c1eca - lavcore 0.4.0 - av_get_image_linesize()
  Add av_get_image_linesize() in imgutils.h.

2010-08-11 - c1db7bf - lavfi 1.34.0 - AVFilterBufferRef
  Resize data and linesize arrays in AVFilterBufferRef to 8.

  This change breaks libavfilter API/ABI.

2010-08-11 - 9f08d80 - lavc 52.85.0 - av_picture_data_copy()
  Add av_picture_data_copy in avcodec.h.

2010-08-11 - 84c0386 - lavfi 1.33.0 - avfilter_open()
  Change avfilter_open() signature:
  AVFilterContext *avfilter_open(AVFilter *filter, const char *inst_name) ->
  int avfilter_open(AVFilterContext **filter_ctx, AVFilter *filter, const char *inst_name);

  This change breaks libavfilter API/ABI.

2010-08-11 - cc80caf - lavfi 1.32.0 - AVFilterBufferRef
  Add a type field to AVFilterBufferRef, and move video specific
  properties to AVFilterBufferRefVideoProps.

  This change breaks libavfilter API/ABI.

2010-08-07 - 5d4890d - lavfi 1.31.0 - AVFilterLink
  Rename AVFilterLink fields:
  AVFilterLink.srcpic    ->  AVFilterLink.src_buf
  AVFilterLink.cur_pic   ->  AVFilterLink.cur_buf
  AVFilterLink.outpic    ->  AVFilterLink.out_buf

2010-08-07 - 7fce481 - lavfi 1.30.0
  Rename functions and fields:
  avfilter_(un)ref_pic       -> avfilter_(un)ref_buffer
  avfilter_copy_picref_props -> avfilter_copy_buffer_ref_props
  AVFilterBufferRef.pic      -> AVFilterBufferRef.buffer

2010-08-07 - ecc8dad - lavfi 1.29.0 - AVFilterBufferRef
  Rename AVFilterPicRef to AVFilterBufferRef.

2010-08-07 - d54e094 - lavfi 1.28.0 - AVFilterBuffer
  Move format field from AVFilterBuffer to AVFilterPicRef.

2010-08-06 - bf176f5 - lavcore 0.3.0 - av_check_image_size()
  Deprecate avcodec_check_dimensions() in favor of the function
  av_check_image_size() defined in libavcore/imgutils.h.

2010-07-30 - 56b5e9d - lavfi 1.27.0 - AVFilterBuffer
  Increase size of the arrays AVFilterBuffer.data and
  AVFilterBuffer.linesize from 4 to 8.

  This change breaks libavfilter ABI.

2010-07-29 - e7bd48a - lavcore 0.2.0 - imgutils.h
  Add functions av_fill_image_linesizes() and
  av_fill_image_pointers(), declared in libavcore/imgutils.h.

2010-07-27 - 126b638 - lavcore 0.1.0 - parseutils.h
  Deprecate av_parse_video_frame_size() and av_parse_video_frame_rate()
  defined in libavcodec in favor of the newly added functions
  av_parse_video_size() and av_parse_video_rate() declared in
  libavcore/parseutils.h.

2010-07-23 - 4485247 - lavu 50.23.0 - mathematics.h
  Add the M_PHI constant definition.

2010-07-22 - bdab614 - lavfi 1.26.0 - media format generalization
  Add a type field to AVFilterLink.

  Change the field types:
  enum PixelFormat format   -> int format   in AVFilterBuffer
  enum PixelFormat *formats -> int *formats in AVFilterFormats
  enum PixelFormat *format  -> int format   in AVFilterLink

  Change the function signatures:
  AVFilterFormats *avfilter_make_format_list(const enum PixelFormat *pix_fmts); ->
  AVFilterFormats *avfilter_make_format_list(const int *fmts);

  int avfilter_add_colorspace(AVFilterFormats **avff, enum PixelFormat pix_fmt); ->
  int avfilter_add_format    (AVFilterFormats **avff, int fmt);

  AVFilterFormats *avfilter_all_colorspaces(void); ->
  AVFilterFormats *avfilter_all_formats    (enum AVMediaType type);

  This change breaks libavfilter API/ABI.

2010-07-21 - aac6ca6 - lavcore 0.0.0
  Add libavcore.

2010-07-17 - b5c582f - lavfi 1.25.0 - AVFilterBuffer
  Remove w and h fields from AVFilterBuffer.

2010-07-17 - f0d77b2 - lavfi 1.24.0 - AVFilterBuffer
  Rename AVFilterPic to AVFilterBuffer.

2010-07-17 - 57fe80f - lavf 52.74.0 - url_fskip()
  Make url_fskip() return an int error code instead of void.

2010-07-11 - 23940f1 - lavc 52.83.0
  Add AVCodecContext.lpc_type and AVCodecContext.lpc_passes fields.
  Add AVLPCType enum.
  Deprecate AVCodecContext.use_lpc.

2010-07-11 - e1d7c88 - lavc 52.82.0 - avsubtitle_free()
  Add a function for free the contents of a AVSubtitle generated by
  avcodec_decode_subtitle.

2010-07-11 - b91d08f - lavu 50.22.0 - bswap.h and intreadwrite.h
  Make the bswap.h and intreadwrite.h API public.

2010-07-08 - ce1cd1c - lavu 50.21.0 - pixdesc.h
  Rename read/write_line() to av_read/write_image_line().

2010-07-07 - 4d508e4 - lavfi 1.21.0 - avfilter_copy_picref_props()
  Add avfilter_copy_picref_props().

2010-07-03 - 2d525ef - lavc 52.79.0
  Add FF_COMPLIANCE_UNOFFICIAL and change all instances of
  FF_COMPLIANCE_INOFFICIAL to use FF_COMPLIANCE_UNOFFICIAL.

2010-07-02 - 89eec74 - lavu 50.20.0 - lfg.h
  Export av_lfg_init(), av_lfg_get(), av_mlfg_get(), and av_bmg_get() through
  lfg.h.

2010-06-28 - a52e2c3 - lavfi 1.20.1 - av_parse_color()
  Extend av_parse_color() syntax, make it accept an alpha value specifier and
  set the alpha value to 255 by default.

2010-06-22 - 735cf6b - lavf 52.71.0 - URLProtocol.priv_data_size, priv_data_class
  Add priv_data_size and priv_data_class to URLProtocol.

2010-06-22 - ffbb289 - lavf 52.70.0 - url_alloc(), url_connect()
  Add url_alloc() and url_connect().

2010-06-22 - 9b07a2d - lavf 52.69.0 - av_register_protocol2()
  Add av_register_protocol2(), deprecating av_register_protocol().

2010-06-09 - 65db058 - lavu 50.19.0 - av_compare_mod()
  Add av_compare_mod() to libavutil/mathematics.h.

2010-06-05 - 0b99215 - lavu 50.18.0 - eval API
  Make the eval API public.

2010-06-04 - 31878fc - lavu 50.17.0 - AV_BASE64_SIZE
  Add AV_BASE64_SIZE() macro.

2010-06-02 - 7e566bb - lavc 52.73.0 - av_get_codec_tag_string()
  Add av_get_codec_tag_string().

2010-06-01 - 2b99142 - lsws 0.11.0 - convertPalette API
  Add sws_convertPalette8ToPacked32() and sws_convertPalette8ToPacked24().

2010-05-26 - 93ebfee - lavc 52.72.0 - CODEC_CAP_EXPERIMENTAL
  Add CODEC_CAP_EXPERIMENTAL flag.
  NOTE: this was backported to 0.6

2010-05-23 - 9977863 - lavu 50.16.0 - av_get_random_seed()
  Add av_get_random_seed().

2010-05-18 - 796ac23 - lavf 52.63.0 - AVFMT_FLAG_RTP_HINT
  Add AVFMT_FLAG_RTP_HINT as possible value for AVFormatContext.flags.
  NOTE: this was backported to 0.6

2010-05-09 - b6bc205 - lavfi 1.20.0 - AVFilterPicRef
  Add interlaced and top_field_first fields to AVFilterPicRef.

------------------------------8<-------------------------------------
                   0.6 branch was cut here
----------------------------->8--------------------------------------

2010-05-01 - 8e2ee18 - lavf 52.62.0 - probe function
  Add av_probe_input_format2 to API, it allows ignoring probe
  results below given score and returns the actual probe score.

2010-04-01 - 3dd6180 - lavf 52.61.0 - metadata API
  Add a flag for av_metadata_set2() to disable overwriting of
  existing tags.

2010-04-01 - 0fb49b5 - lavc 52.66.0
  Add avcodec_get_edge_width().

2010-03-31 - d103218 - lavc 52.65.0
  Add avcodec_copy_context().

2010-03-31 - 1a70d12 - lavf 52.60.0 - av_match_ext()
  Make av_match_ext() public.

2010-03-31 - 1149150 - lavu 50.14.0 - AVMediaType
  Move AVMediaType enum from libavcodec to libavutil.

2010-03-31 - 72415b2 - lavc 52.64.0 - AVMediaType
  Define AVMediaType enum, and use it instead of enum CodecType, which
  is deprecated and will be dropped at the next major bump.

2010-03-25 - 8795823 - lavu 50.13.0 - av_strerror()
  Implement av_strerror().

2010-03-23 - e1484eb - lavc 52.60.0 - av_dct_init()
  Support DCT-I and DST-I.

2010-03-15 - b8819c8 - lavf 52.56.0 - AVFormatContext.start_time_realtime
  Add AVFormatContext.start_time_realtime field.

2010-03-13 - 5bb5c1d - lavfi 1.18.0 - AVFilterPicRef.pos
  Add AVFilterPicRef.pos field.

2010-03-13 - 60c144f - lavu 50.12.0 - error.h
  Move error code definitions from libavcodec/avcodec.h to
  the new public header libavutil/error.h.

2010-03-07 - c709483 - lavc 52.56.0 - avfft.h
  Add public FFT interface.

2010-03-06 - ac6ef86 - lavu 50.11.0 - av_stristr()
  Add av_stristr().

2010-03-03 - 4b83fc0 - lavu 50.10.0 - av_tree_enumerate()
  Add av_tree_enumerate().

2010-02-07 - b687c1a - lavu 50.9.0 - av_compare_ts()
  Add av_compare_ts().

2010-02-05 - 3f3dc76 - lsws 0.10.0 - sws_getCoefficients()
  Add sws_getCoefficients().

2010-02-01 - ca76a11 - lavf 52.50.0 - metadata API
  Add a list of generic tag names, change 'author' -> 'artist',
  'year' -> 'date'.

2010-01-30 - 80a07f6 - lavu 50.8.0 - av_get_pix_fmt()
  Add av_get_pix_fmt().

2010-01-21 - 01cc47d - lsws 0.9.0 - sws_scale()
  Change constness attributes of sws_scale() parameters.

2010-01-10 - 3fb8e77 - lavfi 1.15.0 - avfilter_graph_config_links()
  Add a log_ctx parameter to avfilter_graph_config_links().

2010-01-07 - 8e9767f - lsws 0.8.0 - sws_isSupported{In,Out}put()
  Add sws_isSupportedInput() and sws_isSupportedOutput() functions.

2010-01-06 - c1d662f - lavfi 1.14.0 - avfilter_add_colorspace()
  Change the avfilter_add_colorspace() signature, make it accept an
  (AVFilterFormats **) rather than an (AVFilterFormats *) as before.

2010-01-03 - 4fd1f18 - lavfi 1.13.0 - avfilter_add_colorspace()
  Add avfilter_add_colorspace().

2010-01-02 - 8eb631f - lavf 52.46.0 - av_match_ext()
  Add av_match_ext(), it should be used in place of match_ext().

2010-01-01 - a1f547b - lavf 52.45.0 - av_guess_format()
  Add av_guess_format(), it should be used in place of guess_format().

2009-12-13 - a181981 - lavf 52.43.0 - metadata API
  Add av_metadata_set2(), AV_METADATA_DONT_STRDUP_KEY and
  AV_METADATA_DONT_STRDUP_VAL.

2009-12-13 - 277c733 - lavu 50.7.0 - avstring.h API
  Add av_d2str().

2009-12-13 - 02b398e - lavc 52.42.0 - AVStream
  Add avg_frame_rate.

2009-12-12 - 3ba69a1 - lavu 50.6.0 - av_bmg_next()
  Introduce the av_bmg_next() function.

2009-12-05 - a13a543 - lavfi 1.12.0 - avfilter_draw_slice()
  Add a slice_dir parameter to avfilter_draw_slice().

2009-11-26 - 4cc3f6a - lavfi 1.11.0 - AVFilter
  Remove the next field from AVFilter, this is not anymore required.

2009-11-25 - 1433c4a - lavfi 1.10.0 - avfilter_next()
  Introduce the avfilter_next() function.

2009-11-25 - 86a60fa - lavfi 1.9.0 - avfilter_register()
  Change the signature of avfilter_register() to make it return an
  int. This is required since now the registration operation may fail.

2009-11-25 - 74a0059 - lavu 50.5.0 - pixdesc.h API
  Make the pixdesc.h API public.

2009-10-27 - 243110f - lavfi 1.5.0 - AVFilter.next
  Add a next field to AVFilter, this is used for simplifying the
  registration and management of the registered filters.

2009-10-23 - cccd292 - lavfi 1.4.1 - AVFilter.description
  Add a description field to AVFilter.

2009-10-19 - 6b5dc05 - lavfi 1.3.0 - avfilter_make_format_list()
  Change the interface of avfilter_make_format_list() from
  avfilter_make_format_list(int n, ...) to
  avfilter_make_format_list(enum PixelFormat *pix_fmts).

2009-10-18 - 0eb4ff9 - lavfi 1.0.0 - avfilter_get_video_buffer()
  Make avfilter_get_video_buffer() recursive and add the w and h
  parameters to it.

2009-10-07 - 46c40e4 - lavfi 0.5.1 - AVFilterPic
  Add w and h fields to AVFilterPic.

2009-06-22 - 92400be - lavf 52.34.1 - AVFormatContext.packet_size
  This is now an unsigned int instead of a signed int.

2009-06-19 - a4276ba - lavc 52.32.0 - AVSubtitle.pts
  Add a pts field to AVSubtitle which gives the subtitle packet pts
  in AV_TIME_BASE. Some subtitle de-/encoders (e.g. XSUB) will
  not work right without this.

2009-06-03 - 8f3f2e0 - lavc 52.30.2 - AV_PKT_FLAG_KEY
  PKT_FLAG_KEY has been deprecated and will be dropped at the next
  major version. Use AV_PKT_FLAG_KEY instead.

2009-06-01 - f988ce6 - lavc 52.30.0 - av_lockmgr_register()
  av_lockmgr_register() can be used to register a callback function
  that lavc (and in the future, libraries that depend on lavc) can use
  to implement mutexes. The application should provide a callback function
  that implements the AV_LOCK_* operations described in avcodec.h.
  When the lock manager is registered, FFmpeg is guaranteed to behave
  correctly in a multi-threaded application.

2009-04-30 - ce1d9c8 - lavc 52.28.0 - av_free_packet()
  av_free_packet() is no longer an inline function. It is now exported.

2009-04-11 - 80d403f - lavc 52.25.0 - deprecate av_destruct_packet_nofree()
  Please use NULL instead. This has been supported since r16506
  (lavf > 52.23.1, lavc > 52.10.0).

2009-04-07 - 7a00bba - lavc 52.23.0 - avcodec_decode_video/audio/subtitle
  The old decoding functions are deprecated, all new code should use the
  new functions avcodec_decode_video2(), avcodec_decode_audio3() and
  avcodec_decode_subtitle2(). These new functions take an AVPacket *pkt
  argument instead of a const uint8_t *buf / int buf_size pair.

2009-04-03 - 7b09db3 - lavu 50.3.0 - av_fifo_space()
  Introduce the av_fifo_space() function.

2009-04-02 - fabd246 - lavc 52.23.0 - AVPacket
  Move AVPacket declaration from libavformat/avformat.h to
  libavcodec/avcodec.h.

2009-03-22 - 6e08ca9 - lavu 50.2.0 - RGB32 pixel formats
  Convert the pixel formats PIX_FMT_ARGB, PIX_FMT_RGBA, PIX_FMT_ABGR,
  PIX_FMT_BGRA, which were defined as macros, into enum PixelFormat values.
  Conversely PIX_FMT_RGB32, PIX_FMT_RGB32_1, PIX_FMT_BGR32 and
  PIX_FMT_BGR32_1 are now macros.
  avcodec_get_pix_fmt() now recognizes the "rgb32" and "bgr32" aliases.
  Re-sort the enum PixelFormat list accordingly.
  This change breaks API/ABI backward compatibility.

2009-03-22 - f82674e - lavu 50.1.0 - PIX_FMT_RGB5X5 endian variants
  Add the enum PixelFormat values:
  PIX_FMT_RGB565BE, PIX_FMT_RGB565LE, PIX_FMT_RGB555BE, PIX_FMT_RGB555LE,
  PIX_FMT_BGR565BE, PIX_FMT_BGR565LE, PIX_FMT_BGR555BE, PIX_FMT_BGR555LE.

2009-03-21 - ee6624e - lavu 50.0.0  - av_random*
  The Mersenne Twister PRNG implemented through the av_random* functions
  was removed. Use the lagged Fibonacci PRNG through the av_lfg* functions
  instead.

2009-03-08 - 41dd680 - lavu 50.0.0  - AVFifoBuffer
  av_fifo_init, av_fifo_read, av_fifo_write and av_fifo_realloc were dropped
  and replaced by av_fifo_alloc, av_fifo_generic_read, av_fifo_generic_write
  and av_fifo_realloc2.
  In addition, the order of the function arguments of av_fifo_generic_read
  was changed to match av_fifo_generic_write.
  The AVFifoBuffer/struct AVFifoBuffer may only be used in an opaque way by
  applications, they may not use sizeof() or directly access members.

2009-03-01 - ec26457 - lavf 52.31.0 - Generic metadata API
  Introduce a new metadata API (see av_metadata_get() and friends).
  The old API is now deprecated and should not be used anymore. This especially
  includes the following structure fields:
    - AVFormatContext.title
    - AVFormatContext.author
    - AVFormatContext.copyright
    - AVFormatContext.comment
    - AVFormatContext.album
    - AVFormatContext.year
    - AVFormatContext.track
    - AVFormatContext.genre
    - AVStream.language
    - AVStream.filename
    - AVProgram.provider_name
    - AVProgram.name
    - AVChapter.title<|MERGE_RESOLUTION|>--- conflicted
+++ resolved
@@ -13,7 +13,6 @@
 
 API changes, most recent first:
 
-<<<<<<< HEAD
 2012-03-21 - xxxxxxx - lavu 51.43.100
   Add bprint.h for bprint API.
 
@@ -38,10 +37,6 @@
 
 2012-01-24 - xxxxxxx - lavfi 2.60.100
   Add avfilter_graph_dump.
-=======
-2012-03-06 - 4d851f8 - lavu 51.25.0 - cpu.h
-  Add av_set_cpu_flags_mask().
->>>>>>> 72ccfb3c
 
 2012-03-05 - lavc 54.8.0
   6699d07 Add av_get_exact_bits_per_sample()
@@ -96,10 +91,6 @@
           buffered data within a muxer. Added AVFMT_ALLOW_FLUSH for
           muxers supporting it (av_write_frame makes sure it is called
           only for muxers with this flag).
-
-------------------------------8<-------------------------------------
-                   0.8 branch was cut here
------------------------------>8--------------------------------------
 
 2012-01-15 - lavc 53.34.0
   New audio encoding API:
@@ -346,10 +337,6 @@
 
 2011-06-23 - 67e9ae1 - lavu 51.8.0 - attributes.h
   Add av_printf_format().
-
-------------------------------8<-------------------------------------
-                   0.7 branch was cut here
------------------------------>8--------------------------------------
 
 2011-06-16 - 05e84c9, 25de595 - lavf 53.2.0 - avformat.h
   Add avformat_open_input and avformat_write_header().
