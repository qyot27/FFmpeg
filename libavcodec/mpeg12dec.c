/*
 * MPEG-1/2 decoder
 * Copyright (c) 2000, 2001 Fabrice Bellard
 * Copyright (c) 2002-2013 Michael Niedermayer <michaelni@gmx.at>
 *
 * This file is part of FFmpeg.
 *
 * FFmpeg is free software; you can redistribute it and/or
 * modify it under the terms of the GNU Lesser General Public
 * License as published by the Free Software Foundation; either
 * version 2.1 of the License, or (at your option) any later version.
 *
 * FFmpeg is distributed in the hope that it will be useful,
 * but WITHOUT ANY WARRANTY; without even the implied warranty of
 * MERCHANTABILITY or FITNESS FOR A PARTICULAR PURPOSE.  See the GNU
 * Lesser General Public License for more details.
 *
 * You should have received a copy of the GNU Lesser General Public
 * License along with FFmpeg; if not, write to the Free Software
 * Foundation, Inc., 51 Franklin Street, Fifth Floor, Boston, MA 02110-1301 USA
 */

/**
 * @file
 * MPEG-1/2 decoder
 */

#include "libavutil/attributes.h"
#include "libavutil/internal.h"
#include "internal.h"
#include "avcodec.h"
#include "dsputil.h"
#include "mpegvideo.h"
#include "error_resilience.h"
#include "mpeg12.h"
#include "mpeg12data.h"
#include "mpeg12decdata.h"
#include "bytestream.h"
#include "xvmc_internal.h"
#include "thread.h"

typedef struct Mpeg1Context {
    MpegEncContext mpeg_enc_ctx;
    int mpeg_enc_ctx_allocated; /* true if decoding context allocated */
    int repeat_field; /* true if we must repeat the field */
    AVPanScan pan_scan;              /**< some temporary storage for the panscan */
    int slice_count;
    int swap_uv;//indicate VCR2
    int save_aspect_info;
    int save_width, save_height, save_progressive_seq;
    AVRational frame_rate_ext;       ///< MPEG-2 specific framerate modificator
    int sync;                        ///< Did we reach a sync point like a GOP/SEQ/KEYFrame?
    int tmpgexs;
    int extradata_decoded;
} Mpeg1Context;

/* as H.263, but only 17 codes */
static int mpeg_decode_motion(MpegEncContext *s, int fcode, int pred)
{
    int code, sign, val, shift;

    code = get_vlc2(&s->gb, ff_mv_vlc.table, MV_VLC_BITS, 2);
    if (code == 0) {
        return pred;
    }
    if (code < 0) {
        return 0xffff;
    }

    sign  = get_bits1(&s->gb);
    shift = fcode - 1;
    val   = code;
    if (shift) {
        val  = (val - 1) << shift;
        val |= get_bits(&s->gb, shift);
        val++;
    }
    if (sign)
        val = -val;
    val += pred;

    /* modulo decoding */
    return sign_extend(val, 5 + shift);
}

static inline int mpeg1_decode_block_intra(MpegEncContext *s, int16_t *block, int n)
{
    int level, dc, diff, i, j, run;
    int component;
    RLTable *rl = &ff_rl_mpeg1;
    uint8_t * const scantable    = s->intra_scantable.permutated;
    const uint16_t *quant_matrix = s->intra_matrix;
    const int qscale             = s->qscale;

    /* DC coefficient */
    component = (n <= 3 ? 0 : n - 4 + 1);
    diff = decode_dc(&s->gb, component);
    if (diff >= 0xffff)
        return -1;
    dc  = s->last_dc[component];
    dc += diff;
    s->last_dc[component] = dc;
    block[0] = dc * quant_matrix[0];
    av_dlog(s->avctx, "dc=%d diff=%d\n", dc, diff);
    i = 0;
    {
        OPEN_READER(re, &s->gb);
        /* now quantify & encode AC coefficients */
        for (;;) {
            UPDATE_CACHE(re, &s->gb);
            GET_RL_VLC(level, run, re, &s->gb, rl->rl_vlc[0], TEX_VLC_BITS, 2, 0);

            if (level == 127) {
                break;
            } else if (level != 0) {
                i += run;
                j = scantable[i];
                level = (level * qscale * quant_matrix[j]) >> 4;
                level = (level - 1) | 1;
                level = (level ^ SHOW_SBITS(re, &s->gb, 1)) - SHOW_SBITS(re, &s->gb, 1);
                LAST_SKIP_BITS(re, &s->gb, 1);
            } else {
                /* escape */
                run = SHOW_UBITS(re, &s->gb, 6) + 1; LAST_SKIP_BITS(re, &s->gb, 6);
                UPDATE_CACHE(re, &s->gb);
                level = SHOW_SBITS(re, &s->gb, 8); SKIP_BITS(re, &s->gb, 8);
                if (level == -128) {
                    level = SHOW_UBITS(re, &s->gb, 8) - 256; LAST_SKIP_BITS(re, &s->gb, 8);
                } else if (level == 0) {
                    level = SHOW_UBITS(re, &s->gb, 8)      ; LAST_SKIP_BITS(re, &s->gb, 8);
                }
                i += run;
                j = scantable[i];
                if (level < 0) {
                    level = -level;
                    level = (level * qscale * quant_matrix[j]) >> 4;
                    level = (level - 1) | 1;
                    level = -level;
                } else {
                    level = (level * qscale * quant_matrix[j]) >> 4;
                    level = (level - 1) | 1;
                }
            }
            if (i > 63) {
                av_log(s->avctx, AV_LOG_ERROR, "ac-tex damaged at %d %d\n", s->mb_x, s->mb_y);
                return -1;
            }

            block[j] = level;
        }
        CLOSE_READER(re, &s->gb);
    }
    s->block_last_index[n] = i;
   return 0;
}

int ff_mpeg1_decode_block_intra(MpegEncContext *s, int16_t *block, int n)
{
    return mpeg1_decode_block_intra(s, block, n);
}

static inline int mpeg1_decode_block_inter(MpegEncContext *s, int16_t *block, int n)
{
    int level, i, j, run;
    RLTable *rl = &ff_rl_mpeg1;
    uint8_t * const scantable    = s->intra_scantable.permutated;
    const uint16_t *quant_matrix = s->inter_matrix;
    const int qscale             = s->qscale;

    {
        OPEN_READER(re, &s->gb);
        i = -1;
        // special case for first coefficient, no need to add second VLC table
        UPDATE_CACHE(re, &s->gb);
        if (((int32_t)GET_CACHE(re, &s->gb)) < 0) {
            level = (3 * qscale * quant_matrix[0]) >> 5;
            level = (level - 1) | 1;
            if (GET_CACHE(re, &s->gb) & 0x40000000)
                level = -level;
            block[0] = level;
            i++;
            SKIP_BITS(re, &s->gb, 2);
            if (((int32_t)GET_CACHE(re, &s->gb)) <= (int32_t)0xBFFFFFFF)
                goto end;
        }
        /* now quantify & encode AC coefficients */
        for (;;) {
            GET_RL_VLC(level, run, re, &s->gb, rl->rl_vlc[0], TEX_VLC_BITS, 2, 0);

            if (level != 0) {
                i += run;
                j = scantable[i];
                level = ((level * 2 + 1) * qscale * quant_matrix[j]) >> 5;
                level = (level - 1) | 1;
                level = (level ^ SHOW_SBITS(re, &s->gb, 1)) - SHOW_SBITS(re, &s->gb, 1);
                SKIP_BITS(re, &s->gb, 1);
            } else {
                /* escape */
                run = SHOW_UBITS(re, &s->gb, 6) + 1; LAST_SKIP_BITS(re, &s->gb, 6);
                UPDATE_CACHE(re, &s->gb);
                level = SHOW_SBITS(re, &s->gb, 8); SKIP_BITS(re, &s->gb, 8);
                if (level == -128) {
                    level = SHOW_UBITS(re, &s->gb, 8) - 256; SKIP_BITS(re, &s->gb, 8);
                } else if (level == 0) {
                    level = SHOW_UBITS(re, &s->gb, 8)      ; SKIP_BITS(re, &s->gb, 8);
                }
                i += run;
                j = scantable[i];
                if (level < 0) {
                    level = -level;
                    level = ((level * 2 + 1) * qscale * quant_matrix[j]) >> 5;
                    level = (level - 1) | 1;
                    level = -level;
                } else {
                    level = ((level * 2 + 1) * qscale * quant_matrix[j]) >> 5;
                    level = (level - 1) | 1;
                }
            }
            if (i > 63) {
                av_log(s->avctx, AV_LOG_ERROR, "ac-tex damaged at %d %d\n", s->mb_x, s->mb_y);
                return -1;
            }

            block[j] = level;
            if (((int32_t)GET_CACHE(re, &s->gb)) <= (int32_t)0xBFFFFFFF)
                break;
            UPDATE_CACHE(re, &s->gb);
        }
end:
        LAST_SKIP_BITS(re, &s->gb, 2);
        CLOSE_READER(re, &s->gb);
    }
    s->block_last_index[n] = i;
    return 0;
}

/**
 * Note: this function can read out of range and crash for corrupt streams.
 * Changing this would eat up any speed benefits it has.
 * Do not use "fast" flag if you need the code to be robust.
 */
static inline int mpeg1_fast_decode_block_inter(MpegEncContext *s, int16_t *block, int n)
{
    int level, i, j, run;
    RLTable *rl = &ff_rl_mpeg1;
    uint8_t * const scantable = s->intra_scantable.permutated;
    const int qscale          = s->qscale;

    {
        OPEN_READER(re, &s->gb);
        i = -1;
        // special case for first coefficient, no need to add second VLC table
        UPDATE_CACHE(re, &s->gb);
        if (((int32_t)GET_CACHE(re, &s->gb)) < 0) {
            level = (3 * qscale) >> 1;
            level = (level - 1) | 1;
            if (GET_CACHE(re, &s->gb) & 0x40000000)
                level = -level;
            block[0] = level;
            i++;
            SKIP_BITS(re, &s->gb, 2);
            if (((int32_t)GET_CACHE(re, &s->gb)) <= (int32_t)0xBFFFFFFF)
                goto end;
        }

        /* now quantify & encode AC coefficients */
        for (;;) {
            GET_RL_VLC(level, run, re, &s->gb, rl->rl_vlc[0], TEX_VLC_BITS, 2, 0);

            if (level != 0) {
                i += run;
                j = scantable[i];
                level = ((level * 2 + 1) * qscale) >> 1;
                level = (level - 1) | 1;
                level = (level ^ SHOW_SBITS(re, &s->gb, 1)) - SHOW_SBITS(re, &s->gb, 1);
                SKIP_BITS(re, &s->gb, 1);
            } else {
                /* escape */
                run = SHOW_UBITS(re, &s->gb, 6)+1; LAST_SKIP_BITS(re, &s->gb, 6);
                UPDATE_CACHE(re, &s->gb);
                level = SHOW_SBITS(re, &s->gb, 8); SKIP_BITS(re, &s->gb, 8);
                if (level == -128) {
                    level = SHOW_UBITS(re, &s->gb, 8) - 256; SKIP_BITS(re, &s->gb, 8);
                } else if (level == 0) {
                    level = SHOW_UBITS(re, &s->gb, 8)      ; SKIP_BITS(re, &s->gb, 8);
                }
                i += run;
                j = scantable[i];
                if (level < 0) {
                    level = -level;
                    level = ((level * 2 + 1) * qscale) >> 1;
                    level = (level - 1) | 1;
                    level = -level;
                } else {
                    level = ((level * 2 + 1) * qscale) >> 1;
                    level = (level - 1) | 1;
                }
            }

            block[j] = level;
            if (((int32_t)GET_CACHE(re, &s->gb)) <= (int32_t)0xBFFFFFFF)
                break;
            UPDATE_CACHE(re, &s->gb);
        }
end:
        LAST_SKIP_BITS(re, &s->gb, 2);
        CLOSE_READER(re, &s->gb);
    }
    s->block_last_index[n] = i;
    return 0;
}


static inline int mpeg2_decode_block_non_intra(MpegEncContext *s, int16_t *block, int n)
{
    int level, i, j, run;
    RLTable *rl = &ff_rl_mpeg1;
    uint8_t * const scantable = s->intra_scantable.permutated;
    const uint16_t *quant_matrix;
    const int qscale = s->qscale;
    int mismatch;

    mismatch = 1;

    {
        OPEN_READER(re, &s->gb);
        i = -1;
        if (n < 4)
            quant_matrix = s->inter_matrix;
        else
            quant_matrix = s->chroma_inter_matrix;

        // special case for first coefficient, no need to add second VLC table
        UPDATE_CACHE(re, &s->gb);
        if (((int32_t)GET_CACHE(re, &s->gb)) < 0) {
            level= (3 * qscale * quant_matrix[0]) >> 5;
            if (GET_CACHE(re, &s->gb) & 0x40000000)
                level = -level;
            block[0]  = level;
            mismatch ^= level;
            i++;
            SKIP_BITS(re, &s->gb, 2);
            if (((int32_t)GET_CACHE(re, &s->gb)) <= (int32_t)0xBFFFFFFF)
                goto end;
        }

        /* now quantify & encode AC coefficients */
        for (;;) {
            GET_RL_VLC(level, run, re, &s->gb, rl->rl_vlc[0], TEX_VLC_BITS, 2, 0);

            if (level != 0) {
                i += run;
                j = scantable[i];
                level = ((level * 2 + 1) * qscale * quant_matrix[j]) >> 5;
                level = (level ^ SHOW_SBITS(re, &s->gb, 1)) - SHOW_SBITS(re, &s->gb, 1);
                SKIP_BITS(re, &s->gb, 1);
            } else {
                /* escape */
                run = SHOW_UBITS(re, &s->gb, 6) + 1; LAST_SKIP_BITS(re, &s->gb, 6);
                UPDATE_CACHE(re, &s->gb);
                level = SHOW_SBITS(re, &s->gb, 12); SKIP_BITS(re, &s->gb, 12);

                i += run;
                j = scantable[i];
                if (level < 0) {
                    level = ((-level * 2 + 1) * qscale * quant_matrix[j]) >> 5;
                    level = -level;
                } else {
                    level = ((level * 2 + 1) * qscale * quant_matrix[j]) >> 5;
                }
            }
            if (i > 63) {
                av_log(s->avctx, AV_LOG_ERROR, "ac-tex damaged at %d %d\n", s->mb_x, s->mb_y);
                return -1;
            }

            mismatch ^= level;
            block[j]  = level;
            if (((int32_t)GET_CACHE(re, &s->gb)) <= (int32_t)0xBFFFFFFF)
                break;
            UPDATE_CACHE(re, &s->gb);
        }
end:
        LAST_SKIP_BITS(re, &s->gb, 2);
        CLOSE_READER(re, &s->gb);
    }
    block[63] ^= (mismatch & 1);

    s->block_last_index[n] = i;
    return 0;
}

/**
 * Note: this function can read out of range and crash for corrupt streams.
 * Changing this would eat up any speed benefits it has.
 * Do not use "fast" flag if you need the code to be robust.
 */
static inline int mpeg2_fast_decode_block_non_intra(MpegEncContext *s,
                                                    int16_t *block, int n)
{
    int level, i, j, run;
    RLTable *rl = &ff_rl_mpeg1;
    uint8_t * const scantable = s->intra_scantable.permutated;
    const int qscale          = s->qscale;
    OPEN_READER(re, &s->gb);
    i = -1;

    // special case for first coefficient, no need to add second VLC table
    UPDATE_CACHE(re, &s->gb);
    if (((int32_t)GET_CACHE(re, &s->gb)) < 0) {
        level = (3 * qscale) >> 1;
        if (GET_CACHE(re, &s->gb) & 0x40000000)
            level = -level;
        block[0] = level;
        i++;
        SKIP_BITS(re, &s->gb, 2);
        if (((int32_t)GET_CACHE(re, &s->gb)) <= (int32_t)0xBFFFFFFF)
            goto end;
    }

    /* now quantify & encode AC coefficients */
    for (;;) {
        GET_RL_VLC(level, run, re, &s->gb, rl->rl_vlc[0], TEX_VLC_BITS, 2, 0);

        if (level != 0) {
            i += run;
            j  = scantable[i];
            level = ((level * 2 + 1) * qscale) >> 1;
            level = (level ^ SHOW_SBITS(re, &s->gb, 1)) - SHOW_SBITS(re, &s->gb, 1);
            SKIP_BITS(re, &s->gb, 1);
        } else {
            /* escape */
            run = SHOW_UBITS(re, &s->gb, 6) + 1; LAST_SKIP_BITS(re, &s->gb, 6);
            UPDATE_CACHE(re, &s->gb);
            level = SHOW_SBITS(re, &s->gb, 12); SKIP_BITS(re, &s->gb, 12);

            i += run;
            j  = scantable[i];
            if (level < 0) {
                level = ((-level * 2 + 1) * qscale) >> 1;
                level = -level;
            } else {
                level = ((level * 2 + 1) * qscale) >> 1;
            }
        }

        block[j] = level;
        if (((int32_t)GET_CACHE(re, &s->gb)) <= (int32_t)0xBFFFFFFF)
            break;
        UPDATE_CACHE(re, &s->gb);
    }
end:
    LAST_SKIP_BITS(re, &s->gb, 2);
    CLOSE_READER(re, &s->gb);
    s->block_last_index[n] = i;
    return 0;
}


static inline int mpeg2_decode_block_intra(MpegEncContext *s, int16_t *block, int n)
{
    int level, dc, diff, i, j, run;
    int component;
    RLTable *rl;
    uint8_t * const scantable = s->intra_scantable.permutated;
    const uint16_t *quant_matrix;
    const int qscale = s->qscale;
    int mismatch;

    /* DC coefficient */
    if (n < 4) {
        quant_matrix = s->intra_matrix;
        component = 0;
    } else {
        quant_matrix = s->chroma_intra_matrix;
        component = (n & 1) + 1;
    }
    diff = decode_dc(&s->gb, component);
    if (diff >= 0xffff)
        return -1;
    dc  = s->last_dc[component];
    dc += diff;
    s->last_dc[component] = dc;
    block[0] = dc << (3 - s->intra_dc_precision);
    av_dlog(s->avctx, "dc=%d\n", block[0]);
    mismatch = block[0] ^ 1;
    i = 0;
    if (s->intra_vlc_format)
        rl = &ff_rl_mpeg2;
    else
        rl = &ff_rl_mpeg1;

    {
        OPEN_READER(re, &s->gb);
        /* now quantify & encode AC coefficients */
        for (;;) {
            UPDATE_CACHE(re, &s->gb);
            GET_RL_VLC(level, run, re, &s->gb, rl->rl_vlc[0], TEX_VLC_BITS, 2, 0);

            if (level == 127) {
                break;
            } else if (level != 0) {
                i += run;
                j  = scantable[i];
                level = (level * qscale * quant_matrix[j]) >> 4;
                level = (level ^ SHOW_SBITS(re, &s->gb, 1)) - SHOW_SBITS(re, &s->gb, 1);
                LAST_SKIP_BITS(re, &s->gb, 1);
            } else {
                /* escape */
                run = SHOW_UBITS(re, &s->gb, 6) + 1; LAST_SKIP_BITS(re, &s->gb, 6);
                UPDATE_CACHE(re, &s->gb);
                level = SHOW_SBITS(re, &s->gb, 12); SKIP_BITS(re, &s->gb, 12);
                i += run;
                j  = scantable[i];
                if (level < 0) {
                    level = (-level * qscale * quant_matrix[j]) >> 4;
                    level = -level;
                } else {
                    level = (level * qscale * quant_matrix[j]) >> 4;
                }
            }
            if (i > 63) {
                av_log(s->avctx, AV_LOG_ERROR, "ac-tex damaged at %d %d\n", s->mb_x, s->mb_y);
                return -1;
            }

            mismatch ^= level;
            block[j]  = level;
        }
        CLOSE_READER(re, &s->gb);
    }
    block[63] ^= mismatch & 1;

    s->block_last_index[n] = i;
    return 0;
}

/**
 * Note: this function can read out of range and crash for corrupt streams.
 * Changing this would eat up any speed benefits it has.
 * Do not use "fast" flag if you need the code to be robust.
 */
static inline int mpeg2_fast_decode_block_intra(MpegEncContext *s, int16_t *block, int n)
{
    int level, dc, diff, j, run;
    int component;
    RLTable *rl;
    uint8_t * scantable = s->intra_scantable.permutated;
    const uint16_t *quant_matrix;
    const int qscale = s->qscale;

    /* DC coefficient */
    if (n < 4) {
        quant_matrix = s->intra_matrix;
        component = 0;
    } else {
        quant_matrix = s->chroma_intra_matrix;
        component = (n & 1) + 1;
    }
    diff = decode_dc(&s->gb, component);
    if (diff >= 0xffff)
        return -1;
    dc = s->last_dc[component];
    dc += diff;
    s->last_dc[component] = dc;
    block[0] = dc << (3 - s->intra_dc_precision);
    if (s->intra_vlc_format)
        rl = &ff_rl_mpeg2;
    else
        rl = &ff_rl_mpeg1;

    {
        OPEN_READER(re, &s->gb);
        /* now quantify & encode AC coefficients */
        for (;;) {
            UPDATE_CACHE(re, &s->gb);
            GET_RL_VLC(level, run, re, &s->gb, rl->rl_vlc[0], TEX_VLC_BITS, 2, 0);

            if (level == 127) {
                break;
            } else if (level != 0) {
                scantable += run;
                j = *scantable;
                level = (level * qscale * quant_matrix[j]) >> 4;
                level = (level ^ SHOW_SBITS(re, &s->gb, 1)) - SHOW_SBITS(re, &s->gb, 1);
                LAST_SKIP_BITS(re, &s->gb, 1);
            } else {
                /* escape */
                run = SHOW_UBITS(re, &s->gb, 6) + 1; LAST_SKIP_BITS(re, &s->gb, 6);
                UPDATE_CACHE(re, &s->gb);
                level = SHOW_SBITS(re, &s->gb, 12); SKIP_BITS(re, &s->gb, 12);
                scantable += run;
                j = *scantable;
                if (level < 0) {
                    level = (-level * qscale * quant_matrix[j]) >> 4;
                    level = -level;
                } else {
                    level = (level * qscale * quant_matrix[j]) >> 4;
                }
            }

            block[j] = level;
        }
        CLOSE_READER(re, &s->gb);
    }

    s->block_last_index[n] = scantable - s->intra_scantable.permutated;
    return 0;
}

/******************************************/
/* decoding */

static inline int get_dmv(MpegEncContext *s)
{
    if (get_bits1(&s->gb))
        return 1 - (get_bits1(&s->gb) << 1);
    else
        return 0;
}

static inline int get_qscale(MpegEncContext *s)
{
    int qscale = get_bits(&s->gb, 5);
    if (s->q_scale_type) {
        return non_linear_qscale[qscale];
    } else {
        return qscale << 1;
    }
}

static void exchange_uv(MpegEncContext *s)
{
    int16_t (*tmp)[64];

    tmp           = s->pblocks[4];
    s->pblocks[4] = s->pblocks[5];
    s->pblocks[5] = tmp;
}

/* motion type (for MPEG-2) */
#define MT_FIELD 1
#define MT_FRAME 2
#define MT_16X8  2
#define MT_DMV   3

static int mpeg_decode_mb(MpegEncContext *s, int16_t block[12][64])
{
    int i, j, k, cbp, val, mb_type, motion_type;
    const int mb_block_count = 4 + (1 << s->chroma_format);

    av_dlog(s->avctx, "decode_mb: x=%d y=%d\n", s->mb_x, s->mb_y);

    av_assert2(s->mb_skipped == 0);

    if (s->mb_skip_run-- != 0) {
        if (s->pict_type == AV_PICTURE_TYPE_P) {
            s->mb_skipped = 1;
            s->current_picture.mb_type[s->mb_x + s->mb_y * s->mb_stride] = MB_TYPE_SKIP | MB_TYPE_L0 | MB_TYPE_16x16;
        } else {
            int mb_type;

            if (s->mb_x)
                mb_type = s->current_picture.mb_type[s->mb_x + s->mb_y * s->mb_stride - 1];
            else
                mb_type = s->current_picture.mb_type[s->mb_width + (s->mb_y - 1) * s->mb_stride - 1]; // FIXME not sure if this is allowed in MPEG at all
            if (IS_INTRA(mb_type)) {
                av_log(s->avctx, AV_LOG_ERROR, "skip with previntra\n");
                return -1;
            }
            s->current_picture.mb_type[s->mb_x + s->mb_y*s->mb_stride] =
                mb_type | MB_TYPE_SKIP;

            if ((s->mv[0][0][0] | s->mv[0][0][1] | s->mv[1][0][0] | s->mv[1][0][1]) == 0)
                s->mb_skipped = 1;
        }

        return 0;
    }

    switch (s->pict_type) {
    default:
    case AV_PICTURE_TYPE_I:
        if (get_bits1(&s->gb) == 0) {
            if (get_bits1(&s->gb) == 0) {
                av_log(s->avctx, AV_LOG_ERROR, "invalid mb type in I Frame at %d %d\n", s->mb_x, s->mb_y);
                return -1;
            }
            mb_type = MB_TYPE_QUANT | MB_TYPE_INTRA;
        } else {
            mb_type = MB_TYPE_INTRA;
        }
        break;
    case AV_PICTURE_TYPE_P:
        mb_type = get_vlc2(&s->gb, ff_mb_ptype_vlc.table, MB_PTYPE_VLC_BITS, 1);
        if (mb_type < 0) {
            av_log(s->avctx, AV_LOG_ERROR, "invalid mb type in P Frame at %d %d\n", s->mb_x, s->mb_y);
            return -1;
        }
        mb_type = ptype2mb_type[mb_type];
        break;
    case AV_PICTURE_TYPE_B:
        mb_type = get_vlc2(&s->gb, ff_mb_btype_vlc.table, MB_BTYPE_VLC_BITS, 1);
        if (mb_type < 0) {
            av_log(s->avctx, AV_LOG_ERROR, "invalid mb type in B Frame at %d %d\n", s->mb_x, s->mb_y);
            return -1;
        }
        mb_type = btype2mb_type[mb_type];
        break;
    }
    av_dlog(s->avctx, "mb_type=%x\n", mb_type);
//    motion_type = 0; /* avoid warning */
    if (IS_INTRA(mb_type)) {
        s->dsp.clear_blocks(s->block[0]);

        if (!s->chroma_y_shift) {
            s->dsp.clear_blocks(s->block[6]);
        }

        /* compute DCT type */
        if (s->picture_structure == PICT_FRAME && // FIXME add an interlaced_dct coded var?
            !s->frame_pred_frame_dct) {
            s->interlaced_dct = get_bits1(&s->gb);
        }

        if (IS_QUANT(mb_type))
            s->qscale = get_qscale(s);

        if (s->concealment_motion_vectors) {
            /* just parse them */
            if (s->picture_structure != PICT_FRAME)
                skip_bits1(&s->gb); /* field select */

            s->mv[0][0][0]= s->last_mv[0][0][0]= s->last_mv[0][1][0] =
                mpeg_decode_motion(s, s->mpeg_f_code[0][0], s->last_mv[0][0][0]);
            s->mv[0][0][1]= s->last_mv[0][0][1]= s->last_mv[0][1][1] =
                mpeg_decode_motion(s, s->mpeg_f_code[0][1], s->last_mv[0][0][1]);

            skip_bits1(&s->gb); /* marker */
        } else
            memset(s->last_mv, 0, sizeof(s->last_mv)); /* reset mv prediction */
        s->mb_intra = 1;
        // if 1, we memcpy blocks in xvmcvideo
        if (CONFIG_MPEG_XVMC_DECODER && s->avctx->xvmc_acceleration > 1) {
            ff_xvmc_pack_pblocks(s, -1); // inter are always full blocks
            if (s->swap_uv) {
                exchange_uv(s);
            }
        }

        if (s->codec_id == AV_CODEC_ID_MPEG2VIDEO) {
            if (s->flags2 & CODEC_FLAG2_FAST) {
                for (i = 0; i < 6; i++) {
                    mpeg2_fast_decode_block_intra(s, *s->pblocks[i], i);
                }
            } else {
                for (i = 0; i < mb_block_count; i++) {
                    if (mpeg2_decode_block_intra(s, *s->pblocks[i], i) < 0)
                        return -1;
                }
            }
        } else {
            for (i = 0; i < 6; i++) {
                if (mpeg1_decode_block_intra(s, *s->pblocks[i], i) < 0)
                    return -1;
            }
        }
    } else {
        if (mb_type & MB_TYPE_ZERO_MV) {
            av_assert2(mb_type & MB_TYPE_CBP);

            s->mv_dir = MV_DIR_FORWARD;
            if (s->picture_structure == PICT_FRAME) {
                if (s->picture_structure == PICT_FRAME
                    && !s->frame_pred_frame_dct)
                    s->interlaced_dct = get_bits1(&s->gb);
                s->mv_type = MV_TYPE_16X16;
            } else {
                s->mv_type = MV_TYPE_FIELD;
                mb_type |= MB_TYPE_INTERLACED;
                s->field_select[0][0] = s->picture_structure - 1;
            }

            if (IS_QUANT(mb_type))
                s->qscale = get_qscale(s);

            s->last_mv[0][0][0] = 0;
            s->last_mv[0][0][1] = 0;
            s->last_mv[0][1][0] = 0;
            s->last_mv[0][1][1] = 0;
            s->mv[0][0][0] = 0;
            s->mv[0][0][1] = 0;
        } else {
            av_assert2(mb_type & MB_TYPE_L0L1);
            // FIXME decide if MBs in field pictures are MB_TYPE_INTERLACED
            /* get additional motion vector type */
            if (s->picture_structure == PICT_FRAME && s->frame_pred_frame_dct)
                motion_type = MT_FRAME;
            else {
                motion_type = get_bits(&s->gb, 2);
                if (s->picture_structure == PICT_FRAME && HAS_CBP(mb_type))
                    s->interlaced_dct = get_bits1(&s->gb);
            }

            if (IS_QUANT(mb_type))
                s->qscale = get_qscale(s);

            /* motion vectors */
            s->mv_dir = (mb_type >> 13) & 3;
            av_dlog(s->avctx, "motion_type=%d\n", motion_type);
            switch (motion_type) {
            case MT_FRAME: /* or MT_16X8 */
                if (s->picture_structure == PICT_FRAME) {
                    mb_type |= MB_TYPE_16x16;
                    s->mv_type = MV_TYPE_16X16;
                    for (i = 0; i < 2; i++) {
                        if (USES_LIST(mb_type, i)) {
                            /* MT_FRAME */
                            s->mv[i][0][0]= s->last_mv[i][0][0]= s->last_mv[i][1][0] =
                                mpeg_decode_motion(s, s->mpeg_f_code[i][0], s->last_mv[i][0][0]);
                            s->mv[i][0][1]= s->last_mv[i][0][1]= s->last_mv[i][1][1] =
                                mpeg_decode_motion(s, s->mpeg_f_code[i][1], s->last_mv[i][0][1]);
                            /* full_pel: only for MPEG-1 */
                            if (s->full_pel[i]) {
                                s->mv[i][0][0] <<= 1;
                                s->mv[i][0][1] <<= 1;
                            }
                        }
                    }
                } else {
                    mb_type |= MB_TYPE_16x8 | MB_TYPE_INTERLACED;
                    s->mv_type = MV_TYPE_16X8;
                    for (i = 0; i < 2; i++) {
                        if (USES_LIST(mb_type, i)) {
                            /* MT_16X8 */
                            for (j = 0; j < 2; j++) {
                                s->field_select[i][j] = get_bits1(&s->gb);
                                for (k = 0; k < 2; k++) {
                                    val = mpeg_decode_motion(s, s->mpeg_f_code[i][k],
                                                             s->last_mv[i][j][k]);
                                    s->last_mv[i][j][k] = val;
                                    s->mv[i][j][k]      = val;
                                }
                            }
                        }
                    }
                }
                break;
            case MT_FIELD:
                s->mv_type = MV_TYPE_FIELD;
                if (s->picture_structure == PICT_FRAME) {
                    mb_type |= MB_TYPE_16x8 | MB_TYPE_INTERLACED;
                    for (i = 0; i < 2; i++) {
                        if (USES_LIST(mb_type, i)) {
                            for (j = 0; j < 2; j++) {
                                s->field_select[i][j] = get_bits1(&s->gb);
                                val = mpeg_decode_motion(s, s->mpeg_f_code[i][0],
                                                         s->last_mv[i][j][0]);
                                s->last_mv[i][j][0] = val;
                                s->mv[i][j][0]      = val;
                                av_dlog(s->avctx, "fmx=%d\n", val);
                                val = mpeg_decode_motion(s, s->mpeg_f_code[i][1],
                                                         s->last_mv[i][j][1] >> 1);
                                s->last_mv[i][j][1] = val << 1;
                                s->mv[i][j][1]      = val;
                                av_dlog(s->avctx, "fmy=%d\n", val);
                            }
                        }
                    }
                } else {
                    av_assert0(!s->progressive_sequence);
                    mb_type |= MB_TYPE_16x16 | MB_TYPE_INTERLACED;
                    for (i = 0; i < 2; i++) {
                        if (USES_LIST(mb_type, i)) {
                            s->field_select[i][0] = get_bits1(&s->gb);
                            for (k = 0; k < 2; k++) {
                                val = mpeg_decode_motion(s, s->mpeg_f_code[i][k],
                                                         s->last_mv[i][0][k]);
                                s->last_mv[i][0][k] = val;
                                s->last_mv[i][1][k] = val;
                                s->mv[i][0][k]      = val;
                            }
                        }
                    }
                }
                break;
            case MT_DMV:
                if(s->progressive_sequence){
                    av_log(s->avctx, AV_LOG_ERROR, "MT_DMV in progressive_sequence\n");
                    return -1;
                }
                s->mv_type = MV_TYPE_DMV;
                for (i = 0; i < 2; i++) {
                    if (USES_LIST(mb_type, i)) {
                        int dmx, dmy, mx, my, m;
                        const int my_shift = s->picture_structure == PICT_FRAME;

                        mx = mpeg_decode_motion(s, s->mpeg_f_code[i][0],
                                                s->last_mv[i][0][0]);
                        s->last_mv[i][0][0] = mx;
                        s->last_mv[i][1][0] = mx;
                        dmx = get_dmv(s);
                        my  = mpeg_decode_motion(s, s->mpeg_f_code[i][1],
                                                 s->last_mv[i][0][1] >> my_shift);
                        dmy = get_dmv(s);


                        s->last_mv[i][0][1] = my << my_shift;
                        s->last_mv[i][1][1] = my << my_shift;

                        s->mv[i][0][0] = mx;
                        s->mv[i][0][1] = my;
                        s->mv[i][1][0] = mx; // not used
                        s->mv[i][1][1] = my; // not used

                        if (s->picture_structure == PICT_FRAME) {
                            mb_type |= MB_TYPE_16x16 | MB_TYPE_INTERLACED;

                            // m = 1 + 2 * s->top_field_first;
                            m = s->top_field_first ? 1 : 3;

                            /* top -> top pred */
                            s->mv[i][2][0] = ((mx * m + (mx > 0)) >> 1) + dmx;
                            s->mv[i][2][1] = ((my * m + (my > 0)) >> 1) + dmy - 1;
                            m = 4 - m;
                            s->mv[i][3][0] = ((mx * m + (mx > 0)) >> 1) + dmx;
                            s->mv[i][3][1] = ((my * m + (my > 0)) >> 1) + dmy + 1;
                        } else {
                            mb_type |= MB_TYPE_16x16;

                            s->mv[i][2][0] = ((mx + (mx > 0)) >> 1) + dmx;
                            s->mv[i][2][1] = ((my + (my > 0)) >> 1) + dmy;
                            if (s->picture_structure == PICT_TOP_FIELD)
                                s->mv[i][2][1]--;
                            else
                                s->mv[i][2][1]++;
                        }
                    }
                }
                break;
            default:
                av_log(s->avctx, AV_LOG_ERROR, "00 motion_type at %d %d\n", s->mb_x, s->mb_y);
                return -1;
            }
        }

        s->mb_intra = 0;
        if (HAS_CBP(mb_type)) {
            s->dsp.clear_blocks(s->block[0]);

            cbp = get_vlc2(&s->gb, ff_mb_pat_vlc.table, MB_PAT_VLC_BITS, 1);
            if (mb_block_count > 6) {
                 cbp <<= mb_block_count - 6;
                 cbp  |= get_bits(&s->gb, mb_block_count - 6);
                 s->dsp.clear_blocks(s->block[6]);
            }
            if (cbp <= 0) {
                av_log(s->avctx, AV_LOG_ERROR, "invalid cbp %d at %d %d\n", cbp, s->mb_x, s->mb_y);
                return -1;
            }

            //if 1, we memcpy blocks in xvmcvideo
            if (CONFIG_MPEG_XVMC_DECODER && s->avctx->xvmc_acceleration > 1) {
                ff_xvmc_pack_pblocks(s, cbp);
                if (s->swap_uv) {
                    exchange_uv(s);
                }
            }

            if (s->codec_id == AV_CODEC_ID_MPEG2VIDEO) {
                if (s->flags2 & CODEC_FLAG2_FAST) {
                    for (i = 0; i < 6; i++) {
                        if (cbp & 32) {
                            mpeg2_fast_decode_block_non_intra(s, *s->pblocks[i], i);
                        } else {
                            s->block_last_index[i] = -1;
                        }
                        cbp += cbp;
                    }
                } else {
                    cbp <<= 12-mb_block_count;

                    for (i = 0; i < mb_block_count; i++) {
                        if (cbp & (1 << 11)) {
                            if (mpeg2_decode_block_non_intra(s, *s->pblocks[i], i) < 0)
                                return -1;
                        } else {
                            s->block_last_index[i] = -1;
                        }
                        cbp += cbp;
                    }
                }
            } else {
                if (s->flags2 & CODEC_FLAG2_FAST) {
                    for (i = 0; i < 6; i++) {
                        if (cbp & 32) {
                            mpeg1_fast_decode_block_inter(s, *s->pblocks[i], i);
                        } else {
                            s->block_last_index[i] = -1;
                        }
                        cbp += cbp;
                    }
                } else {
                    for (i = 0; i < 6; i++) {
                        if (cbp & 32) {
                            if (mpeg1_decode_block_inter(s, *s->pblocks[i], i) < 0)
                                return -1;
                        } else {
                            s->block_last_index[i] = -1;
                        }
                        cbp += cbp;
                    }
                }
            }
        } else {
            for (i = 0; i < 12; i++)
                s->block_last_index[i] = -1;
        }
    }

    s->current_picture.mb_type[s->mb_x + s->mb_y * s->mb_stride] = mb_type;

    return 0;
}

static av_cold int mpeg_decode_init(AVCodecContext *avctx)
{
    Mpeg1Context *s = avctx->priv_data;
    MpegEncContext *s2 = &s->mpeg_enc_ctx;
    int i;

    /* we need some permutation to store matrices,
     * until MPV_common_init() sets the real permutation. */
    for (i = 0; i < 64; i++)
       s2->dsp.idct_permutation[i]=i;

    ff_MPV_decode_defaults(s2);

    s->mpeg_enc_ctx.avctx  = avctx;
    s->mpeg_enc_ctx.flags  = avctx->flags;
    s->mpeg_enc_ctx.flags2 = avctx->flags2;
    ff_mpeg12_common_init(&s->mpeg_enc_ctx);
    ff_mpeg12_init_vlcs();

    s->mpeg_enc_ctx_allocated      = 0;
    s->mpeg_enc_ctx.picture_number = 0;
    s->repeat_field                = 0;
    s->mpeg_enc_ctx.codec_id       = avctx->codec->id;
    avctx->color_range = AVCOL_RANGE_MPEG;
    if (avctx->codec->id == AV_CODEC_ID_MPEG1VIDEO)
        avctx->chroma_sample_location = AVCHROMA_LOC_CENTER;
    else
        avctx->chroma_sample_location = AVCHROMA_LOC_LEFT;
    return 0;
}

static int mpeg_decode_update_thread_context(AVCodecContext *avctx, const AVCodecContext *avctx_from)
{
    Mpeg1Context *ctx = avctx->priv_data, *ctx_from = avctx_from->priv_data;
    MpegEncContext *s = &ctx->mpeg_enc_ctx, *s1 = &ctx_from->mpeg_enc_ctx;
    int err;

    if (avctx == avctx_from || !ctx_from->mpeg_enc_ctx_allocated || !s1->context_initialized)
        return 0;

    err = ff_mpeg_update_thread_context(avctx, avctx_from);
    if (err) return err;

    if (!ctx->mpeg_enc_ctx_allocated)
        memcpy(s + 1, s1 + 1, sizeof(Mpeg1Context) - sizeof(MpegEncContext));

    if (!(s->pict_type == AV_PICTURE_TYPE_B || s->low_delay))
        s->picture_number++;

    return 0;
}

static void quant_matrix_rebuild(uint16_t *matrix, const uint8_t *old_perm,
                                 const uint8_t *new_perm)
{
    uint16_t temp_matrix[64];
    int i;

    memcpy(temp_matrix, matrix, 64 * sizeof(uint16_t));

    for (i = 0; i < 64; i++) {
        matrix[new_perm[i]] = temp_matrix[old_perm[i]];
    }
}

static const enum AVPixelFormat mpeg1_hwaccel_pixfmt_list_420[] = {
#if CONFIG_MPEG_XVMC_DECODER
    AV_PIX_FMT_XVMC_MPEG2_IDCT,
    AV_PIX_FMT_XVMC_MPEG2_MC,
#endif
#if CONFIG_MPEG1_VDPAU_HWACCEL
    AV_PIX_FMT_VDPAU_MPEG1,
    AV_PIX_FMT_VDPAU,
#endif
    AV_PIX_FMT_YUV420P,
    AV_PIX_FMT_NONE
};

static const enum AVPixelFormat mpeg2_hwaccel_pixfmt_list_420[] = {
#if CONFIG_MPEG_XVMC_DECODER
    AV_PIX_FMT_XVMC_MPEG2_IDCT,
    AV_PIX_FMT_XVMC_MPEG2_MC,
#endif
#if CONFIG_MPEG2_VDPAU_HWACCEL
    AV_PIX_FMT_VDPAU_MPEG2,
    AV_PIX_FMT_VDPAU,
#endif
#if CONFIG_MPEG2_DXVA2_HWACCEL
    AV_PIX_FMT_DXVA2_VLD,
#endif
#if CONFIG_MPEG2_VAAPI_HWACCEL
    AV_PIX_FMT_VAAPI_VLD,
#endif
    AV_PIX_FMT_YUV420P,
    AV_PIX_FMT_NONE
};

static inline int uses_vdpau(AVCodecContext *avctx) {
    return avctx->pix_fmt == AV_PIX_FMT_VDPAU_MPEG1 || avctx->pix_fmt == AV_PIX_FMT_VDPAU_MPEG2;
}

static enum AVPixelFormat mpeg_get_pixelformat(AVCodecContext *avctx)
{
    Mpeg1Context *s1 = avctx->priv_data;
    MpegEncContext *s = &s1->mpeg_enc_ctx;

<<<<<<< HEAD
    if(s->chroma_format < 2) {
        return ff_thread_get_format(avctx,
                                avctx->codec_id == AV_CODEC_ID_MPEG1VIDEO ?
                                mpeg1_hwaccel_pixfmt_list_420 :
                                mpeg2_hwaccel_pixfmt_list_420);
    } else if(s->chroma_format == 2)
        return AV_PIX_FMT_YUV422P;
    else
        return AV_PIX_FMT_YUV444P;
}

static void setup_hwaccel_for_pixfmt(AVCodecContext *avctx)
{
    if (avctx->pix_fmt != AV_PIX_FMT_XVMC_MPEG2_IDCT && avctx->pix_fmt != AV_PIX_FMT_XVMC_MPEG2_MC) {
        avctx->xvmc_acceleration = 0;
    } else if (!avctx->xvmc_acceleration) {
        avctx->xvmc_acceleration = 2;
=======
    if (avctx->xvmc_acceleration)
        return avctx->get_format(avctx, pixfmt_xvmc_mpg2_420);
    else {
        if (s->chroma_format <  2)
            return avctx->get_format(avctx, mpeg12_hwaccel_pixfmt_list_420);
        else if (s->chroma_format == 2)
            return AV_PIX_FMT_YUV422P;
        else
            return AV_PIX_FMT_YUV444P;
>>>>>>> 578ea75a
    }
    avctx->hwaccel = ff_find_hwaccel(avctx->codec->id, avctx->pix_fmt);
    // until then pix_fmt may be changed right after codec init
    if (avctx->pix_fmt == AV_PIX_FMT_XVMC_MPEG2_IDCT ||
        avctx->hwaccel || uses_vdpau(avctx))
        if (avctx->idct_algo == FF_IDCT_AUTO)
            avctx->idct_algo = FF_IDCT_SIMPLE;
}

/* Call this function when we know all parameters.
 * It may be called in different places for MPEG-1 and MPEG-2. */
static int mpeg_decode_postinit(AVCodecContext *avctx)
{
    Mpeg1Context *s1 = avctx->priv_data;
    MpegEncContext *s = &s1->mpeg_enc_ctx;
    uint8_t old_permutation[64];

    if ((s1->mpeg_enc_ctx_allocated == 0) ||
        avctx->coded_width  != s->width   ||
        avctx->coded_height != s->height  ||
        s1->save_width           != s->width                ||
        s1->save_height          != s->height               ||
        s1->save_aspect_info     != s->aspect_ratio_info    ||
        (s1->save_progressive_seq != s->progressive_sequence && (s->height&31)) ||
        0)
    {

        if (s1->mpeg_enc_ctx_allocated) {
            ParseContext pc = s->parse_context;
            s->parse_context.buffer = 0;
            ff_MPV_common_end(s);
            s->parse_context = pc;
        }

        if ((s->width == 0) || (s->height == 0))
            return -2;

        avcodec_set_dimensions(avctx, s->width, s->height);
        if (avctx->codec_id == AV_CODEC_ID_MPEG2VIDEO && s->bit_rate) {
            avctx->rc_max_rate = s->bit_rate;
        } else if (avctx->codec_id == AV_CODEC_ID_MPEG1VIDEO && s->bit_rate &&
                   (s->bit_rate != 0x3FFFF*400 || s->vbv_delay != 0xFFFF)) {
            avctx->bit_rate = s->bit_rate;
        }
        s1->save_aspect_info     = s->aspect_ratio_info;
        s1->save_width           = s->width;
        s1->save_height          = s->height;
        s1->save_progressive_seq = s->progressive_sequence;

        /* low_delay may be forced, in this case we will have B-frames
         * that behave like P-frames. */
        avctx->has_b_frames = !s->low_delay;

        if (avctx->codec_id == AV_CODEC_ID_MPEG1VIDEO) {
            //MPEG-1 fps
            avctx->time_base.den = ff_mpeg12_frame_rate_tab[s->frame_rate_index].num;
            avctx->time_base.num = ff_mpeg12_frame_rate_tab[s->frame_rate_index].den;
            //MPEG-1 aspect
            avctx->sample_aspect_ratio = av_d2q(1.0/ff_mpeg1_aspect[s->aspect_ratio_info], 255);
            avctx->ticks_per_frame=1;
        } else {//MPEG-2
        //MPEG-2 fps
            av_reduce(&s->avctx->time_base.den,
                      &s->avctx->time_base.num,
                      ff_mpeg12_frame_rate_tab[s->frame_rate_index].num * s1->frame_rate_ext.num*2,
                      ff_mpeg12_frame_rate_tab[s->frame_rate_index].den * s1->frame_rate_ext.den,
                      1 << 30);
            avctx->ticks_per_frame = 2;
            //MPEG-2 aspect
            if (s->aspect_ratio_info > 1) {
                AVRational dar =
                    av_mul_q(av_div_q(ff_mpeg2_aspect[s->aspect_ratio_info],
                                      (AVRational) {s1->pan_scan.width, s1->pan_scan.height}),
                             (AVRational) {s->width, s->height});

                // we ignore the spec here and guess a bit as reality does not match the spec, see for example
                // res_change_ffmpeg_aspect.ts and sequence-display-aspect.mpg
                // issue1613, 621, 562
                if ((s1->pan_scan.width == 0) || (s1->pan_scan.height == 0) ||
                   (av_cmp_q(dar, (AVRational) {4, 3}) && av_cmp_q(dar, (AVRational) {16, 9}))) {
                    s->avctx->sample_aspect_ratio =
                        av_div_q(ff_mpeg2_aspect[s->aspect_ratio_info],
                                 (AVRational) {s->width, s->height});
                } else {
                    s->avctx->sample_aspect_ratio =
                        av_div_q(ff_mpeg2_aspect[s->aspect_ratio_info],
                                 (AVRational) {s1->pan_scan.width, s1->pan_scan.height});
//issue1613 4/3 16/9 -> 16/9
//res_change_ffmpeg_aspect.ts 4/3 225/44 ->4/3
//widescreen-issue562.mpg 4/3 16/9 -> 16/9
//                    s->avctx->sample_aspect_ratio = av_mul_q(s->avctx->sample_aspect_ratio, (AVRational) {s->width, s->height});
                    av_dlog(avctx, "A %d/%d\n",
                            ff_mpeg2_aspect[s->aspect_ratio_info].num, ff_mpeg2_aspect[s->aspect_ratio_info].den);
                    av_dlog(avctx, "B %d/%d\n", s->avctx->sample_aspect_ratio.num,
                            s->avctx->sample_aspect_ratio.den);
                }
            } else {
                s->avctx->sample_aspect_ratio =
                    ff_mpeg2_aspect[s->aspect_ratio_info];
            }
        } // MPEG-2

        avctx->pix_fmt = mpeg_get_pixelformat(avctx);
<<<<<<< HEAD
        setup_hwaccel_for_pixfmt(avctx);
=======
        avctx->hwaccel = ff_find_hwaccel(avctx->codec->id, avctx->pix_fmt);
        // until then pix_fmt may be changed right after codec init
        if (avctx->pix_fmt == AV_PIX_FMT_XVMC_MPEG2_IDCT ||
            avctx->hwaccel)
            if (avctx->idct_algo == FF_IDCT_AUTO)
                avctx->idct_algo = FF_IDCT_SIMPLE;
>>>>>>> 578ea75a

        /* Quantization matrices may need reordering
         * if DCT permutation is changed. */
        memcpy(old_permutation, s->dsp.idct_permutation, 64 * sizeof(uint8_t));

        if (ff_MPV_common_init(s) < 0)
            return -2;

        quant_matrix_rebuild(s->intra_matrix,        old_permutation, s->dsp.idct_permutation);
        quant_matrix_rebuild(s->inter_matrix,        old_permutation, s->dsp.idct_permutation);
        quant_matrix_rebuild(s->chroma_intra_matrix, old_permutation, s->dsp.idct_permutation);
        quant_matrix_rebuild(s->chroma_inter_matrix, old_permutation, s->dsp.idct_permutation);

        s1->mpeg_enc_ctx_allocated = 1;
    }
    return 0;
}

static int mpeg1_decode_picture(AVCodecContext *avctx,
                                const uint8_t *buf, int buf_size)
{
    Mpeg1Context *s1 = avctx->priv_data;
    MpegEncContext *s = &s1->mpeg_enc_ctx;
    int ref, f_code, vbv_delay;

    init_get_bits(&s->gb, buf, buf_size*8);

    ref = get_bits(&s->gb, 10); /* temporal ref */
    s->pict_type = get_bits(&s->gb, 3);
    if (s->pict_type == 0 || s->pict_type > 3)
        return -1;

    vbv_delay = get_bits(&s->gb, 16);
    s->vbv_delay = vbv_delay;
    if (s->pict_type == AV_PICTURE_TYPE_P || s->pict_type == AV_PICTURE_TYPE_B) {
        s->full_pel[0] = get_bits1(&s->gb);
        f_code = get_bits(&s->gb, 3);
        if (f_code == 0 && (avctx->err_recognition & (AV_EF_BITSTREAM|AV_EF_COMPLIANT)))
            return -1;
        f_code += !f_code;
        s->mpeg_f_code[0][0] = f_code;
        s->mpeg_f_code[0][1] = f_code;
    }
    if (s->pict_type == AV_PICTURE_TYPE_B) {
        s->full_pel[1] = get_bits1(&s->gb);
        f_code = get_bits(&s->gb, 3);
        if (f_code == 0 && (avctx->err_recognition & (AV_EF_BITSTREAM|AV_EF_COMPLIANT)))
            return -1;
        f_code += !f_code;
        s->mpeg_f_code[1][0] = f_code;
        s->mpeg_f_code[1][1] = f_code;
    }
    s->current_picture.f.pict_type = s->pict_type;
    s->current_picture.f.key_frame = s->pict_type == AV_PICTURE_TYPE_I;

    if (avctx->debug & FF_DEBUG_PICT_INFO)
        av_log(avctx, AV_LOG_DEBUG, "vbv_delay %d, ref %d type:%d\n", vbv_delay, ref, s->pict_type);

    s->y_dc_scale = 8;
    s->c_dc_scale = 8;
    return 0;
}

static void mpeg_decode_sequence_extension(Mpeg1Context *s1)
{
    MpegEncContext *s= &s1->mpeg_enc_ctx;
    int horiz_size_ext, vert_size_ext;
    int bit_rate_ext;

    skip_bits(&s->gb, 1); /* profile and level esc*/
    s->avctx->profile       = get_bits(&s->gb, 3);
    s->avctx->level         = get_bits(&s->gb, 4);
    s->progressive_sequence = get_bits1(&s->gb); /* progressive_sequence */
    s->chroma_format        = get_bits(&s->gb, 2); /* chroma_format 1=420, 2=422, 3=444 */
    horiz_size_ext          = get_bits(&s->gb, 2);
    vert_size_ext           = get_bits(&s->gb, 2);
    s->width  |= (horiz_size_ext << 12);
    s->height |= (vert_size_ext  << 12);
    bit_rate_ext = get_bits(&s->gb, 12);  /* XXX: handle it */
    s->bit_rate += (bit_rate_ext << 18) * 400;
    skip_bits1(&s->gb); /* marker */
    s->avctx->rc_buffer_size += get_bits(&s->gb, 8) * 1024 * 16 << 10;

    s->low_delay = get_bits1(&s->gb);
    if (s->flags & CODEC_FLAG_LOW_DELAY)
        s->low_delay = 1;

    s1->frame_rate_ext.num = get_bits(&s->gb, 2) + 1;
    s1->frame_rate_ext.den = get_bits(&s->gb, 5) + 1;

    av_dlog(s->avctx, "sequence extension\n");
    s->codec_id      = s->avctx->codec_id = AV_CODEC_ID_MPEG2VIDEO;

    if (s->avctx->debug & FF_DEBUG_PICT_INFO)
        av_log(s->avctx, AV_LOG_DEBUG, "profile: %d, level: %d vbv buffer: %d, bitrate:%d\n",
               s->avctx->profile, s->avctx->level, s->avctx->rc_buffer_size, s->bit_rate);

}

static void mpeg_decode_sequence_display_extension(Mpeg1Context *s1)
{
    MpegEncContext *s = &s1->mpeg_enc_ctx;
    int color_description, w, h;

    skip_bits(&s->gb, 3); /* video format */
    color_description = get_bits1(&s->gb);
    if (color_description) {
        s->avctx->color_primaries = get_bits(&s->gb, 8);
        s->avctx->color_trc       = get_bits(&s->gb, 8);
        s->avctx->colorspace      = get_bits(&s->gb, 8);
    }
    w = get_bits(&s->gb, 14);
    skip_bits(&s->gb, 1); //marker
    h = get_bits(&s->gb, 14);
    // remaining 3 bits are zero padding

    s1->pan_scan.width  = 16 * w;
    s1->pan_scan.height = 16 * h;

    if (s->avctx->debug & FF_DEBUG_PICT_INFO)
        av_log(s->avctx, AV_LOG_DEBUG, "sde w:%d, h:%d\n", w, h);
}

static void mpeg_decode_picture_display_extension(Mpeg1Context *s1)
{
    MpegEncContext *s = &s1->mpeg_enc_ctx;
    int i, nofco;

    nofco = 1;
    if (s->progressive_sequence) {
        if (s->repeat_first_field) {
            nofco++;
            if (s->top_field_first)
                nofco++;
        }
    } else {
        if (s->picture_structure == PICT_FRAME) {
            nofco++;
            if (s->repeat_first_field)
                nofco++;
        }
    }
    for (i = 0; i < nofco; i++) {
        s1->pan_scan.position[i][0] = get_sbits(&s->gb, 16);
        skip_bits(&s->gb, 1); // marker
        s1->pan_scan.position[i][1] = get_sbits(&s->gb, 16);
        skip_bits(&s->gb, 1); // marker
    }

    if (s->avctx->debug & FF_DEBUG_PICT_INFO)
        av_log(s->avctx, AV_LOG_DEBUG, "pde (%d,%d) (%d,%d) (%d,%d)\n",
               s1->pan_scan.position[0][0], s1->pan_scan.position[0][1],
               s1->pan_scan.position[1][0], s1->pan_scan.position[1][1],
               s1->pan_scan.position[2][0], s1->pan_scan.position[2][1]);
}

static int load_matrix(MpegEncContext *s, uint16_t matrix0[64], uint16_t matrix1[64], int intra)
{
    int i;

    for (i = 0; i < 64; i++) {
        int j = s->dsp.idct_permutation[ff_zigzag_direct[i]];
        int v = get_bits(&s->gb, 8);
        if (v == 0) {
            av_log(s->avctx, AV_LOG_ERROR, "matrix damaged\n");
            return -1;
        }
        if (intra && i == 0 && v != 8) {
            av_log(s->avctx, AV_LOG_DEBUG, "intra matrix specifies invalid DC quantizer %d, ignoring\n", v);
            v = 8; // needed by pink.mpg / issue1046
        }
        matrix0[j] = v;
        if (matrix1)
            matrix1[j] = v;
    }
    return 0;
}

static void mpeg_decode_quant_matrix_extension(MpegEncContext *s)
{
    av_dlog(s->avctx, "matrix extension\n");

    if (get_bits1(&s->gb)) load_matrix(s, s->chroma_intra_matrix, s->intra_matrix, 1);
    if (get_bits1(&s->gb)) load_matrix(s, s->chroma_inter_matrix, s->inter_matrix, 0);
    if (get_bits1(&s->gb)) load_matrix(s, s->chroma_intra_matrix, NULL           , 1);
    if (get_bits1(&s->gb)) load_matrix(s, s->chroma_inter_matrix, NULL           , 0);
}

static void mpeg_decode_picture_coding_extension(Mpeg1Context *s1)
{
    MpegEncContext *s = &s1->mpeg_enc_ctx;

    s->full_pel[0] = s->full_pel[1] = 0;
    s->mpeg_f_code[0][0] = get_bits(&s->gb, 4);
    s->mpeg_f_code[0][1] = get_bits(&s->gb, 4);
    s->mpeg_f_code[1][0] = get_bits(&s->gb, 4);
    s->mpeg_f_code[1][1] = get_bits(&s->gb, 4);
    if (!s->pict_type && s1->mpeg_enc_ctx_allocated) {
        av_log(s->avctx, AV_LOG_ERROR, "Missing picture start code, guessing missing values\n");
        if (s->mpeg_f_code[1][0] == 15 && s->mpeg_f_code[1][1] == 15) {
            if (s->mpeg_f_code[0][0] == 15 && s->mpeg_f_code[0][1] == 15)
                s->pict_type = AV_PICTURE_TYPE_I;
            else
                s->pict_type = AV_PICTURE_TYPE_P;
        } else
            s->pict_type = AV_PICTURE_TYPE_B;
        s->current_picture.f.pict_type = s->pict_type;
        s->current_picture.f.key_frame = s->pict_type == AV_PICTURE_TYPE_I;
    }
    s->mpeg_f_code[0][0] += !s->mpeg_f_code[0][0];
    s->mpeg_f_code[0][1] += !s->mpeg_f_code[0][1];
    s->mpeg_f_code[1][0] += !s->mpeg_f_code[1][0];
    s->mpeg_f_code[1][1] += !s->mpeg_f_code[1][1];

    s->intra_dc_precision         = get_bits(&s->gb, 2);
    s->picture_structure          = get_bits(&s->gb, 2);
    s->top_field_first            = get_bits1(&s->gb);
    s->frame_pred_frame_dct       = get_bits1(&s->gb);
    s->concealment_motion_vectors = get_bits1(&s->gb);
    s->q_scale_type               = get_bits1(&s->gb);
    s->intra_vlc_format           = get_bits1(&s->gb);
    s->alternate_scan             = get_bits1(&s->gb);
    s->repeat_first_field         = get_bits1(&s->gb);
    s->chroma_420_type            = get_bits1(&s->gb);
    s->progressive_frame          = get_bits1(&s->gb);


    if (s->alternate_scan) {
        ff_init_scantable(s->dsp.idct_permutation, &s->inter_scantable, ff_alternate_vertical_scan);
        ff_init_scantable(s->dsp.idct_permutation, &s->intra_scantable, ff_alternate_vertical_scan);
    } else {
        ff_init_scantable(s->dsp.idct_permutation, &s->inter_scantable, ff_zigzag_direct);
        ff_init_scantable(s->dsp.idct_permutation, &s->intra_scantable, ff_zigzag_direct);
    }

    /* composite display not parsed */
    av_dlog(s->avctx, "intra_dc_precision=%d\n", s->intra_dc_precision);
    av_dlog(s->avctx, "picture_structure=%d\n", s->picture_structure);
    av_dlog(s->avctx, "top field first=%d\n", s->top_field_first);
    av_dlog(s->avctx, "repeat first field=%d\n", s->repeat_first_field);
    av_dlog(s->avctx, "conceal=%d\n", s->concealment_motion_vectors);
    av_dlog(s->avctx, "intra_vlc_format=%d\n", s->intra_vlc_format);
    av_dlog(s->avctx, "alternate_scan=%d\n", s->alternate_scan);
    av_dlog(s->avctx, "frame_pred_frame_dct=%d\n", s->frame_pred_frame_dct);
    av_dlog(s->avctx, "progressive_frame=%d\n", s->progressive_frame);
}

static int mpeg_field_start(MpegEncContext *s, const uint8_t *buf, int buf_size)
{
    AVCodecContext *avctx = s->avctx;
    Mpeg1Context *s1 = (Mpeg1Context*)s;

    /* start frame decoding */
    if (s->first_field || s->picture_structure == PICT_FRAME) {
        AVFrameSideData *pan_scan;

        if (ff_MPV_frame_start(s, avctx) < 0)
            return -1;

        ff_mpeg_er_frame_start(s);

        /* first check if we must repeat the frame */
        s->current_picture_ptr->f.repeat_pict = 0;
        if (s->repeat_first_field) {
            if (s->progressive_sequence) {
                if (s->top_field_first)
                    s->current_picture_ptr->f.repeat_pict = 4;
                else
                    s->current_picture_ptr->f.repeat_pict = 2;
            } else if (s->progressive_frame) {
                s->current_picture_ptr->f.repeat_pict = 1;
            }
        }

        pan_scan = av_frame_new_side_data(&s->current_picture_ptr->f,
                                          AV_FRAME_DATA_PANSCAN,
                                          sizeof(s1->pan_scan));
        if (!pan_scan)
            return AVERROR(ENOMEM);
        memcpy(pan_scan->data, &s1->pan_scan, sizeof(s1->pan_scan));

        if (HAVE_THREADS && (avctx->active_thread_type & FF_THREAD_FRAME))
            ff_thread_finish_setup(avctx);
    } else { // second field
        int i;

        if (!s->current_picture_ptr) {
            av_log(s->avctx, AV_LOG_ERROR, "first field missing\n");
            return -1;
        }

        if (s->avctx->hwaccel &&
            (s->avctx->slice_flags & SLICE_FLAG_ALLOW_FIELD)) {
            if (s->avctx->hwaccel->end_frame(s->avctx) < 0)
                av_log(avctx, AV_LOG_ERROR, "hardware accelerator failed to decode first field\n");
        }

        for (i = 0; i < 4; i++) {
            s->current_picture.f.data[i] = s->current_picture_ptr->f.data[i];
            if (s->picture_structure == PICT_BOTTOM_FIELD) {
                s->current_picture.f.data[i] += s->current_picture_ptr->f.linesize[i];
            }
        }
    }

    if (avctx->hwaccel) {
        if (avctx->hwaccel->start_frame(avctx, buf, buf_size) < 0)
            return -1;
    }

// MPV_frame_start will call this function too,
// but we need to call it on every field
    if (CONFIG_MPEG_XVMC_DECODER && s->avctx->xvmc_acceleration)
        if (ff_xvmc_field_start(s, avctx) < 0)
            return -1;

    return 0;
}

#define DECODE_SLICE_ERROR -1
#define DECODE_SLICE_OK     0

/**
 * Decode a slice.
 * MpegEncContext.mb_y must be set to the MB row from the startcode.
 * @return DECODE_SLICE_ERROR if the slice is damaged,
 *         DECODE_SLICE_OK if this slice is OK
 */
static int mpeg_decode_slice(MpegEncContext *s, int mb_y,
                             const uint8_t **buf, int buf_size)
{
    AVCodecContext *avctx = s->avctx;
    const int lowres      = s->avctx->lowres;
    const int field_pic   = s->picture_structure != PICT_FRAME;

    s->resync_mb_x =
    s->resync_mb_y = -1;

    av_assert0(mb_y < s->mb_height);

    init_get_bits(&s->gb, *buf, buf_size * 8);
    if(s->codec_id != AV_CODEC_ID_MPEG1VIDEO && s->mb_height > 2800/16)
        skip_bits(&s->gb, 3);

    ff_mpeg1_clean_buffers(s);
    s->interlaced_dct = 0;

    s->qscale = get_qscale(s);

    if (s->qscale == 0) {
        av_log(s->avctx, AV_LOG_ERROR, "qscale == 0\n");
        return -1;
    }

    /* extra slice info */
    while (get_bits1(&s->gb) != 0) {
        skip_bits(&s->gb, 8);
    }

    s->mb_x = 0;

    if (mb_y == 0 && s->codec_tag == AV_RL32("SLIF")) {
        skip_bits1(&s->gb);
    } else {
        while (get_bits_left(&s->gb) > 0) {
            int code = get_vlc2(&s->gb, ff_mbincr_vlc.table,
                                MBINCR_VLC_BITS, 2);
            if (code < 0) {
                av_log(s->avctx, AV_LOG_ERROR, "first mb_incr damaged\n");
                return -1;
            }
            if (code >= 33) {
                if (code == 33) {
                    s->mb_x += 33;
                }
                /* otherwise, stuffing, nothing to do */
            } else {
                s->mb_x += code;
                break;
            }
        }
    }

    if (s->mb_x >= (unsigned)s->mb_width) {
        av_log(s->avctx, AV_LOG_ERROR, "initial skip overflow\n");
        return -1;
    }

    if (avctx->hwaccel) {
        const uint8_t *buf_end, *buf_start = *buf - 4; /* include start_code */
        int start_code = -1;
        buf_end = avpriv_find_start_code(buf_start + 2, *buf + buf_size, &start_code);
        if (buf_end < *buf + buf_size)
            buf_end -= 4;
        s->mb_y = mb_y;
        if (avctx->hwaccel->decode_slice(avctx, buf_start, buf_end - buf_start) < 0)
            return DECODE_SLICE_ERROR;
        *buf = buf_end;
        return DECODE_SLICE_OK;
    }

    s->resync_mb_x = s->mb_x;
    s->resync_mb_y = s->mb_y = mb_y;
    s->mb_skip_run = 0;
    ff_init_block_index(s);

    if (s->mb_y == 0 && s->mb_x == 0 && (s->first_field || s->picture_structure == PICT_FRAME)) {
        if (s->avctx->debug & FF_DEBUG_PICT_INFO) {
             av_log(s->avctx, AV_LOG_DEBUG, "qp:%d fc:%2d%2d%2d%2d %s %s %s %s %s dc:%d pstruct:%d fdct:%d cmv:%d qtype:%d ivlc:%d rff:%d %s\n",
                    s->qscale, s->mpeg_f_code[0][0], s->mpeg_f_code[0][1], s->mpeg_f_code[1][0], s->mpeg_f_code[1][1],
                    s->pict_type == AV_PICTURE_TYPE_I ? "I" : (s->pict_type == AV_PICTURE_TYPE_P ? "P" : (s->pict_type == AV_PICTURE_TYPE_B ? "B" : "S")),
                    s->progressive_sequence ? "ps" :"", s->progressive_frame ? "pf" : "", s->alternate_scan ? "alt" :"", s->top_field_first ? "top" :"",
                    s->intra_dc_precision, s->picture_structure, s->frame_pred_frame_dct, s->concealment_motion_vectors,
                    s->q_scale_type, s->intra_vlc_format, s->repeat_first_field, s->chroma_420_type ? "420" :"");
        }
    }

    for (;;) {
        // If 1, we memcpy blocks in xvmcvideo.
        if (CONFIG_MPEG_XVMC_DECODER && s->avctx->xvmc_acceleration > 1)
            ff_xvmc_init_block(s); // set s->block

        if (mpeg_decode_mb(s, s->block) < 0)
            return -1;

        if (s->current_picture.motion_val[0] && !s->encoding) { // note motion_val is normally NULL unless we want to extract the MVs
            const int wrap = s->b8_stride;
            int xy         = s->mb_x * 2 + s->mb_y * 2 * wrap;
            int b8_xy      = 4 * (s->mb_x + s->mb_y * s->mb_stride);
            int motion_x, motion_y, dir, i;

            for (i = 0; i < 2; i++) {
                for (dir = 0; dir < 2; dir++) {
                    if (s->mb_intra || (dir == 1 && s->pict_type != AV_PICTURE_TYPE_B)) {
                        motion_x = motion_y = 0;
                    } else if (s->mv_type == MV_TYPE_16X16 || (s->mv_type == MV_TYPE_FIELD && field_pic)) {
                        motion_x = s->mv[dir][0][0];
                        motion_y = s->mv[dir][0][1];
                    } else /*if ((s->mv_type == MV_TYPE_FIELD) || (s->mv_type == MV_TYPE_16X8))*/ {
                        motion_x = s->mv[dir][i][0];
                        motion_y = s->mv[dir][i][1];
                    }

                    s->current_picture.motion_val[dir][xy    ][0] = motion_x;
                    s->current_picture.motion_val[dir][xy    ][1] = motion_y;
                    s->current_picture.motion_val[dir][xy + 1][0] = motion_x;
                    s->current_picture.motion_val[dir][xy + 1][1] = motion_y;
                    s->current_picture.ref_index [dir][b8_xy    ] =
                    s->current_picture.ref_index [dir][b8_xy + 1] = s->field_select[dir][i];
                    av_assert2(s->field_select[dir][i] == 0 || s->field_select[dir][i] == 1);
                }
                xy += wrap;
                b8_xy +=2;
            }
        }

        s->dest[0] += 16 >> lowres;
        s->dest[1] +=(16 >> lowres) >> s->chroma_x_shift;
        s->dest[2] +=(16 >> lowres) >> s->chroma_x_shift;

        ff_MPV_decode_mb(s, s->block);

        if (++s->mb_x >= s->mb_width) {
            const int mb_size = 16 >> s->avctx->lowres;

            ff_mpeg_draw_horiz_band(s, mb_size*(s->mb_y >> field_pic), mb_size);
            ff_MPV_report_decode_progress(s);

            s->mb_x = 0;
            s->mb_y += 1 << field_pic;

            if (s->mb_y >= s->mb_height) {
                int left   = get_bits_left(&s->gb);
                int is_d10 = s->chroma_format == 2 && s->pict_type == AV_PICTURE_TYPE_I && avctx->profile == 0 && avctx->level == 5
                             && s->intra_dc_precision == 2 && s->q_scale_type == 1 && s->alternate_scan == 0
                             && s->progressive_frame == 0 /* vbv_delay == 0xBBB || 0xE10*/;

                if (left >= 32 && !is_d10) {
                    GetBitContext gb = s->gb;
                    align_get_bits(&gb);
                    if (show_bits(&gb, 24) == 0x060E2B) {
                        av_log(avctx, AV_LOG_DEBUG, "Invalid MXF data found in video stream\n");
                        is_d10 = 1;
                    }
                }

                if (left < 0 || (left && show_bits(&s->gb, FFMIN(left, 23)) && !is_d10)
                    || ((avctx->err_recognition & (AV_EF_BITSTREAM | AV_EF_AGGRESSIVE)) && left > 8)) {
                    av_log(avctx, AV_LOG_ERROR, "end mismatch left=%d %0X\n", left, show_bits(&s->gb, FFMIN(left, 23)));
                    return -1;
                } else
                    goto eos;
            }

            ff_init_block_index(s);
        }

        /* skip mb handling */
        if (s->mb_skip_run == -1) {
            /* read increment again */
            s->mb_skip_run = 0;
            for (;;) {
                int code = get_vlc2(&s->gb, ff_mbincr_vlc.table,
                                    MBINCR_VLC_BITS, 2);
                if (code < 0) {
                    av_log(s->avctx, AV_LOG_ERROR, "mb incr damaged\n");
                    return -1;
                }
                if (code >= 33) {
                    if (code == 33) {
                        s->mb_skip_run += 33;
                    } else if (code == 35) {
                        if (s->mb_skip_run != 0 || show_bits(&s->gb, 15) != 0) {
                            av_log(s->avctx, AV_LOG_ERROR, "slice mismatch\n");
                            return -1;
                        }
                        goto eos; /* end of slice */
                    }
                    /* otherwise, stuffing, nothing to do */
                } else {
                    s->mb_skip_run += code;
                    break;
                }
            }
            if (s->mb_skip_run) {
                int i;
                if (s->pict_type == AV_PICTURE_TYPE_I) {
                    av_log(s->avctx, AV_LOG_ERROR, "skipped MB in I frame at %d %d\n", s->mb_x, s->mb_y);
                    return -1;
                }

                /* skip mb */
                s->mb_intra = 0;
                for (i = 0; i < 12; i++)
                    s->block_last_index[i] = -1;
                if (s->picture_structure == PICT_FRAME)
                    s->mv_type = MV_TYPE_16X16;
                else
                    s->mv_type = MV_TYPE_FIELD;
                if (s->pict_type == AV_PICTURE_TYPE_P) {
                    /* if P type, zero motion vector is implied */
                    s->mv_dir             = MV_DIR_FORWARD;
                    s->mv[0][0][0]        = s->mv[0][0][1]      = 0;
                    s->last_mv[0][0][0]   = s->last_mv[0][0][1] = 0;
                    s->last_mv[0][1][0]   = s->last_mv[0][1][1] = 0;
                    s->field_select[0][0] = (s->picture_structure - 1) & 1;
                } else {
                    /* if B type, reuse previous vectors and directions */
                    s->mv[0][0][0] = s->last_mv[0][0][0];
                    s->mv[0][0][1] = s->last_mv[0][0][1];
                    s->mv[1][0][0] = s->last_mv[1][0][0];
                    s->mv[1][0][1] = s->last_mv[1][0][1];
                }
            }
        }
    }
eos: // end of slice
    *buf += (get_bits_count(&s->gb)-1)/8;
    av_dlog(s, "y %d %d %d %d\n", s->resync_mb_x, s->resync_mb_y, s->mb_x, s->mb_y);
    return 0;
}

static int slice_decode_thread(AVCodecContext *c, void *arg)
{
    MpegEncContext *s   = *(void**)arg;
    const uint8_t *buf  = s->gb.buffer;
    int mb_y            = s->start_mb_y;
    const int field_pic = s->picture_structure != PICT_FRAME;

    s->er.error_count = (3 * (s->end_mb_y - s->start_mb_y) * s->mb_width) >> field_pic;

    for (;;) {
        uint32_t start_code;
        int ret;

        ret = mpeg_decode_slice(s, mb_y, &buf, s->gb.buffer_end - buf);
        emms_c();
        av_dlog(c, "ret:%d resync:%d/%d mb:%d/%d ts:%d/%d ec:%d\n",
                ret, s->resync_mb_x, s->resync_mb_y, s->mb_x, s->mb_y,
                s->start_mb_y, s->end_mb_y, s->er.error_count);
        if (ret < 0) {
            if (c->err_recognition & AV_EF_EXPLODE)
                return ret;
            if (s->resync_mb_x >= 0 && s->resync_mb_y >= 0)
                ff_er_add_slice(&s->er, s->resync_mb_x, s->resync_mb_y, s->mb_x, s->mb_y, ER_AC_ERROR | ER_DC_ERROR | ER_MV_ERROR);
        } else {
            ff_er_add_slice(&s->er, s->resync_mb_x, s->resync_mb_y, s->mb_x-1, s->mb_y, ER_AC_END | ER_DC_END | ER_MV_END);
        }

        if (s->mb_y == s->end_mb_y)
            return 0;

        start_code = -1;
        buf = avpriv_find_start_code(buf, s->gb.buffer_end, &start_code);
        mb_y= start_code - SLICE_MIN_START_CODE;
        if(s->codec_id != AV_CODEC_ID_MPEG1VIDEO && s->mb_height > 2800/16)
            mb_y += (*buf&0xE0)<<2;
        mb_y <<= field_pic;
        if (s->picture_structure == PICT_BOTTOM_FIELD)
            mb_y++;
        if (mb_y < 0 || mb_y >= s->end_mb_y)
            return -1;
    }
}

/**
 * Handle slice ends.
 * @return 1 if it seems to be the last slice
 */
static int slice_end(AVCodecContext *avctx, AVFrame *pict)
{
    Mpeg1Context *s1 = avctx->priv_data;
    MpegEncContext *s = &s1->mpeg_enc_ctx;

    if (!s1->mpeg_enc_ctx_allocated || !s->current_picture_ptr)
        return 0;

    if (s->avctx->hwaccel) {
        if (s->avctx->hwaccel->end_frame(s->avctx) < 0)
            av_log(avctx, AV_LOG_ERROR, "hardware accelerator failed to decode picture\n");
    }

    if (CONFIG_MPEG_XVMC_DECODER && s->avctx->xvmc_acceleration)
        ff_xvmc_field_end(s);

    /* end of slice reached */
    if (/*s->mb_y << field_pic == s->mb_height &&*/ !s->first_field && !s->first_slice) {
        /* end of image */

        ff_er_frame_end(&s->er);

        ff_MPV_frame_end(s);

        if (s->pict_type == AV_PICTURE_TYPE_B || s->low_delay) {
            int ret = av_frame_ref(pict, &s->current_picture_ptr->f);
            if (ret < 0)
                return ret;
            ff_print_debug_info(s, s->current_picture_ptr, pict);
            ff_mpv_export_qp_table(s, pict, s->current_picture_ptr, FF_QSCALE_TYPE_MPEG2);
        } else {
            if (avctx->active_thread_type & FF_THREAD_FRAME)
                s->picture_number++;
            /* latency of 1 frame for I- and P-frames */
            /* XXX: use another variable than picture_number */
            if (s->last_picture_ptr != NULL) {
                int ret = av_frame_ref(pict, &s->last_picture_ptr->f);
                if (ret < 0)
                    return ret;
                ff_print_debug_info(s, s->last_picture_ptr, pict);
                ff_mpv_export_qp_table(s, pict, s->last_picture_ptr, FF_QSCALE_TYPE_MPEG2);
            }
        }

        return 1;
    } else {
        return 0;
    }
}

static int mpeg1_decode_sequence(AVCodecContext *avctx,
                                 const uint8_t *buf, int buf_size)
{
    Mpeg1Context *s1 = avctx->priv_data;
    MpegEncContext *s = &s1->mpeg_enc_ctx;
    int width, height;
    int i, v, j;

    init_get_bits(&s->gb, buf, buf_size*8);

    width  = get_bits(&s->gb, 12);
    height = get_bits(&s->gb, 12);
    if (width == 0 || height == 0) {
        av_log(avctx, AV_LOG_WARNING, "Invalid horizontal or vertical size "
               "value.\n");
        if (avctx->err_recognition & (AV_EF_BITSTREAM | AV_EF_COMPLIANT))
            return AVERROR_INVALIDDATA;
    }
    s->aspect_ratio_info = get_bits(&s->gb, 4);
    if (s->aspect_ratio_info == 0) {
        av_log(avctx, AV_LOG_ERROR, "aspect ratio has forbidden 0 value\n");
        if (avctx->err_recognition & (AV_EF_BITSTREAM | AV_EF_COMPLIANT))
            return -1;
    }
    s->frame_rate_index = get_bits(&s->gb, 4);
    if (s->frame_rate_index == 0 || s->frame_rate_index > 13)
        return -1;
    s->bit_rate = get_bits(&s->gb, 18) * 400;
    if (get_bits1(&s->gb) == 0) /* marker */
        return -1;
    s->width  = width;
    s->height = height;

    s->avctx->rc_buffer_size = get_bits(&s->gb, 10) * 1024 * 16;
    skip_bits(&s->gb, 1);

    /* get matrix */
    if (get_bits1(&s->gb)) {
        load_matrix(s, s->chroma_intra_matrix, s->intra_matrix, 1);
    } else {
        for (i = 0; i < 64; i++) {
            j = s->dsp.idct_permutation[i];
            v = ff_mpeg1_default_intra_matrix[i];
            s->intra_matrix[j]        = v;
            s->chroma_intra_matrix[j] = v;
        }
    }
    if (get_bits1(&s->gb)) {
        load_matrix(s, s->chroma_inter_matrix, s->inter_matrix, 0);
    } else {
        for (i = 0; i < 64; i++) {
            int j = s->dsp.idct_permutation[i];
            v = ff_mpeg1_default_non_intra_matrix[i];
            s->inter_matrix[j]        = v;
            s->chroma_inter_matrix[j] = v;
        }
    }

    if (show_bits(&s->gb, 23) != 0) {
        av_log(s->avctx, AV_LOG_ERROR, "sequence header damaged\n");
        return -1;
    }

    /* we set MPEG-2 parameters so that it emulates MPEG-1 */
    s->progressive_sequence = 1;
    s->progressive_frame    = 1;
    s->picture_structure    = PICT_FRAME;
    s->first_field          = 0;
    s->frame_pred_frame_dct = 1;
    s->chroma_format        = 1;
    s->codec_id             = s->avctx->codec_id = AV_CODEC_ID_MPEG1VIDEO;
    s->out_format           = FMT_MPEG1;
    s->swap_uv              = 0; // AFAIK VCR2 does not have SEQ_HEADER
    if (s->flags & CODEC_FLAG_LOW_DELAY)
        s->low_delay = 1;

    if (s->avctx->debug & FF_DEBUG_PICT_INFO)
        av_log(s->avctx, AV_LOG_DEBUG, "vbv buffer: %d, bitrate:%d\n",
               s->avctx->rc_buffer_size, s->bit_rate);

    return 0;
}

static int vcr2_init_sequence(AVCodecContext *avctx)
{
    Mpeg1Context *s1 = avctx->priv_data;
    MpegEncContext *s = &s1->mpeg_enc_ctx;
    int i, v;

    /* start new MPEG-1 context decoding */
    s->out_format = FMT_MPEG1;
    if (s1->mpeg_enc_ctx_allocated) {
        ff_MPV_common_end(s);
    }
    s->width  = avctx->coded_width;
    s->height = avctx->coded_height;
    avctx->has_b_frames = 0; // true?
    s->low_delay = 1;

    avctx->pix_fmt = mpeg_get_pixelformat(avctx);
<<<<<<< HEAD
    setup_hwaccel_for_pixfmt(avctx);
=======
    avctx->hwaccel = ff_find_hwaccel(avctx->codec->id, avctx->pix_fmt);

    if (avctx->pix_fmt == AV_PIX_FMT_XVMC_MPEG2_IDCT || avctx->hwaccel)
        if (avctx->idct_algo == FF_IDCT_AUTO)
            avctx->idct_algo = FF_IDCT_SIMPLE;
>>>>>>> 578ea75a

    if (ff_MPV_common_init(s) < 0)
        return -1;
    s1->mpeg_enc_ctx_allocated = 1;

    for (i = 0; i < 64; i++) {
        int j = s->dsp.idct_permutation[i];
        v = ff_mpeg1_default_intra_matrix[i];
        s->intra_matrix[j]        = v;
        s->chroma_intra_matrix[j] = v;

        v = ff_mpeg1_default_non_intra_matrix[i];
        s->inter_matrix[j]        = v;
        s->chroma_inter_matrix[j] = v;
    }

    s->progressive_sequence  = 1;
    s->progressive_frame     = 1;
    s->picture_structure     = PICT_FRAME;
    s->first_field           = 0;
    s->frame_pred_frame_dct  = 1;
    s->chroma_format         = 1;
    if (s->codec_tag == AV_RL32("BW10")) {
        s->codec_id              = s->avctx->codec_id = AV_CODEC_ID_MPEG1VIDEO;
    } else {
        exchange_uv(s); // common init reset pblocks, so we swap them here
        s->swap_uv = 1; // in case of xvmc we need to swap uv for each MB
        s->codec_id              = s->avctx->codec_id = AV_CODEC_ID_MPEG2VIDEO;
    }
    s1->save_width           = s->width;
    s1->save_height          = s->height;
    s1->save_progressive_seq = s->progressive_sequence;
    return 0;
}


static void mpeg_decode_user_data(AVCodecContext *avctx,
                                  const uint8_t *p, int buf_size)
{
    Mpeg1Context *s = avctx->priv_data;
    const uint8_t *buf_end = p + buf_size;

    if(buf_size > 29){
        int i;
        for(i=0; i<20; i++)
            if(!memcmp(p+i, "\0TMPGEXS\0", 9)){
                s->tmpgexs= 1;
            }

/*        for(i=0; !(!p[i-2] && !p[i-1] && p[i]==1) && i<buf_size; i++){
            av_log(avctx, AV_LOG_ERROR, "%c", p[i]);
        }
            av_log(avctx, AV_LOG_ERROR, "\n");*/
    }

    /* we parse the DTG active format information */
    if (buf_end - p >= 5 &&
        p[0] == 'D' && p[1] == 'T' && p[2] == 'G' && p[3] == '1') {
        int flags = p[4];
        p += 5;
        if (flags & 0x80) {
            /* skip event id */
            p += 2;
        }
        if (flags & 0x40) {
            if (buf_end - p < 1)
                return;
            avctx->dtg_active_format = p[0] & 0x0f;
        }
    }
}

static void mpeg_decode_gop(AVCodecContext *avctx,
                            const uint8_t *buf, int buf_size)
{
    Mpeg1Context *s1  = avctx->priv_data;
    MpegEncContext *s = &s1->mpeg_enc_ctx;
    int broken_link;
    int64_t tc;

    init_get_bits(&s->gb, buf, buf_size*8);

    tc = avctx->timecode_frame_start = get_bits(&s->gb, 25);

    s->closed_gop = get_bits1(&s->gb);
    /*broken_link indicate that after editing the
      reference frames of the first B-Frames after GOP I-Frame
      are missing (open gop)*/
    broken_link = get_bits1(&s->gb);

    if (s->avctx->debug & FF_DEBUG_PICT_INFO) {
        char tcbuf[AV_TIMECODE_STR_SIZE];
        av_timecode_make_mpeg_tc_string(tcbuf, tc);
        av_log(s->avctx, AV_LOG_DEBUG,
               "GOP (%s) closed_gop=%d broken_link=%d\n",
               tcbuf, s->closed_gop, broken_link);
    }
}

static int decode_chunks(AVCodecContext *avctx,
                         AVFrame *picture, int *got_output,
                         const uint8_t *buf, int buf_size)
{
    Mpeg1Context *s = avctx->priv_data;
    MpegEncContext *s2 = &s->mpeg_enc_ctx;
    const uint8_t *buf_ptr = buf;
    const uint8_t *buf_end = buf + buf_size;
    int ret, input_size;
    int last_code = 0, skip_frame = 0;
    int picture_start_code_seen = 0;

    for (;;) {
        /* find next start code */
        uint32_t start_code = -1;
        buf_ptr = avpriv_find_start_code(buf_ptr, buf_end, &start_code);
        if (start_code > 0x1ff) {
            if (!skip_frame) {
                if (HAVE_THREADS && (avctx->active_thread_type & FF_THREAD_SLICE) &&
                    !avctx->hwaccel) {
                    int i;
                    av_assert0(avctx->thread_count > 1);

                    avctx->execute(avctx, slice_decode_thread,  &s2->thread_context[0], NULL, s->slice_count, sizeof(void*));
                    for (i = 0; i < s->slice_count; i++)
                        s2->er.error_count += s2->thread_context[i]->er.error_count;
                }

<<<<<<< HEAD
                if ((CONFIG_MPEG_VDPAU_DECODER || CONFIG_MPEG1_VDPAU_DECODER)
                    && uses_vdpau(avctx))
                    ff_vdpau_mpeg_picture_complete(s2, buf, buf_size, s->slice_count);

=======
>>>>>>> 578ea75a
                ret = slice_end(avctx, picture);
                if (ret < 0)
                    return ret;
                else if (ret) {
                    if (s2->last_picture_ptr || s2->low_delay) //FIXME merge with the stuff in mpeg_decode_slice
                        *got_output = 1;
                }
            }
            s2->pict_type = 0;
            return FFMAX(0, buf_ptr - buf - s2->parse_context.last_index);
        }

        input_size = buf_end - buf_ptr;

        if (avctx->debug & FF_DEBUG_STARTCODE) {
            av_log(avctx, AV_LOG_DEBUG, "%3X at %td left %d\n", start_code, buf_ptr-buf, input_size);
        }

        /* prepare data for next start code */
        switch (start_code) {
        case SEQ_START_CODE:
            if (last_code == 0) {
                mpeg1_decode_sequence(avctx, buf_ptr, input_size);
                if(buf != avctx->extradata)
                    s->sync=1;
            } else {
                av_log(avctx, AV_LOG_ERROR, "ignoring SEQ_START_CODE after %X\n", last_code);
                if (avctx->err_recognition & AV_EF_EXPLODE)
                    return AVERROR_INVALIDDATA;
            }
            break;

        case PICTURE_START_CODE:
            if (picture_start_code_seen && s2->picture_structure == PICT_FRAME) {
               /* If it's a frame picture, there can't be more than one picture header.
                  Yet, it does happen and we need to handle it. */
               av_log(avctx, AV_LOG_WARNING, "ignoring extra picture following a frame-picture\n");
               break;
            }
            picture_start_code_seen = 1;

            if (s2->width <= 0 || s2->height <= 0) {
                av_log(avctx, AV_LOG_ERROR, "Invalid frame dimensions %dx%d.\n",
                       s2->width, s2->height);
                return AVERROR_INVALIDDATA;
            }

            if(s->tmpgexs){
                s2->intra_dc_precision= 3;
                s2->intra_matrix[0]= 1;
            }
            if (HAVE_THREADS && (avctx->active_thread_type & FF_THREAD_SLICE) &&
                !avctx->hwaccel && s->slice_count) {
                int i;

                avctx->execute(avctx, slice_decode_thread,
                               s2->thread_context, NULL,
                               s->slice_count, sizeof(void*));
                for (i = 0; i < s->slice_count; i++)
                    s2->er.error_count += s2->thread_context[i]->er.error_count;
                s->slice_count = 0;
            }
            if (last_code == 0 || last_code == SLICE_MIN_START_CODE) {
                ret = mpeg_decode_postinit(avctx);
                if (ret < 0) {
                    av_log(avctx, AV_LOG_ERROR, "mpeg_decode_postinit() failure\n");
                    return ret;
                }

                /* we have a complete image: we try to decompress it */
                if (mpeg1_decode_picture(avctx, buf_ptr, input_size) < 0)
                    s2->pict_type = 0;
                s2->first_slice = 1;
                last_code = PICTURE_START_CODE;
            } else {
                av_log(avctx, AV_LOG_ERROR, "ignoring pic after %X\n", last_code);
                if (avctx->err_recognition & AV_EF_EXPLODE)
                    return AVERROR_INVALIDDATA;
            }
            break;
        case EXT_START_CODE:
            init_get_bits(&s2->gb, buf_ptr, input_size*8);

            switch (get_bits(&s2->gb, 4)) {
            case 0x1:
                if (last_code == 0) {
                mpeg_decode_sequence_extension(s);
                } else {
                    av_log(avctx, AV_LOG_ERROR, "ignoring seq ext after %X\n", last_code);
                    if (avctx->err_recognition & AV_EF_EXPLODE)
                        return AVERROR_INVALIDDATA;
                }
                break;
            case 0x2:
                mpeg_decode_sequence_display_extension(s);
                break;
            case 0x3:
                mpeg_decode_quant_matrix_extension(s2);
                break;
            case 0x7:
                mpeg_decode_picture_display_extension(s);
                break;
            case 0x8:
                if (last_code == PICTURE_START_CODE) {
                    mpeg_decode_picture_coding_extension(s);
                } else {
                    av_log(avctx, AV_LOG_ERROR, "ignoring pic cod ext after %X\n", last_code);
                    if (avctx->err_recognition & AV_EF_EXPLODE)
                        return AVERROR_INVALIDDATA;
                }
                break;
            }
            break;
        case USER_START_CODE:
            mpeg_decode_user_data(avctx, buf_ptr, input_size);
            break;
        case GOP_START_CODE:
            if (last_code == 0) {
                s2->first_field=0;
                mpeg_decode_gop(avctx, buf_ptr, input_size);
                s->sync=1;
            } else {
                av_log(avctx, AV_LOG_ERROR, "ignoring GOP_START_CODE after %X\n", last_code);
                if (avctx->err_recognition & AV_EF_EXPLODE)
                    return AVERROR_INVALIDDATA;
            }
            break;
        default:
            if (start_code >= SLICE_MIN_START_CODE &&
                start_code <= SLICE_MAX_START_CODE && last_code == PICTURE_START_CODE) {

                if (s2->progressive_sequence && !s2->progressive_frame) {
                    s2->progressive_frame = 1;
                    av_log(s2->avctx, AV_LOG_ERROR, "interlaced frame in progressive sequence, ignoring\n");
                }

                if (s2->picture_structure == 0 || (s2->progressive_frame && s2->picture_structure != PICT_FRAME)) {
                    av_log(s2->avctx, AV_LOG_ERROR, "picture_structure %d invalid, ignoring\n", s2->picture_structure);
                    s2->picture_structure = PICT_FRAME;
                }

                if (s2->progressive_sequence && !s2->frame_pred_frame_dct) {
                    av_log(s2->avctx, AV_LOG_WARNING, "invalid frame_pred_frame_dct\n");
                }

                if (s2->picture_structure == PICT_FRAME) {
                    s2->first_field = 0;
                    s2->v_edge_pos  = 16 * s2->mb_height;
                } else {
                    s2->first_field ^= 1;
                    s2->v_edge_pos   = 8 * s2->mb_height;
                    memset(s2->mbskip_table, 0, s2->mb_stride * s2->mb_height);
                }
            }
            if (start_code >= SLICE_MIN_START_CODE &&
                start_code <= SLICE_MAX_START_CODE && last_code != 0) {
                const int field_pic = s2->picture_structure != PICT_FRAME;
                int mb_y = start_code - SLICE_MIN_START_CODE;
                last_code = SLICE_MIN_START_CODE;
                if(s2->codec_id != AV_CODEC_ID_MPEG1VIDEO && s2->mb_height > 2800/16)
                    mb_y += (*buf_ptr&0xE0)<<2;

                mb_y <<= field_pic;
                if (s2->picture_structure == PICT_BOTTOM_FIELD)
                    mb_y++;

                if (mb_y >= s2->mb_height) {
                    av_log(s2->avctx, AV_LOG_ERROR, "slice below image (%d >= %d)\n", mb_y, s2->mb_height);
                    return -1;
                }

                if (s2->last_picture_ptr == NULL) {
                /* Skip B-frames if we do not have reference frames and gop is not closed */
                    if (s2->pict_type == AV_PICTURE_TYPE_B) {
                        if (!s2->closed_gop) {
                            skip_frame = 1;
                            break;
                        }
                    }
                }
                if (s2->pict_type == AV_PICTURE_TYPE_I || (s2->flags2 & CODEC_FLAG2_SHOW_ALL))
                    s->sync=1;
                if (s2->next_picture_ptr == NULL) {
                /* Skip P-frames if we do not have a reference frame or we have an invalid header. */
                    if (s2->pict_type == AV_PICTURE_TYPE_P && !s->sync) {
                        skip_frame = 1;
                        break;
                    }
                }
                if ((avctx->skip_frame >= AVDISCARD_NONREF && s2->pict_type == AV_PICTURE_TYPE_B) ||
                    (avctx->skip_frame >= AVDISCARD_NONKEY && s2->pict_type != AV_PICTURE_TYPE_I) ||
                     avctx->skip_frame >= AVDISCARD_ALL) {
                    skip_frame = 1;
                    break;
                }

                if (!s->mpeg_enc_ctx_allocated)
                    break;

                if (s2->codec_id == AV_CODEC_ID_MPEG2VIDEO) {
                    if (mb_y < avctx->skip_top || mb_y >= s2->mb_height - avctx->skip_bottom)
                        break;
                }

                if (!s2->pict_type) {
                    av_log(avctx, AV_LOG_ERROR, "Missing picture start code\n");
                    if (avctx->err_recognition & AV_EF_EXPLODE)
                        return AVERROR_INVALIDDATA;
                    break;
                }

                if (s2->first_slice) {
                    skip_frame = 0;
                    s2->first_slice = 0;
                    if (mpeg_field_start(s2, buf, buf_size) < 0)
                        return -1;
                }
                if (!s2->current_picture_ptr) {
                    av_log(avctx, AV_LOG_ERROR, "current_picture not initialized\n");
                    return AVERROR_INVALIDDATA;
                }

<<<<<<< HEAD
                if (uses_vdpau(avctx)) {
                    s->slice_count++;
                    break;
                }

=======
>>>>>>> 578ea75a
                if (HAVE_THREADS && (avctx->active_thread_type & FF_THREAD_SLICE) &&
                    !avctx->hwaccel) {
                    int threshold = (s2->mb_height * s->slice_count +
                                     s2->slice_context_count / 2) /
                                    s2->slice_context_count;
                    av_assert0(avctx->thread_count > 1);
                    if (threshold <= mb_y) {
                        MpegEncContext *thread_context = s2->thread_context[s->slice_count];

                        thread_context->start_mb_y = mb_y;
                        thread_context->end_mb_y   = s2->mb_height;
                        if (s->slice_count) {
                            s2->thread_context[s->slice_count-1]->end_mb_y = mb_y;
                            ret = ff_update_duplicate_context(thread_context,
                                                              s2);
                            if (ret < 0)
                                return ret;
                        }
                        init_get_bits(&thread_context->gb, buf_ptr, input_size*8);
                        s->slice_count++;
                    }
                    buf_ptr += 2; // FIXME add minimum number of bytes per slice
                } else {
                    ret = mpeg_decode_slice(s2, mb_y, &buf_ptr, input_size);
                    emms_c();

                    if (ret < 0) {
                        if (avctx->err_recognition & AV_EF_EXPLODE)
                            return ret;
                        if (s2->resync_mb_x >= 0 && s2->resync_mb_y >= 0)
                            ff_er_add_slice(&s2->er, s2->resync_mb_x, s2->resync_mb_y, s2->mb_x, s2->mb_y, ER_AC_ERROR | ER_DC_ERROR | ER_MV_ERROR);
                    } else {
                        ff_er_add_slice(&s2->er, s2->resync_mb_x, s2->resync_mb_y, s2->mb_x-1, s2->mb_y, ER_AC_END | ER_DC_END | ER_MV_END);
                    }
                }
            }
            break;
        }
    }
}

static int mpeg_decode_frame(AVCodecContext *avctx,
                             void *data, int *got_output,
                             AVPacket *avpkt)
{
    const uint8_t *buf = avpkt->data;
    int ret;
    int buf_size = avpkt->size;
    Mpeg1Context *s = avctx->priv_data;
    AVFrame *picture = data;
    MpegEncContext *s2 = &s->mpeg_enc_ctx;
    av_dlog(avctx, "fill_buffer\n");

    if (buf_size == 0 || (buf_size == 4 && AV_RB32(buf) == SEQ_END_CODE)) {
        /* special case for last picture */
        if (s2->low_delay == 0 && s2->next_picture_ptr) {
            int ret = av_frame_ref(picture, &s2->next_picture_ptr->f);
            if (ret < 0)
                return ret;

            s2->next_picture_ptr = NULL;

            *got_output = 1;
        }
        return buf_size;
    }

    if (s2->flags & CODEC_FLAG_TRUNCATED) {
        int next = ff_mpeg1_find_frame_end(&s2->parse_context, buf, buf_size, NULL);

        if (ff_combine_frame(&s2->parse_context, next, (const uint8_t **)&buf, &buf_size) < 0)
            return buf_size;
    }

    s2->codec_tag = avpriv_toupper4(avctx->codec_tag);
    if (s->mpeg_enc_ctx_allocated == 0 && (   s2->codec_tag == AV_RL32("VCR2")
                                           || s2->codec_tag == AV_RL32("BW10")
                                          ))
        vcr2_init_sequence(avctx);

    s->slice_count = 0;

    if (avctx->extradata && !s->extradata_decoded) {
        ret = decode_chunks(avctx, picture, got_output, avctx->extradata, avctx->extradata_size);
        if(*got_output) {
            av_log(avctx, AV_LOG_ERROR, "picture in extradata\n");
            *got_output = 0;
        }
        s->extradata_decoded = 1;
        if (ret < 0 && (avctx->err_recognition & AV_EF_EXPLODE)) {
            s2->current_picture_ptr = NULL;
            return ret;
        }
    }

    ret = decode_chunks(avctx, picture, got_output, buf, buf_size);
    if (ret<0 || *got_output)
        s2->current_picture_ptr = NULL;

    return ret;
}


static void flush(AVCodecContext *avctx)
{
    Mpeg1Context *s = avctx->priv_data;

    s->sync=0;

    ff_mpeg_flush(avctx);
}

static av_cold int mpeg_decode_end(AVCodecContext *avctx)
{
    Mpeg1Context *s = avctx->priv_data;

    if (s->mpeg_enc_ctx_allocated)
        ff_MPV_common_end(&s->mpeg_enc_ctx);
    return 0;
}

static const AVProfile mpeg2_video_profiles[] = {
    { FF_PROFILE_MPEG2_422,          "4:2:2"              },
    { FF_PROFILE_MPEG2_HIGH,         "High"               },
    { FF_PROFILE_MPEG2_SS,           "Spatially Scalable" },
    { FF_PROFILE_MPEG2_SNR_SCALABLE, "SNR Scalable"       },
    { FF_PROFILE_MPEG2_MAIN,         "Main"               },
    { FF_PROFILE_MPEG2_SIMPLE,       "Simple"             },
    { FF_PROFILE_RESERVED,           "Reserved"           },
    { FF_PROFILE_RESERVED,           "Reserved"           },
    { FF_PROFILE_UNKNOWN },
};


AVCodec ff_mpeg1video_decoder = {
    .name                  = "mpeg1video",
    .type                  = AVMEDIA_TYPE_VIDEO,
    .id                    = AV_CODEC_ID_MPEG1VIDEO,
    .priv_data_size        = sizeof(Mpeg1Context),
    .init                  = mpeg_decode_init,
    .close                 = mpeg_decode_end,
    .decode                = mpeg_decode_frame,
    .capabilities          = CODEC_CAP_DRAW_HORIZ_BAND | CODEC_CAP_DR1 |
                             CODEC_CAP_TRUNCATED | CODEC_CAP_DELAY |
                             CODEC_CAP_SLICE_THREADS,
    .flush                 = flush,
    .max_lowres            = 3,
    .long_name             = NULL_IF_CONFIG_SMALL("MPEG-1 video"),
    .update_thread_context = ONLY_IF_THREADS_ENABLED(mpeg_decode_update_thread_context)
};

AVCodec ff_mpeg2video_decoder = {
    .name           = "mpeg2video",
    .type           = AVMEDIA_TYPE_VIDEO,
    .id             = AV_CODEC_ID_MPEG2VIDEO,
    .priv_data_size = sizeof(Mpeg1Context),
    .init           = mpeg_decode_init,
    .close          = mpeg_decode_end,
    .decode         = mpeg_decode_frame,
    .capabilities   = CODEC_CAP_DRAW_HORIZ_BAND | CODEC_CAP_DR1 |
                      CODEC_CAP_TRUNCATED | CODEC_CAP_DELAY |
                      CODEC_CAP_SLICE_THREADS,
    .flush          = flush,
    .max_lowres     = 3,
    .long_name      = NULL_IF_CONFIG_SMALL("MPEG-2 video"),
    .profiles       = NULL_IF_CONFIG_SMALL(mpeg2_video_profiles),
};

//legacy decoder
AVCodec ff_mpegvideo_decoder = {
    .name           = "mpegvideo",
    .type           = AVMEDIA_TYPE_VIDEO,
    .id             = AV_CODEC_ID_MPEG2VIDEO,
    .priv_data_size = sizeof(Mpeg1Context),
    .init           = mpeg_decode_init,
    .close          = mpeg_decode_end,
    .decode         = mpeg_decode_frame,
    .capabilities   = CODEC_CAP_DRAW_HORIZ_BAND | CODEC_CAP_DR1 | CODEC_CAP_TRUNCATED | CODEC_CAP_DELAY | CODEC_CAP_SLICE_THREADS,
    .flush          = flush,
    .max_lowres     = 3,
    .long_name      = NULL_IF_CONFIG_SMALL("MPEG-1 video"),
};

#if CONFIG_MPEG_XVMC_DECODER
static av_cold int mpeg_mc_decode_init(AVCodecContext *avctx)
{
    if (avctx->active_thread_type & FF_THREAD_SLICE)
        return -1;
    if (!(avctx->slice_flags & SLICE_FLAG_CODED_ORDER))
        return -1;
    if (!(avctx->slice_flags & SLICE_FLAG_ALLOW_FIELD)) {
        av_dlog(avctx, "mpeg12.c: XvMC decoder will work better if SLICE_FLAG_ALLOW_FIELD is set\n");
    }
    mpeg_decode_init(avctx);

    avctx->pix_fmt           = AV_PIX_FMT_XVMC_MPEG2_IDCT;
    avctx->xvmc_acceleration = 2; // 2 - the blocks are packed!

    return 0;
}

AVCodec ff_mpeg_xvmc_decoder = {
    .name           = "mpegvideo_xvmc",
    .type           = AVMEDIA_TYPE_VIDEO,
    .id             = AV_CODEC_ID_MPEG2VIDEO_XVMC,
    .priv_data_size = sizeof(Mpeg1Context),
    .init           = mpeg_mc_decode_init,
    .close          = mpeg_decode_end,
    .decode         = mpeg_decode_frame,
    .capabilities   = CODEC_CAP_DRAW_HORIZ_BAND | CODEC_CAP_DR1 |
                      CODEC_CAP_TRUNCATED| CODEC_CAP_HWACCEL | CODEC_CAP_DELAY,
    .flush          = flush,
    .long_name      = NULL_IF_CONFIG_SMALL("MPEG-1/2 video XvMC (X-Video Motion Compensation)"),
};

#endif<|MERGE_RESOLUTION|>--- conflicted
+++ resolved
@@ -1120,16 +1120,11 @@
     AV_PIX_FMT_NONE
 };
 
-static inline int uses_vdpau(AVCodecContext *avctx) {
-    return avctx->pix_fmt == AV_PIX_FMT_VDPAU_MPEG1 || avctx->pix_fmt == AV_PIX_FMT_VDPAU_MPEG2;
-}
-
 static enum AVPixelFormat mpeg_get_pixelformat(AVCodecContext *avctx)
 {
     Mpeg1Context *s1 = avctx->priv_data;
     MpegEncContext *s = &s1->mpeg_enc_ctx;
 
-<<<<<<< HEAD
     if(s->chroma_format < 2) {
         return ff_thread_get_format(avctx,
                                 avctx->codec_id == AV_CODEC_ID_MPEG1VIDEO ?
@@ -1147,22 +1142,11 @@
         avctx->xvmc_acceleration = 0;
     } else if (!avctx->xvmc_acceleration) {
         avctx->xvmc_acceleration = 2;
-=======
-    if (avctx->xvmc_acceleration)
-        return avctx->get_format(avctx, pixfmt_xvmc_mpg2_420);
-    else {
-        if (s->chroma_format <  2)
-            return avctx->get_format(avctx, mpeg12_hwaccel_pixfmt_list_420);
-        else if (s->chroma_format == 2)
-            return AV_PIX_FMT_YUV422P;
-        else
-            return AV_PIX_FMT_YUV444P;
->>>>>>> 578ea75a
     }
     avctx->hwaccel = ff_find_hwaccel(avctx->codec->id, avctx->pix_fmt);
     // until then pix_fmt may be changed right after codec init
     if (avctx->pix_fmt == AV_PIX_FMT_XVMC_MPEG2_IDCT ||
-        avctx->hwaccel || uses_vdpau(avctx))
+        avctx->hwaccel)
         if (avctx->idct_algo == FF_IDCT_AUTO)
             avctx->idct_algo = FF_IDCT_SIMPLE;
 }
@@ -1261,16 +1245,7 @@
         } // MPEG-2
 
         avctx->pix_fmt = mpeg_get_pixelformat(avctx);
-<<<<<<< HEAD
         setup_hwaccel_for_pixfmt(avctx);
-=======
-        avctx->hwaccel = ff_find_hwaccel(avctx->codec->id, avctx->pix_fmt);
-        // until then pix_fmt may be changed right after codec init
-        if (avctx->pix_fmt == AV_PIX_FMT_XVMC_MPEG2_IDCT ||
-            avctx->hwaccel)
-            if (avctx->idct_algo == FF_IDCT_AUTO)
-                avctx->idct_algo = FF_IDCT_SIMPLE;
->>>>>>> 578ea75a
 
         /* Quantization matrices may need reordering
          * if DCT permutation is changed. */
@@ -2030,15 +2005,7 @@
     s->low_delay = 1;
 
     avctx->pix_fmt = mpeg_get_pixelformat(avctx);
-<<<<<<< HEAD
     setup_hwaccel_for_pixfmt(avctx);
-=======
-    avctx->hwaccel = ff_find_hwaccel(avctx->codec->id, avctx->pix_fmt);
-
-    if (avctx->pix_fmt == AV_PIX_FMT_XVMC_MPEG2_IDCT || avctx->hwaccel)
-        if (avctx->idct_algo == FF_IDCT_AUTO)
-            avctx->idct_algo = FF_IDCT_SIMPLE;
->>>>>>> 578ea75a
 
     if (ff_MPV_common_init(s) < 0)
         return -1;
@@ -2166,13 +2133,6 @@
                         s2->er.error_count += s2->thread_context[i]->er.error_count;
                 }
 
-<<<<<<< HEAD
-                if ((CONFIG_MPEG_VDPAU_DECODER || CONFIG_MPEG1_VDPAU_DECODER)
-                    && uses_vdpau(avctx))
-                    ff_vdpau_mpeg_picture_complete(s2, buf, buf_size, s->slice_count);
-
-=======
->>>>>>> 578ea75a
                 ret = slice_end(avctx, picture);
                 if (ret < 0)
                     return ret;
@@ -2395,14 +2355,6 @@
                     return AVERROR_INVALIDDATA;
                 }
 
-<<<<<<< HEAD
-                if (uses_vdpau(avctx)) {
-                    s->slice_count++;
-                    break;
-                }
-
-=======
->>>>>>> 578ea75a
                 if (HAVE_THREADS && (avctx->active_thread_type & FF_THREAD_SLICE) &&
                     !avctx->hwaccel) {
                     int threshold = (s2->mb_height * s->slice_count +
