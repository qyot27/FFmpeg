/*
 * Misc image conversion routines
 * Copyright (c) 2001, 2002, 2003 Fabrice Bellard
 *
 * This file is part of FFmpeg.
 *
 * FFmpeg is free software; you can redistribute it and/or
 * modify it under the terms of the GNU Lesser General Public
 * License as published by the Free Software Foundation; either
 * version 2.1 of the License, or (at your option) any later version.
 *
 * FFmpeg is distributed in the hope that it will be useful,
 * but WITHOUT ANY WARRANTY; without even the implied warranty of
 * MERCHANTABILITY or FITNESS FOR A PARTICULAR PURPOSE.  See the GNU
 * Lesser General Public License for more details.
 *
 * You should have received a copy of the GNU Lesser General Public
 * License along with FFmpeg; if not, write to the Free Software
 * Foundation, Inc., 51 Franklin Street, Fifth Floor, Boston, MA 02110-1301 USA
 */

/**
 * @file
 * misc image conversion routines
 */

/* TODO:
 * - write 'ffimg' program to test all the image related stuff
 * - move all api to slice based system
 * - integrate deinterlacing, postprocessing and scaling in the conversion process
 */

#include "avcodec.h"
#include "dsputil.h"
#include "internal.h"
#include "libavutil/colorspace.h"
#include "libavutil/common.h"
#include "libavutil/pixdesc.h"
#include "libavutil/imgutils.h"

#if HAVE_MMX_EXTERNAL
#include "x86/dsputil_mmx.h"
#endif

#define FF_COLOR_RGB      0 /**< RGB color space */
#define FF_COLOR_GRAY     1 /**< gray color space */
#define FF_COLOR_YUV      2 /**< YUV color space. 16 <= Y <= 235, 16 <= U, V <= 240 */
#define FF_COLOR_YUV_JPEG 3 /**< YUV color space. 0 <= Y <= 255, 0 <= U, V <= 255 */

#if HAVE_MMX_EXTERNAL
#define deinterlace_line_inplace ff_deinterlace_line_inplace_mmx
#define deinterlace_line         ff_deinterlace_line_mmx
#else
#define deinterlace_line_inplace deinterlace_line_inplace_c
#define deinterlace_line         deinterlace_line_c
#endif

#define pixdesc_has_alpha(pixdesc) \
    ((pixdesc)->nb_components == 2 || (pixdesc)->nb_components == 4 || (pixdesc)->flags & PIX_FMT_PAL)

typedef struct PixFmtInfo {
    uint8_t color_type;      /**< color type (see FF_COLOR_xxx constants) */
    uint8_t padded_size;     /**< padded size in bits if different from the non-padded size */
} PixFmtInfo;

/* this table gives more information about formats */
static const PixFmtInfo pix_fmt_info[AV_PIX_FMT_NB] = {
    /* YUV formats */
    [AV_PIX_FMT_YUV420P] = {
        .color_type = FF_COLOR_YUV,
    },
    [AV_PIX_FMT_YUV422P] = {
        .color_type = FF_COLOR_YUV,
    },
    [AV_PIX_FMT_YUV444P] = {
        .color_type = FF_COLOR_YUV,
    },
    [AV_PIX_FMT_YUYV422] = {
        .color_type = FF_COLOR_YUV,
    },
    [AV_PIX_FMT_UYVY422] = {
        .color_type = FF_COLOR_YUV,
    },
    [AV_PIX_FMT_YUV410P] = {
        .color_type = FF_COLOR_YUV,
    },
    [AV_PIX_FMT_YUV411P] = {
        .color_type = FF_COLOR_YUV,
    },
    [AV_PIX_FMT_YUV440P] = {
        .color_type = FF_COLOR_YUV,
    },
    [AV_PIX_FMT_YUV420P9LE] = {
        .color_type = FF_COLOR_YUV,
    },
    [AV_PIX_FMT_YUV422P9LE] = {
        .color_type = FF_COLOR_YUV,
    },
    [AV_PIX_FMT_YUV444P9LE] = {
        .color_type = FF_COLOR_YUV,
    },
    [AV_PIX_FMT_YUV420P9BE] = {
        .color_type = FF_COLOR_YUV,
    },
    [AV_PIX_FMT_YUV422P9BE] = {
        .color_type = FF_COLOR_YUV,
    },
    [AV_PIX_FMT_YUV444P9BE] = {
        .color_type = FF_COLOR_YUV,
    },
    [AV_PIX_FMT_YUV420P10LE] = {
        .color_type = FF_COLOR_YUV,
    },
    [AV_PIX_FMT_YUV422P10LE] = {
        .color_type = FF_COLOR_YUV,
    },
    [AV_PIX_FMT_YUV444P10LE] = {
        .color_type = FF_COLOR_YUV,
    },
    [AV_PIX_FMT_YUV420P10BE] = {
        .color_type = FF_COLOR_YUV,
    },
    [AV_PIX_FMT_YUV422P10BE] = {
        .color_type = FF_COLOR_YUV,
    },
    [AV_PIX_FMT_YUV444P10BE] = {
        .color_type = FF_COLOR_YUV,
    },
    [AV_PIX_FMT_YUV420P12LE] = {
        .color_type = FF_COLOR_YUV,
    },
    [AV_PIX_FMT_YUV422P12LE] = {
        .color_type = FF_COLOR_YUV,
    },
    [AV_PIX_FMT_YUV444P12LE] = {
        .color_type = FF_COLOR_YUV,
    },
    [AV_PIX_FMT_YUV420P12BE] = {
        .color_type = FF_COLOR_YUV,
    },
    [AV_PIX_FMT_YUV422P12BE] = {
        .color_type = FF_COLOR_YUV,
    },
    [AV_PIX_FMT_YUV444P12BE] = {
        .color_type = FF_COLOR_YUV,
    },
    [AV_PIX_FMT_YUV420P14LE] = {
        .color_type = FF_COLOR_YUV,
    },
    [AV_PIX_FMT_YUV422P14LE] = {
        .color_type = FF_COLOR_YUV,
    },
    [AV_PIX_FMT_YUV444P14LE] = {
        .color_type = FF_COLOR_YUV,
    },
    [AV_PIX_FMT_YUV420P14BE] = {
        .color_type = FF_COLOR_YUV,
    },
    [AV_PIX_FMT_YUV422P14BE] = {
        .color_type = FF_COLOR_YUV,
    },
    [AV_PIX_FMT_YUV444P14BE] = {
        .color_type = FF_COLOR_YUV,
    },
    [AV_PIX_FMT_YUV420P16LE] = {
        .color_type = FF_COLOR_YUV,
    },
    [AV_PIX_FMT_YUV422P16LE] = {
        .color_type = FF_COLOR_YUV,
    },
    [AV_PIX_FMT_YUV444P16LE] = {
        .color_type = FF_COLOR_YUV,
    },
    [AV_PIX_FMT_YUV420P16BE] = {
        .color_type = FF_COLOR_YUV,
    },
    [AV_PIX_FMT_YUV422P16BE] = {
        .color_type = FF_COLOR_YUV,
    },
    [AV_PIX_FMT_YUV444P16BE] = {
        .color_type = FF_COLOR_YUV,
    },

    /* YUV formats with alpha plane */
    [AV_PIX_FMT_YUVA420P] = {
        .color_type = FF_COLOR_YUV,
    },

    [AV_PIX_FMT_YUVA422P] = {
        .color_type = FF_COLOR_YUV,
    },

    [AV_PIX_FMT_YUVA444P] = {
        .color_type = FF_COLOR_YUV,
    },

    /* JPEG YUV */
    [AV_PIX_FMT_YUVJ420P] = {
        .color_type = FF_COLOR_YUV_JPEG,
    },
    [AV_PIX_FMT_YUVJ422P] = {
        .color_type = FF_COLOR_YUV_JPEG,
    },
    [AV_PIX_FMT_YUVJ444P] = {
        .color_type = FF_COLOR_YUV_JPEG,
    },
    [AV_PIX_FMT_YUVJ440P] = {
        .color_type = FF_COLOR_YUV_JPEG,
    },

    /* RGB formats */
    [AV_PIX_FMT_RGB24] = {
        .color_type = FF_COLOR_RGB,
    },
    [AV_PIX_FMT_BGR24] = {
        .color_type = FF_COLOR_RGB,
    },
    [AV_PIX_FMT_ARGB] = {
        .color_type = FF_COLOR_RGB,
    },
    [AV_PIX_FMT_RGB48BE] = {
        .color_type = FF_COLOR_RGB,
    },
    [AV_PIX_FMT_RGB48LE] = {
        .color_type = FF_COLOR_RGB,
    },
    [AV_PIX_FMT_RGBA64BE] = {
        .color_type = FF_COLOR_RGB,
    },
    [AV_PIX_FMT_RGBA64LE] = {
        .color_type = FF_COLOR_RGB,
    },
    [AV_PIX_FMT_RGB565BE] = {
        .color_type = FF_COLOR_RGB,
    },
    [AV_PIX_FMT_RGB565LE] = {
        .color_type = FF_COLOR_RGB,
    },
    [AV_PIX_FMT_RGB555BE] = {
        .color_type = FF_COLOR_RGB,
        .padded_size = 16,
    },
    [AV_PIX_FMT_RGB555LE] = {
        .color_type = FF_COLOR_RGB,
        .padded_size = 16,
    },
    [AV_PIX_FMT_RGB444BE] = {
        .color_type = FF_COLOR_RGB,
        .padded_size = 16,
    },
    [AV_PIX_FMT_RGB444LE] = {
        .color_type = FF_COLOR_RGB,
        .padded_size = 16,
    },

    /* gray / mono formats */
    [AV_PIX_FMT_GRAY16BE] = {
        .color_type = FF_COLOR_GRAY,
    },
    [AV_PIX_FMT_GRAY16LE] = {
        .color_type = FF_COLOR_GRAY,
    },
    [AV_PIX_FMT_GRAY8] = {
        .color_type = FF_COLOR_GRAY,
    },
    [AV_PIX_FMT_GRAY8A] = {
        .color_type = FF_COLOR_GRAY,
    },
    [AV_PIX_FMT_MONOWHITE] = {
        .color_type = FF_COLOR_GRAY,
    },
    [AV_PIX_FMT_MONOBLACK] = {
        .color_type = FF_COLOR_GRAY,
    },

    /* paletted formats */
    [AV_PIX_FMT_PAL8] = {
        .color_type = FF_COLOR_RGB,
    },
    [AV_PIX_FMT_UYYVYY411] = {
        .color_type = FF_COLOR_YUV,
    },
    [AV_PIX_FMT_ABGR] = {
        .color_type = FF_COLOR_RGB,
    },
    [AV_PIX_FMT_BGR48BE] = {
        .color_type = FF_COLOR_RGB,
    },
    [AV_PIX_FMT_BGR48LE] = {
        .color_type = FF_COLOR_RGB,
    },
    [AV_PIX_FMT_BGRA64BE] = {
        .color_type = FF_COLOR_RGB,
    },
    [AV_PIX_FMT_BGRA64LE] = {
        .color_type = FF_COLOR_RGB,
    },
    [AV_PIX_FMT_BGR565BE] = {
        .color_type = FF_COLOR_RGB,
        .padded_size = 16,
    },
    [AV_PIX_FMT_BGR565LE] = {
        .color_type = FF_COLOR_RGB,
        .padded_size = 16,
    },
    [AV_PIX_FMT_BGR555BE] = {
        .color_type = FF_COLOR_RGB,
        .padded_size = 16,
    },
    [AV_PIX_FMT_BGR555LE] = {
        .color_type = FF_COLOR_RGB,
        .padded_size = 16,
    },
    [AV_PIX_FMT_BGR444BE] = {
        .color_type = FF_COLOR_RGB,
        .padded_size = 16,
    },
    [AV_PIX_FMT_BGR444LE] = {
        .color_type = FF_COLOR_RGB,
        .padded_size = 16,
    },
    [AV_PIX_FMT_RGB8] = {
        .color_type = FF_COLOR_RGB,
    },
    [AV_PIX_FMT_RGB4] = {
        .color_type = FF_COLOR_RGB,
    },
    [AV_PIX_FMT_RGB4_BYTE] = {
        .color_type = FF_COLOR_RGB,
        .padded_size = 8,
    },
    [AV_PIX_FMT_BGR8] = {
        .color_type = FF_COLOR_RGB,
    },
    [AV_PIX_FMT_BGR4] = {
        .color_type = FF_COLOR_RGB,
    },
    [AV_PIX_FMT_BGR4_BYTE] = {
        .color_type = FF_COLOR_RGB,
        .padded_size = 8,
    },
    [AV_PIX_FMT_NV12] = {
        .color_type = FF_COLOR_YUV,
    },
    [AV_PIX_FMT_NV21] = {
        .color_type = FF_COLOR_YUV,
    },

    [AV_PIX_FMT_BGRA] = {
        .color_type = FF_COLOR_RGB,
    },
    [AV_PIX_FMT_RGBA] = {
        .color_type = FF_COLOR_RGB,
    },

    [AV_PIX_FMT_GBRP] = {
        .color_type = FF_COLOR_RGB,
    },
    [AV_PIX_FMT_GBRP9BE] = {
        .color_type = FF_COLOR_RGB,
    },
    [AV_PIX_FMT_GBRP9LE] = {
        .color_type = FF_COLOR_RGB,
    },
    [AV_PIX_FMT_GBRP10BE] = {
        .color_type = FF_COLOR_RGB,
    },
    [AV_PIX_FMT_GBRP10LE] = {
        .color_type = FF_COLOR_RGB,
    },
    [AV_PIX_FMT_GBRP12BE] = {
        .color_type = FF_COLOR_RGB,
    },
    [AV_PIX_FMT_GBRP12LE] = {
        .color_type = FF_COLOR_RGB,
    },
    [AV_PIX_FMT_GBRP14BE] = {
        .color_type = FF_COLOR_RGB,
    },
    [AV_PIX_FMT_GBRP14LE] = {
        .color_type = FF_COLOR_RGB,
    },
    [AV_PIX_FMT_GBRP16BE] = {
        .color_type = FF_COLOR_RGB,
    },
    [AV_PIX_FMT_GBRP16LE] = {
        .color_type = FF_COLOR_RGB,
    },
};

void avcodec_get_chroma_sub_sample(enum AVPixelFormat pix_fmt, int *h_shift, int *v_shift)
{
    const AVPixFmtDescriptor *desc = av_pix_fmt_desc_get(pix_fmt);
    *h_shift = desc->log2_chroma_w;
    *v_shift = desc->log2_chroma_h;
}

int ff_is_hwaccel_pix_fmt(enum AVPixelFormat pix_fmt)
{
    const AVPixFmtDescriptor *desc = av_pix_fmt_desc_get(pix_fmt);
    return desc->flags & PIX_FMT_HWACCEL;
}

int avpicture_fill(AVPicture *picture, uint8_t *ptr,
                   enum AVPixelFormat pix_fmt, int width, int height)
{
    return av_image_fill_arrays(picture->data, picture->linesize,
                                ptr, pix_fmt, width, height, 1);
}

int avpicture_layout(const AVPicture* src, enum AVPixelFormat pix_fmt, int width, int height,
                     unsigned char *dest, int dest_size)
{
<<<<<<< HEAD
    return av_image_copy_to_buffer(dest, dest_size,
                                   (const uint8_t * const*)src->data, src->linesize,
                                   pix_fmt, width, height, 1);
}

int avpicture_get_size(enum AVPixelFormat pix_fmt, int width, int height)
{
    return av_image_get_buffer_size(pix_fmt, width, height, 1);
}

static int get_pix_fmt_depth(int *min, int *max, enum AVPixelFormat pix_fmt)
{
    const AVPixFmtDescriptor *desc = &av_pix_fmt_descriptors[pix_fmt];
    int i;
=======
    int i, j, nb_planes = 0, linesizes[4];
    const AVPixFmtDescriptor *desc = av_pix_fmt_desc_get(pix_fmt);
    int size = avpicture_get_size(pix_fmt, width, height);
>>>>>>> 50ba57e0

    if (!desc->nb_components) {
        *min = *max = 0;
        return AVERROR(EINVAL);
    }

<<<<<<< HEAD
    *min = INT_MAX, *max = -INT_MAX;
    for (i = 0; i < desc->nb_components; i++) {
        *min = FFMIN(desc->comp[i].depth_minus1+1, *min);
        *max = FFMAX(desc->comp[i].depth_minus1+1, *max);
    }
    return 0;
=======
    if (desc->flags & PIX_FMT_PAL)
        memcpy((unsigned char *)(((size_t)dest + 3) & ~3), src->data[1], 256 * 4);

    return size;
}

int avpicture_get_size(enum AVPixelFormat pix_fmt, int width, int height)
{
    AVPicture dummy_pict;
    const AVPixFmtDescriptor *desc = av_pix_fmt_desc_get(pix_fmt);

    if(av_image_check_size(width, height, 0, NULL))
        return -1;
    if (desc->flags & PIX_FMT_PSEUDOPAL)
        // do not include palette for these pseudo-paletted formats
        return width * height;
    return avpicture_fill(&dummy_pict, NULL, pix_fmt, width, height);
>>>>>>> 50ba57e0
}

int avcodec_get_pix_fmt_loss(enum AVPixelFormat dst_pix_fmt, enum AVPixelFormat src_pix_fmt,
                             int has_alpha)
{
    const PixFmtInfo *pf, *ps;
<<<<<<< HEAD
    const AVPixFmtDescriptor *src_desc;
    const AVPixFmtDescriptor *dst_desc;
    int src_min_depth, src_max_depth, dst_min_depth, dst_max_depth;
    int ret, loss;

    if (dst_pix_fmt >= AV_PIX_FMT_NB || dst_pix_fmt <= AV_PIX_FMT_NONE)
        return ~0;
=======
    const AVPixFmtDescriptor *src_desc = av_pix_fmt_desc_get(src_pix_fmt);
    const AVPixFmtDescriptor *dst_desc = av_pix_fmt_desc_get(dst_pix_fmt);
    int loss;
>>>>>>> 50ba57e0

    src_desc = &av_pix_fmt_descriptors[src_pix_fmt];
    dst_desc = &av_pix_fmt_descriptors[dst_pix_fmt];
    ps = &pix_fmt_info[src_pix_fmt];

    /* compute loss */
    loss = 0;

    if ((ret = get_pix_fmt_depth(&src_min_depth, &src_max_depth, src_pix_fmt)) < 0)
        return ret;
    if ((ret = get_pix_fmt_depth(&dst_min_depth, &dst_max_depth, dst_pix_fmt)) < 0)
        return ret;
    if (dst_min_depth < src_min_depth ||
        dst_max_depth < src_max_depth)
        loss |= FF_LOSS_DEPTH;
    if (dst_desc->log2_chroma_w > src_desc->log2_chroma_w ||
        dst_desc->log2_chroma_h > src_desc->log2_chroma_h)
        loss |= FF_LOSS_RESOLUTION;

    pf = &pix_fmt_info[dst_pix_fmt];
    switch(pf->color_type) {
    case FF_COLOR_RGB:
        if (ps->color_type != FF_COLOR_RGB &&
            ps->color_type != FF_COLOR_GRAY)
            loss |= FF_LOSS_COLORSPACE;
        break;
    case FF_COLOR_GRAY:
        if (ps->color_type != FF_COLOR_GRAY)
            loss |= FF_LOSS_COLORSPACE;
        break;
    case FF_COLOR_YUV:
        if (ps->color_type != FF_COLOR_YUV)
            loss |= FF_LOSS_COLORSPACE;
        break;
    case FF_COLOR_YUV_JPEG:
        if (ps->color_type != FF_COLOR_YUV_JPEG &&
            ps->color_type != FF_COLOR_YUV &&
            ps->color_type != FF_COLOR_GRAY)
            loss |= FF_LOSS_COLORSPACE;
        break;
    default:
        /* fail safe test */
        if (ps->color_type != pf->color_type)
            loss |= FF_LOSS_COLORSPACE;
        break;
    }
    if (pf->color_type == FF_COLOR_GRAY &&
        ps->color_type != FF_COLOR_GRAY)
        loss |= FF_LOSS_CHROMA;
    if (!pixdesc_has_alpha(dst_desc) && (pixdesc_has_alpha(src_desc) && has_alpha))
        loss |= FF_LOSS_ALPHA;
    if (dst_pix_fmt == AV_PIX_FMT_PAL8 &&
        (src_pix_fmt != AV_PIX_FMT_PAL8 && (ps->color_type != FF_COLOR_GRAY || (pixdesc_has_alpha(src_desc) && has_alpha))))
        loss |= FF_LOSS_COLORQUANT;

    return loss;
}

static int avg_bits_per_pixel(enum AVPixelFormat pix_fmt)
{
<<<<<<< HEAD
    const PixFmtInfo *info = &pix_fmt_info[pix_fmt];
    const AVPixFmtDescriptor *desc = &av_pix_fmt_descriptors[pix_fmt];
=======
    int bits;
    const PixFmtInfo *pf;
    const AVPixFmtDescriptor *desc = av_pix_fmt_desc_get(pix_fmt);
>>>>>>> 50ba57e0

    return info->padded_size ?
        info->padded_size : av_get_bits_per_pixel(desc);
}

#if FF_API_FIND_BEST_PIX_FMT
enum AVPixelFormat avcodec_find_best_pix_fmt(int64_t pix_fmt_mask, enum AVPixelFormat src_pix_fmt,
                                            int has_alpha, int *loss_ptr)
{
    enum AVPixelFormat dst_pix_fmt;
    int i;

    if (loss_ptr) /* all losses count (for backward compatibility) */
        *loss_ptr = 0;

    dst_pix_fmt = AV_PIX_FMT_NONE; /* so first iteration doesn't have to be treated special */
    for(i = 0; i< FFMIN(AV_PIX_FMT_NB, 64); i++){
        if (pix_fmt_mask & (1ULL << i))
            dst_pix_fmt = avcodec_find_best_pix_fmt_of_2(dst_pix_fmt, i, src_pix_fmt, has_alpha, loss_ptr);
    }
    return dst_pix_fmt;
}
#endif /* FF_API_FIND_BEST_PIX_FMT */

enum AVPixelFormat avcodec_find_best_pix_fmt_of_2(enum AVPixelFormat dst_pix_fmt1, enum AVPixelFormat dst_pix_fmt2,
                                            enum AVPixelFormat src_pix_fmt, int has_alpha, int *loss_ptr)
{
    enum AVPixelFormat dst_pix_fmt;
    int loss1, loss2, loss_order1, loss_order2, i, loss_mask;
    static const int loss_mask_order[] = {
        ~0, /* no loss first */
        ~FF_LOSS_ALPHA,
        ~FF_LOSS_RESOLUTION,
        ~FF_LOSS_COLORSPACE,
        ~(FF_LOSS_COLORSPACE | FF_LOSS_RESOLUTION),
        ~FF_LOSS_COLORQUANT,
        ~FF_LOSS_DEPTH,
        ~(FF_LOSS_DEPTH|FF_LOSS_COLORSPACE),
        ~(FF_LOSS_RESOLUTION | FF_LOSS_DEPTH | FF_LOSS_COLORSPACE | FF_LOSS_ALPHA |
          FF_LOSS_COLORQUANT | FF_LOSS_CHROMA),
        0x80000, //non zero entry that combines all loss variants including future additions
        0,
    };

    loss_mask= loss_ptr?~*loss_ptr:~0; /* use loss mask if provided */
    dst_pix_fmt = AV_PIX_FMT_NONE;
    loss1 = avcodec_get_pix_fmt_loss(dst_pix_fmt1, src_pix_fmt, has_alpha) & loss_mask;
    loss2 = avcodec_get_pix_fmt_loss(dst_pix_fmt2, src_pix_fmt, has_alpha) & loss_mask;

    /* try with successive loss */
    for(i = 0;loss_mask_order[i] != 0 && dst_pix_fmt == AV_PIX_FMT_NONE;i++) {
        loss_order1 = loss1 & loss_mask_order[i];
        loss_order2 = loss2 & loss_mask_order[i];

        if (loss_order1 == 0 && loss_order2 == 0){ /* use format with smallest depth */
            dst_pix_fmt = avg_bits_per_pixel(dst_pix_fmt2) < avg_bits_per_pixel(dst_pix_fmt1) ? dst_pix_fmt2 : dst_pix_fmt1;
        } else if (loss_order1 == 0 || loss_order2 == 0) { /* use format with no loss */
            dst_pix_fmt = loss_order2 ? dst_pix_fmt1 : dst_pix_fmt2;
        }
    }

    if (loss_ptr)
        *loss_ptr = avcodec_get_pix_fmt_loss(dst_pix_fmt, src_pix_fmt, has_alpha);
    return dst_pix_fmt;
}

#if AV_HAVE_INCOMPATIBLE_FORK_ABI
enum AVPixelFormat avcodec_find_best_pix_fmt2(enum AVPixelFormat *pix_fmt_list,
                                            enum AVPixelFormat src_pix_fmt,
                                            int has_alpha, int *loss_ptr){
    return avcodec_find_best_pix_fmt_of_list(pix_fmt_list, src_pix_fmt, has_alpha, loss_ptr);
}
#else
enum AVPixelFormat avcodec_find_best_pix_fmt2(enum AVPixelFormat dst_pix_fmt1, enum AVPixelFormat dst_pix_fmt2,
                                            enum AVPixelFormat src_pix_fmt, int has_alpha, int *loss_ptr)
{
    return avcodec_find_best_pix_fmt_of_2(dst_pix_fmt1, dst_pix_fmt2, src_pix_fmt, has_alpha, loss_ptr);
}
#endif

enum AVPixelFormat avcodec_find_best_pix_fmt_of_list(enum AVPixelFormat *pix_fmt_list,
                                            enum AVPixelFormat src_pix_fmt,
                                            int has_alpha, int *loss_ptr){
    int i;

    enum AVPixelFormat best = AV_PIX_FMT_NONE;

    for(i=0; pix_fmt_list[i] != AV_PIX_FMT_NONE; i++)
        best = avcodec_find_best_pix_fmt_of_2(best, pix_fmt_list[i], src_pix_fmt, has_alpha, loss_ptr);

    return best;
}

void av_picture_copy(AVPicture *dst, const AVPicture *src,
                     enum AVPixelFormat pix_fmt, int width, int height)
{
    av_image_copy(dst->data, dst->linesize, (const uint8_t **)src->data,
                  src->linesize, pix_fmt, width, height);
}

/* 2x2 -> 1x1 */
void ff_shrink22(uint8_t *dst, int dst_wrap,
                     const uint8_t *src, int src_wrap,
                     int width, int height)
{
    int w;
    const uint8_t *s1, *s2;
    uint8_t *d;

    for(;height > 0; height--) {
        s1 = src;
        s2 = s1 + src_wrap;
        d = dst;
        for(w = width;w >= 4; w-=4) {
            d[0] = (s1[0] + s1[1] + s2[0] + s2[1] + 2) >> 2;
            d[1] = (s1[2] + s1[3] + s2[2] + s2[3] + 2) >> 2;
            d[2] = (s1[4] + s1[5] + s2[4] + s2[5] + 2) >> 2;
            d[3] = (s1[6] + s1[7] + s2[6] + s2[7] + 2) >> 2;
            s1 += 8;
            s2 += 8;
            d += 4;
        }
        for(;w > 0; w--) {
            d[0] = (s1[0] + s1[1] + s2[0] + s2[1] + 2) >> 2;
            s1 += 2;
            s2 += 2;
            d++;
        }
        src += 2 * src_wrap;
        dst += dst_wrap;
    }
}

/* 4x4 -> 1x1 */
void ff_shrink44(uint8_t *dst, int dst_wrap,
                     const uint8_t *src, int src_wrap,
                     int width, int height)
{
    int w;
    const uint8_t *s1, *s2, *s3, *s4;
    uint8_t *d;

    for(;height > 0; height--) {
        s1 = src;
        s2 = s1 + src_wrap;
        s3 = s2 + src_wrap;
        s4 = s3 + src_wrap;
        d = dst;
        for(w = width;w > 0; w--) {
            d[0] = (s1[0] + s1[1] + s1[2] + s1[3] +
                    s2[0] + s2[1] + s2[2] + s2[3] +
                    s3[0] + s3[1] + s3[2] + s3[3] +
                    s4[0] + s4[1] + s4[2] + s4[3] + 8) >> 4;
            s1 += 4;
            s2 += 4;
            s3 += 4;
            s4 += 4;
            d++;
        }
        src += 4 * src_wrap;
        dst += dst_wrap;
    }
}

/* 8x8 -> 1x1 */
void ff_shrink88(uint8_t *dst, int dst_wrap,
                     const uint8_t *src, int src_wrap,
                     int width, int height)
{
    int w, i;

    for(;height > 0; height--) {
        for(w = width;w > 0; w--) {
            int tmp=0;
            for(i=0; i<8; i++){
                tmp += src[0] + src[1] + src[2] + src[3] + src[4] + src[5] + src[6] + src[7];
                src += src_wrap;
            }
            *(dst++) = (tmp + 32)>>6;
            src += 8 - 8*src_wrap;
        }
        src += 8*src_wrap - 8*width;
        dst += dst_wrap - width;
    }
}


int avpicture_alloc(AVPicture *picture,
                    enum AVPixelFormat pix_fmt, int width, int height)
{
    int ret;

    if ((ret = av_image_alloc(picture->data, picture->linesize, width, height, pix_fmt, 1)) < 0) {
        memset(picture, 0, sizeof(AVPicture));
        return ret;
    }

    return 0;
}

void avpicture_free(AVPicture *picture)
{
    av_free(picture->data[0]);
}

/* return true if yuv planar */
static inline int is_yuv_planar(enum AVPixelFormat fmt)
{
    const PixFmtInfo         *info = &pix_fmt_info[fmt];
    const AVPixFmtDescriptor *desc = &av_pix_fmt_descriptors[fmt];
    int i;
    int planes[4] = { 0 };

    if (info->color_type != FF_COLOR_YUV &&
        info->color_type != FF_COLOR_YUV_JPEG)
        return 0;

    /* set the used planes */
    for (i = 0; i < desc->nb_components; i++)
        planes[desc->comp[i].plane] = 1;

    /* if there is an unused plane, the format is not planar */
    for (i = 0; i < desc->nb_components; i++)
        if (!planes[i])
            return 0;
    return 1;
}

int av_picture_crop(AVPicture *dst, const AVPicture *src,
                    enum AVPixelFormat pix_fmt, int top_band, int left_band)
{
    const AVPixFmtDescriptor *desc = av_pix_fmt_desc_get(pix_fmt);
    int y_shift;
    int x_shift;

    if (pix_fmt < 0 || pix_fmt >= AV_PIX_FMT_NB)
        return -1;

    y_shift = desc->log2_chroma_h;
    x_shift = desc->log2_chroma_w;

    if (is_yuv_planar(pix_fmt)) {
    dst->data[0] = src->data[0] + (top_band * src->linesize[0]) + left_band;
    dst->data[1] = src->data[1] + ((top_band >> y_shift) * src->linesize[1]) + (left_band >> x_shift);
    dst->data[2] = src->data[2] + ((top_band >> y_shift) * src->linesize[2]) + (left_band >> x_shift);
    } else{
        if(top_band % (1<<y_shift) || left_band % (1<<x_shift))
            return -1;
        if(left_band) //FIXME add support for this too
            return -1;
        dst->data[0] = src->data[0] + (top_band * src->linesize[0]) + left_band;
    }

    dst->linesize[0] = src->linesize[0];
    dst->linesize[1] = src->linesize[1];
    dst->linesize[2] = src->linesize[2];
    return 0;
}

int av_picture_pad(AVPicture *dst, const AVPicture *src, int height, int width,
                   enum AVPixelFormat pix_fmt, int padtop, int padbottom, int padleft, int padright,
            int *color)
{
    const AVPixFmtDescriptor *desc = av_pix_fmt_desc_get(pix_fmt);
    uint8_t *optr;
    int y_shift;
    int x_shift;
    int yheight;
    int i, y;

    if (pix_fmt < 0 || pix_fmt >= AV_PIX_FMT_NB ||
        !is_yuv_planar(pix_fmt)) return -1;

    for (i = 0; i < 3; i++) {
        x_shift = i ? desc->log2_chroma_w : 0;
        y_shift = i ? desc->log2_chroma_h : 0;

        if (padtop || padleft) {
            memset(dst->data[i], color[i],
                dst->linesize[i] * (padtop >> y_shift) + (padleft >> x_shift));
        }

        if (padleft || padright) {
            optr = dst->data[i] + dst->linesize[i] * (padtop >> y_shift) +
                (dst->linesize[i] - (padright >> x_shift));
            yheight = (height - 1 - (padtop + padbottom)) >> y_shift;
            for (y = 0; y < yheight; y++) {
                memset(optr, color[i], (padleft + padright) >> x_shift);
                optr += dst->linesize[i];
            }
        }

        if (src) { /* first line */
            uint8_t *iptr = src->data[i];
            optr = dst->data[i] + dst->linesize[i] * (padtop >> y_shift) +
                    (padleft >> x_shift);
            memcpy(optr, iptr, (width - padleft - padright) >> x_shift);
            iptr += src->linesize[i];
            optr = dst->data[i] + dst->linesize[i] * (padtop >> y_shift) +
                (dst->linesize[i] - (padright >> x_shift));
            yheight = (height - 1 - (padtop + padbottom)) >> y_shift;
            for (y = 0; y < yheight; y++) {
                memset(optr, color[i], (padleft + padright) >> x_shift);
                memcpy(optr + ((padleft + padright) >> x_shift), iptr,
                       (width - padleft - padright) >> x_shift);
                iptr += src->linesize[i];
                optr += dst->linesize[i];
            }
        }

        if (padbottom || padright) {
            optr = dst->data[i] + dst->linesize[i] *
                ((height - padbottom) >> y_shift) - (padright >> x_shift);
            memset(optr, color[i],dst->linesize[i] *
                (padbottom >> y_shift) + (padright >> x_shift));
        }
    }
    return 0;
}

#if !HAVE_MMX_EXTERNAL
/* filter parameters: [-1 4 2 4 -1] // 8 */
static void deinterlace_line_c(uint8_t *dst,
                             const uint8_t *lum_m4, const uint8_t *lum_m3,
                             const uint8_t *lum_m2, const uint8_t *lum_m1,
                             const uint8_t *lum,
                             int size)
{
    uint8_t *cm = ff_cropTbl + MAX_NEG_CROP;
    int sum;

    for(;size > 0;size--) {
        sum = -lum_m4[0];
        sum += lum_m3[0] << 2;
        sum += lum_m2[0] << 1;
        sum += lum_m1[0] << 2;
        sum += -lum[0];
        dst[0] = cm[(sum + 4) >> 3];
        lum_m4++;
        lum_m3++;
        lum_m2++;
        lum_m1++;
        lum++;
        dst++;
    }
}

static void deinterlace_line_inplace_c(uint8_t *lum_m4, uint8_t *lum_m3,
                                       uint8_t *lum_m2, uint8_t *lum_m1,
                                       uint8_t *lum, int size)
{
    uint8_t *cm = ff_cropTbl + MAX_NEG_CROP;
    int sum;

    for(;size > 0;size--) {
        sum = -lum_m4[0];
        sum += lum_m3[0] << 2;
        sum += lum_m2[0] << 1;
        lum_m4[0]=lum_m2[0];
        sum += lum_m1[0] << 2;
        sum += -lum[0];
        lum_m2[0] = cm[(sum + 4) >> 3];
        lum_m4++;
        lum_m3++;
        lum_m2++;
        lum_m1++;
        lum++;
    }
}
#endif /* !HAVE_MMX_EXTERNAL */

/* deinterlacing : 2 temporal taps, 3 spatial taps linear filter. The
   top field is copied as is, but the bottom field is deinterlaced
   against the top field. */
static void deinterlace_bottom_field(uint8_t *dst, int dst_wrap,
                                    const uint8_t *src1, int src_wrap,
                                    int width, int height)
{
    const uint8_t *src_m2, *src_m1, *src_0, *src_p1, *src_p2;
    int y;

    src_m2 = src1;
    src_m1 = src1;
    src_0=&src_m1[src_wrap];
    src_p1=&src_0[src_wrap];
    src_p2=&src_p1[src_wrap];
    for(y=0;y<(height-2);y+=2) {
        memcpy(dst,src_m1,width);
        dst += dst_wrap;
        deinterlace_line(dst,src_m2,src_m1,src_0,src_p1,src_p2,width);
        src_m2 = src_0;
        src_m1 = src_p1;
        src_0 = src_p2;
        src_p1 += 2*src_wrap;
        src_p2 += 2*src_wrap;
        dst += dst_wrap;
    }
    memcpy(dst,src_m1,width);
    dst += dst_wrap;
    /* do last line */
    deinterlace_line(dst,src_m2,src_m1,src_0,src_0,src_0,width);
}

static void deinterlace_bottom_field_inplace(uint8_t *src1, int src_wrap,
                                             int width, int height)
{
    uint8_t *src_m1, *src_0, *src_p1, *src_p2;
    int y;
    uint8_t *buf;
    buf = av_malloc(width);

    src_m1 = src1;
    memcpy(buf,src_m1,width);
    src_0=&src_m1[src_wrap];
    src_p1=&src_0[src_wrap];
    src_p2=&src_p1[src_wrap];
    for(y=0;y<(height-2);y+=2) {
        deinterlace_line_inplace(buf,src_m1,src_0,src_p1,src_p2,width);
        src_m1 = src_p1;
        src_0 = src_p2;
        src_p1 += 2*src_wrap;
        src_p2 += 2*src_wrap;
    }
    /* do last line */
    deinterlace_line_inplace(buf,src_m1,src_0,src_0,src_0,width);
    av_free(buf);
}

int avpicture_deinterlace(AVPicture *dst, const AVPicture *src,
                          enum AVPixelFormat pix_fmt, int width, int height)
{
    int i;

    if (pix_fmt != AV_PIX_FMT_YUV420P &&
        pix_fmt != AV_PIX_FMT_YUVJ420P &&
        pix_fmt != AV_PIX_FMT_YUV422P &&
        pix_fmt != AV_PIX_FMT_YUVJ422P &&
        pix_fmt != AV_PIX_FMT_YUV444P &&
        pix_fmt != AV_PIX_FMT_YUV411P &&
        pix_fmt != AV_PIX_FMT_GRAY8)
        return -1;
    if ((width & 3) != 0 || (height & 3) != 0)
        return -1;

    for(i=0;i<3;i++) {
        if (i == 1) {
            switch(pix_fmt) {
            case AV_PIX_FMT_YUVJ420P:
            case AV_PIX_FMT_YUV420P:
                width >>= 1;
                height >>= 1;
                break;
            case AV_PIX_FMT_YUV422P:
            case AV_PIX_FMT_YUVJ422P:
                width >>= 1;
                break;
            case AV_PIX_FMT_YUV411P:
                width >>= 2;
                break;
            default:
                break;
            }
            if (pix_fmt == AV_PIX_FMT_GRAY8) {
                break;
            }
        }
        if (src == dst) {
            deinterlace_bottom_field_inplace(dst->data[i], dst->linesize[i],
                                 width, height);
        } else {
            deinterlace_bottom_field(dst->data[i],dst->linesize[i],
                                        src->data[i], src->linesize[i],
                                        width, height);
        }
    }
    emms_c();
    return 0;
}<|MERGE_RESOLUTION|>--- conflicted
+++ resolved
@@ -411,7 +411,6 @@
 int avpicture_layout(const AVPicture* src, enum AVPixelFormat pix_fmt, int width, int height,
                      unsigned char *dest, int dest_size)
 {
-<<<<<<< HEAD
     return av_image_copy_to_buffer(dest, dest_size,
                                    (const uint8_t * const*)src->data, src->linesize,
                                    pix_fmt, width, height, 1);
@@ -424,67 +423,34 @@
 
 static int get_pix_fmt_depth(int *min, int *max, enum AVPixelFormat pix_fmt)
 {
-    const AVPixFmtDescriptor *desc = &av_pix_fmt_descriptors[pix_fmt];
+    const AVPixFmtDescriptor *desc = av_pix_fmt_desc_get(pix_fmt);
     int i;
-=======
-    int i, j, nb_planes = 0, linesizes[4];
-    const AVPixFmtDescriptor *desc = av_pix_fmt_desc_get(pix_fmt);
-    int size = avpicture_get_size(pix_fmt, width, height);
->>>>>>> 50ba57e0
-
-    if (!desc->nb_components) {
+
+    if (!desc || !desc->nb_components) {
         *min = *max = 0;
         return AVERROR(EINVAL);
     }
 
-<<<<<<< HEAD
     *min = INT_MAX, *max = -INT_MAX;
     for (i = 0; i < desc->nb_components; i++) {
         *min = FFMIN(desc->comp[i].depth_minus1+1, *min);
         *max = FFMAX(desc->comp[i].depth_minus1+1, *max);
     }
     return 0;
-=======
-    if (desc->flags & PIX_FMT_PAL)
-        memcpy((unsigned char *)(((size_t)dest + 3) & ~3), src->data[1], 256 * 4);
-
-    return size;
-}
-
-int avpicture_get_size(enum AVPixelFormat pix_fmt, int width, int height)
-{
-    AVPicture dummy_pict;
-    const AVPixFmtDescriptor *desc = av_pix_fmt_desc_get(pix_fmt);
-
-    if(av_image_check_size(width, height, 0, NULL))
-        return -1;
-    if (desc->flags & PIX_FMT_PSEUDOPAL)
-        // do not include palette for these pseudo-paletted formats
-        return width * height;
-    return avpicture_fill(&dummy_pict, NULL, pix_fmt, width, height);
->>>>>>> 50ba57e0
 }
 
 int avcodec_get_pix_fmt_loss(enum AVPixelFormat dst_pix_fmt, enum AVPixelFormat src_pix_fmt,
                              int has_alpha)
 {
     const PixFmtInfo *pf, *ps;
-<<<<<<< HEAD
-    const AVPixFmtDescriptor *src_desc;
-    const AVPixFmtDescriptor *dst_desc;
+    const AVPixFmtDescriptor *src_desc = av_pix_fmt_desc_get(src_pix_fmt);
+    const AVPixFmtDescriptor *dst_desc = av_pix_fmt_desc_get(dst_pix_fmt);
     int src_min_depth, src_max_depth, dst_min_depth, dst_max_depth;
     int ret, loss;
 
     if (dst_pix_fmt >= AV_PIX_FMT_NB || dst_pix_fmt <= AV_PIX_FMT_NONE)
         return ~0;
-=======
-    const AVPixFmtDescriptor *src_desc = av_pix_fmt_desc_get(src_pix_fmt);
-    const AVPixFmtDescriptor *dst_desc = av_pix_fmt_desc_get(dst_pix_fmt);
-    int loss;
->>>>>>> 50ba57e0
-
-    src_desc = &av_pix_fmt_descriptors[src_pix_fmt];
-    dst_desc = &av_pix_fmt_descriptors[dst_pix_fmt];
+
     ps = &pix_fmt_info[src_pix_fmt];
 
     /* compute loss */
@@ -542,14 +508,8 @@
 
 static int avg_bits_per_pixel(enum AVPixelFormat pix_fmt)
 {
-<<<<<<< HEAD
     const PixFmtInfo *info = &pix_fmt_info[pix_fmt];
-    const AVPixFmtDescriptor *desc = &av_pix_fmt_descriptors[pix_fmt];
-=======
-    int bits;
-    const PixFmtInfo *pf;
     const AVPixFmtDescriptor *desc = av_pix_fmt_desc_get(pix_fmt);
->>>>>>> 50ba57e0
 
     return info->padded_size ?
         info->padded_size : av_get_bits_per_pixel(desc);
@@ -759,7 +719,7 @@
 static inline int is_yuv_planar(enum AVPixelFormat fmt)
 {
     const PixFmtInfo         *info = &pix_fmt_info[fmt];
-    const AVPixFmtDescriptor *desc = &av_pix_fmt_descriptors[fmt];
+    const AVPixFmtDescriptor *desc = av_pix_fmt_desc_get(fmt);
     int i;
     int planes[4] = { 0 };
 
