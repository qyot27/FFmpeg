--- conflicted
+++ resolved
@@ -40,12 +40,8 @@
 static av_cold int bfi_decode_init(AVCodecContext *avctx)
 {
     BFIContext *bfi = avctx->priv_data;
-<<<<<<< HEAD
-    avctx->pix_fmt  = PIX_FMT_PAL8;
+    avctx->pix_fmt  = AV_PIX_FMT_PAL8;
     avcodec_get_frame_defaults(&bfi->frame);
-=======
-    avctx->pix_fmt  = AV_PIX_FMT_PAL8;
->>>>>>> 716d413c
     bfi->dst        = av_mallocz(avctx->width * avctx->height);
     return 0;
 }
