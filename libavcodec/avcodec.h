--- conflicted
+++ resolved
@@ -1412,13 +1412,7 @@
 
 #if FF_API_AVFRAME_LAVC
     /**
-<<<<<<< HEAD
-     * hardware accelerator private data (FFmpeg-allocated)
-     * - encoding: unused
-     * - decoding: Set by libavcodec
-=======
      * @deprecated this field is unused
->>>>>>> ad0c9f2d
      */
     attribute_deprecated void *hwaccel_picture_private;
 #endif
