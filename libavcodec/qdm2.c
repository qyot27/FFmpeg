/*
 * QDM2 compatible decoder
 * Copyright (c) 2003 Ewald Snel
 * Copyright (c) 2005 Benjamin Larsson
 * Copyright (c) 2005 Alex Beregszaszi
 * Copyright (c) 2005 Roberto Togni
 *
 * This file is part of FFmpeg.
 *
 * FFmpeg is free software; you can redistribute it and/or
 * modify it under the terms of the GNU Lesser General Public
 * License as published by the Free Software Foundation; either
 * version 2.1 of the License, or (at your option) any later version.
 *
 * FFmpeg is distributed in the hope that it will be useful,
 * but WITHOUT ANY WARRANTY; without even the implied warranty of
 * MERCHANTABILITY or FITNESS FOR A PARTICULAR PURPOSE.  See the GNU
 * Lesser General Public License for more details.
 *
 * You should have received a copy of the GNU Lesser General Public
 * License along with FFmpeg; if not, write to the Free Software
 * Foundation, Inc., 51 Franklin Street, Fifth Floor, Boston, MA 02110-1301 USA
 */

/**
 * @file
 * QDM2 decoder
 * @author Ewald Snel, Benjamin Larsson, Alex Beregszaszi, Roberto Togni
 *
 * The decoder is not perfect yet, there are still some distortions
 * especially on files encoded with 16 or 8 subbands.
 */

#include <math.h>
#include <stddef.h>
#include <stdio.h>

#define BITSTREAM_READER_LE
#include "avcodec.h"
#include "get_bits.h"
#include "dsputil.h"
#include "rdft.h"
#include "mpegaudiodsp.h"
#include "mpegaudio.h"

#include "qdm2data.h"
#include "qdm2_tablegen.h"

#undef NDEBUG
#include <assert.h>


#define QDM2_LIST_ADD(list, size, packet) \
do { \
      if (size > 0) { \
    list[size - 1].next = &list[size]; \
      } \
      list[size].packet = packet; \
      list[size].next = NULL; \
      size++; \
} while(0)

// Result is 8, 16 or 30
#define QDM2_SB_USED(sub_sampling) (((sub_sampling) >= 2) ? 30 : 8 << (sub_sampling))

#define FIX_NOISE_IDX(noise_idx) \
  if ((noise_idx) >= 3840) \
    (noise_idx) -= 3840; \

#define SB_DITHERING_NOISE(sb,noise_idx) (noise_table[(noise_idx)++] * sb_noise_attenuation[(sb)])

#define SAMPLES_NEEDED \
     av_log (NULL,AV_LOG_INFO,"This file triggers some untested code. Please contact the developers.\n");

#define SAMPLES_NEEDED_2(why) \
     av_log (NULL,AV_LOG_INFO,"This file triggers some missing code. Please contact the developers.\nPosition: %s\n",why);

#define QDM2_MAX_FRAME_SIZE 512

typedef int8_t sb_int8_array[2][30][64];

/**
 * Subpacket
 */
typedef struct {
    int type;            ///< subpacket type
    unsigned int size;   ///< subpacket size
    const uint8_t *data; ///< pointer to subpacket data (points to input data buffer, it's not a private copy)
} QDM2SubPacket;

/**
 * A node in the subpacket list
 */
typedef struct QDM2SubPNode {
    QDM2SubPacket *packet;      ///< packet
    struct QDM2SubPNode *next; ///< pointer to next packet in the list, NULL if leaf node
} QDM2SubPNode;

typedef struct {
    float re;
    float im;
} QDM2Complex;

typedef struct {
    float level;
    QDM2Complex *complex;
    const float *table;
    int   phase;
    int   phase_shift;
    int   duration;
    short time_index;
    short cutoff;
} FFTTone;

typedef struct {
    int16_t sub_packet;
    uint8_t channel;
    int16_t offset;
    int16_t exp;
    uint8_t phase;
} FFTCoefficient;

typedef struct {
    DECLARE_ALIGNED(32, QDM2Complex, complex)[MPA_MAX_CHANNELS][256];
} QDM2FFT;

/**
 * QDM2 decoder context
 */
typedef struct {
    AVFrame frame;

    /// Parameters from codec header, do not change during playback
    int nb_channels;         ///< number of channels
    int channels;            ///< number of channels
    int group_size;          ///< size of frame group (16 frames per group)
    int fft_size;            ///< size of FFT, in complex numbers
    int checksum_size;       ///< size of data block, used also for checksum

    /// Parameters built from header parameters, do not change during playback
    int group_order;         ///< order of frame group
    int fft_order;           ///< order of FFT (actually fftorder+1)
    int fft_frame_size;      ///< size of fft frame, in components (1 comples = re + im)
    int frame_size;          ///< size of data frame
    int frequency_range;
    int sub_sampling;        ///< subsampling: 0=25%, 1=50%, 2=100% */
    int coeff_per_sb_select; ///< selector for "num. of coeffs. per subband" tables. Can be 0, 1, 2
    int cm_table_select;     ///< selector for "coding method" tables. Can be 0, 1 (from init: 0-4)

    /// Packets and packet lists
    QDM2SubPacket sub_packets[16];      ///< the packets themselves
    QDM2SubPNode sub_packet_list_A[16]; ///< list of all packets
    QDM2SubPNode sub_packet_list_B[16]; ///< FFT packets B are on list
    int sub_packets_B;                  ///< number of packets on 'B' list
    QDM2SubPNode sub_packet_list_C[16]; ///< packets with errors?
    QDM2SubPNode sub_packet_list_D[16]; ///< DCT packets

    /// FFT and tones
    FFTTone fft_tones[1000];
    int fft_tone_start;
    int fft_tone_end;
    FFTCoefficient fft_coefs[1000];
    int fft_coefs_index;
    int fft_coefs_min_index[5];
    int fft_coefs_max_index[5];
    int fft_level_exp[6];
    RDFTContext rdft_ctx;
    QDM2FFT fft;

    /// I/O data
    const uint8_t *compressed_data;
    int compressed_size;
    float output_buffer[QDM2_MAX_FRAME_SIZE * MPA_MAX_CHANNELS * 2];

    /// Synthesis filter
    MPADSPContext mpadsp;
    DECLARE_ALIGNED(32, float, synth_buf)[MPA_MAX_CHANNELS][512*2];
    int synth_buf_offset[MPA_MAX_CHANNELS];
    DECLARE_ALIGNED(32, float, sb_samples)[MPA_MAX_CHANNELS][128][SBLIMIT];
    DECLARE_ALIGNED(32, float, samples)[MPA_MAX_CHANNELS * MPA_FRAME_SIZE];

    /// Mixed temporary data used in decoding
    float tone_level[MPA_MAX_CHANNELS][30][64];
    int8_t coding_method[MPA_MAX_CHANNELS][30][64];
    int8_t quantized_coeffs[MPA_MAX_CHANNELS][10][8];
    int8_t tone_level_idx_base[MPA_MAX_CHANNELS][30][8];
    int8_t tone_level_idx_hi1[MPA_MAX_CHANNELS][3][8][8];
    int8_t tone_level_idx_mid[MPA_MAX_CHANNELS][26][8];
    int8_t tone_level_idx_hi2[MPA_MAX_CHANNELS][26];
    int8_t tone_level_idx[MPA_MAX_CHANNELS][30][64];
    int8_t tone_level_idx_temp[MPA_MAX_CHANNELS][30][64];

    // Flags
    int has_errors;         ///< packet has errors
    int superblocktype_2_3; ///< select fft tables and some algorithm based on superblock type
    int do_synth_filter;    ///< used to perform or skip synthesis filter

    int sub_packet;
    int noise_idx; ///< index for dithering noise table
} QDM2Context;


static VLC vlc_tab_level;
static VLC vlc_tab_diff;
static VLC vlc_tab_run;
static VLC fft_level_exp_alt_vlc;
static VLC fft_level_exp_vlc;
static VLC fft_stereo_exp_vlc;
static VLC fft_stereo_phase_vlc;
static VLC vlc_tab_tone_level_idx_hi1;
static VLC vlc_tab_tone_level_idx_mid;
static VLC vlc_tab_tone_level_idx_hi2;
static VLC vlc_tab_type30;
static VLC vlc_tab_type34;
static VLC vlc_tab_fft_tone_offset[5];

static const uint16_t qdm2_vlc_offs[] = {
    0,260,566,598,894,1166,1230,1294,1678,1950,2214,2278,2310,2570,2834,3124,3448,3838,
};

static av_cold void qdm2_init_vlc(void)
{
    static int vlcs_initialized = 0;
    static VLC_TYPE qdm2_table[3838][2];

    if (!vlcs_initialized) {

        vlc_tab_level.table = &qdm2_table[qdm2_vlc_offs[0]];
        vlc_tab_level.table_allocated = qdm2_vlc_offs[1] - qdm2_vlc_offs[0];
        init_vlc (&vlc_tab_level, 8, 24,
            vlc_tab_level_huffbits, 1, 1,
            vlc_tab_level_huffcodes, 2, 2, INIT_VLC_USE_NEW_STATIC | INIT_VLC_LE);

        vlc_tab_diff.table = &qdm2_table[qdm2_vlc_offs[1]];
        vlc_tab_diff.table_allocated = qdm2_vlc_offs[2] - qdm2_vlc_offs[1];
        init_vlc (&vlc_tab_diff, 8, 37,
            vlc_tab_diff_huffbits, 1, 1,
            vlc_tab_diff_huffcodes, 2, 2, INIT_VLC_USE_NEW_STATIC | INIT_VLC_LE);

        vlc_tab_run.table = &qdm2_table[qdm2_vlc_offs[2]];
        vlc_tab_run.table_allocated = qdm2_vlc_offs[3] - qdm2_vlc_offs[2];
        init_vlc (&vlc_tab_run, 5, 6,
            vlc_tab_run_huffbits, 1, 1,
            vlc_tab_run_huffcodes, 1, 1, INIT_VLC_USE_NEW_STATIC | INIT_VLC_LE);

        fft_level_exp_alt_vlc.table = &qdm2_table[qdm2_vlc_offs[3]];
        fft_level_exp_alt_vlc.table_allocated = qdm2_vlc_offs[4] - qdm2_vlc_offs[3];
        init_vlc (&fft_level_exp_alt_vlc, 8, 28,
            fft_level_exp_alt_huffbits, 1, 1,
            fft_level_exp_alt_huffcodes, 2, 2, INIT_VLC_USE_NEW_STATIC | INIT_VLC_LE);


        fft_level_exp_vlc.table = &qdm2_table[qdm2_vlc_offs[4]];
        fft_level_exp_vlc.table_allocated = qdm2_vlc_offs[5] - qdm2_vlc_offs[4];
        init_vlc (&fft_level_exp_vlc, 8, 20,
            fft_level_exp_huffbits, 1, 1,
            fft_level_exp_huffcodes, 2, 2, INIT_VLC_USE_NEW_STATIC | INIT_VLC_LE);

        fft_stereo_exp_vlc.table = &qdm2_table[qdm2_vlc_offs[5]];
        fft_stereo_exp_vlc.table_allocated = qdm2_vlc_offs[6] - qdm2_vlc_offs[5];
        init_vlc (&fft_stereo_exp_vlc, 6, 7,
            fft_stereo_exp_huffbits, 1, 1,
            fft_stereo_exp_huffcodes, 1, 1, INIT_VLC_USE_NEW_STATIC | INIT_VLC_LE);

        fft_stereo_phase_vlc.table = &qdm2_table[qdm2_vlc_offs[6]];
        fft_stereo_phase_vlc.table_allocated = qdm2_vlc_offs[7] - qdm2_vlc_offs[6];
        init_vlc (&fft_stereo_phase_vlc, 6, 9,
            fft_stereo_phase_huffbits, 1, 1,
            fft_stereo_phase_huffcodes, 1, 1, INIT_VLC_USE_NEW_STATIC | INIT_VLC_LE);

        vlc_tab_tone_level_idx_hi1.table = &qdm2_table[qdm2_vlc_offs[7]];
        vlc_tab_tone_level_idx_hi1.table_allocated = qdm2_vlc_offs[8] - qdm2_vlc_offs[7];
        init_vlc (&vlc_tab_tone_level_idx_hi1, 8, 20,
            vlc_tab_tone_level_idx_hi1_huffbits, 1, 1,
            vlc_tab_tone_level_idx_hi1_huffcodes, 2, 2, INIT_VLC_USE_NEW_STATIC | INIT_VLC_LE);

        vlc_tab_tone_level_idx_mid.table = &qdm2_table[qdm2_vlc_offs[8]];
        vlc_tab_tone_level_idx_mid.table_allocated = qdm2_vlc_offs[9] - qdm2_vlc_offs[8];
        init_vlc (&vlc_tab_tone_level_idx_mid, 8, 24,
            vlc_tab_tone_level_idx_mid_huffbits, 1, 1,
            vlc_tab_tone_level_idx_mid_huffcodes, 2, 2, INIT_VLC_USE_NEW_STATIC | INIT_VLC_LE);

        vlc_tab_tone_level_idx_hi2.table = &qdm2_table[qdm2_vlc_offs[9]];
        vlc_tab_tone_level_idx_hi2.table_allocated = qdm2_vlc_offs[10] - qdm2_vlc_offs[9];
        init_vlc (&vlc_tab_tone_level_idx_hi2, 8, 24,
            vlc_tab_tone_level_idx_hi2_huffbits, 1, 1,
            vlc_tab_tone_level_idx_hi2_huffcodes, 2, 2, INIT_VLC_USE_NEW_STATIC | INIT_VLC_LE);

        vlc_tab_type30.table = &qdm2_table[qdm2_vlc_offs[10]];
        vlc_tab_type30.table_allocated = qdm2_vlc_offs[11] - qdm2_vlc_offs[10];
        init_vlc (&vlc_tab_type30, 6, 9,
            vlc_tab_type30_huffbits, 1, 1,
            vlc_tab_type30_huffcodes, 1, 1, INIT_VLC_USE_NEW_STATIC | INIT_VLC_LE);

        vlc_tab_type34.table = &qdm2_table[qdm2_vlc_offs[11]];
        vlc_tab_type34.table_allocated = qdm2_vlc_offs[12] - qdm2_vlc_offs[11];
        init_vlc (&vlc_tab_type34, 5, 10,
            vlc_tab_type34_huffbits, 1, 1,
            vlc_tab_type34_huffcodes, 1, 1, INIT_VLC_USE_NEW_STATIC | INIT_VLC_LE);

        vlc_tab_fft_tone_offset[0].table = &qdm2_table[qdm2_vlc_offs[12]];
        vlc_tab_fft_tone_offset[0].table_allocated = qdm2_vlc_offs[13] - qdm2_vlc_offs[12];
        init_vlc (&vlc_tab_fft_tone_offset[0], 8, 23,
            vlc_tab_fft_tone_offset_0_huffbits, 1, 1,
            vlc_tab_fft_tone_offset_0_huffcodes, 2, 2, INIT_VLC_USE_NEW_STATIC | INIT_VLC_LE);

        vlc_tab_fft_tone_offset[1].table = &qdm2_table[qdm2_vlc_offs[13]];
        vlc_tab_fft_tone_offset[1].table_allocated = qdm2_vlc_offs[14] - qdm2_vlc_offs[13];
        init_vlc (&vlc_tab_fft_tone_offset[1], 8, 28,
            vlc_tab_fft_tone_offset_1_huffbits, 1, 1,
            vlc_tab_fft_tone_offset_1_huffcodes, 2, 2, INIT_VLC_USE_NEW_STATIC | INIT_VLC_LE);

        vlc_tab_fft_tone_offset[2].table = &qdm2_table[qdm2_vlc_offs[14]];
        vlc_tab_fft_tone_offset[2].table_allocated = qdm2_vlc_offs[15] - qdm2_vlc_offs[14];
        init_vlc (&vlc_tab_fft_tone_offset[2], 8, 32,
            vlc_tab_fft_tone_offset_2_huffbits, 1, 1,
            vlc_tab_fft_tone_offset_2_huffcodes, 2, 2, INIT_VLC_USE_NEW_STATIC | INIT_VLC_LE);

        vlc_tab_fft_tone_offset[3].table = &qdm2_table[qdm2_vlc_offs[15]];
        vlc_tab_fft_tone_offset[3].table_allocated = qdm2_vlc_offs[16] - qdm2_vlc_offs[15];
        init_vlc (&vlc_tab_fft_tone_offset[3], 8, 35,
            vlc_tab_fft_tone_offset_3_huffbits, 1, 1,
            vlc_tab_fft_tone_offset_3_huffcodes, 2, 2, INIT_VLC_USE_NEW_STATIC | INIT_VLC_LE);

        vlc_tab_fft_tone_offset[4].table = &qdm2_table[qdm2_vlc_offs[16]];
        vlc_tab_fft_tone_offset[4].table_allocated = qdm2_vlc_offs[17] - qdm2_vlc_offs[16];
        init_vlc (&vlc_tab_fft_tone_offset[4], 8, 38,
            vlc_tab_fft_tone_offset_4_huffbits, 1, 1,
            vlc_tab_fft_tone_offset_4_huffcodes, 2, 2, INIT_VLC_USE_NEW_STATIC | INIT_VLC_LE);

        vlcs_initialized=1;
    }
}

static int qdm2_get_vlc (GetBitContext *gb, VLC *vlc, int flag, int depth)
{
    int value;

    value = get_vlc2(gb, vlc->table, vlc->bits, depth);

    /* stage-2, 3 bits exponent escape sequence */
    if (value-- == 0)
        value = get_bits (gb, get_bits (gb, 3) + 1);

    /* stage-3, optional */
    if (flag) {
        int tmp = vlc_stage3_values[value];

        if ((value & ~3) > 0)
            tmp += get_bits (gb, (value >> 2));
        value = tmp;
    }

    return value;
}


static int qdm2_get_se_vlc (VLC *vlc, GetBitContext *gb, int depth)
{
    int value = qdm2_get_vlc (gb, vlc, 0, depth);

    return (value & 1) ? ((value + 1) >> 1) : -(value >> 1);
}


/**
 * QDM2 checksum
 *
 * @param data      pointer to data to be checksum'ed
 * @param length    data length
 * @param value     checksum value
 *
 * @return          0 if checksum is OK
 */
static uint16_t qdm2_packet_checksum (const uint8_t *data, int length, int value) {
    int i;

    for (i=0; i < length; i++)
        value -= data[i];

    return (uint16_t)(value & 0xffff);
}


/**
 * Fill a QDM2SubPacket structure with packet type, size, and data pointer.
 *
 * @param gb            bitreader context
 * @param sub_packet    packet under analysis
 */
static void qdm2_decode_sub_packet_header (GetBitContext *gb, QDM2SubPacket *sub_packet)
{
    sub_packet->type = get_bits (gb, 8);

    if (sub_packet->type == 0) {
        sub_packet->size = 0;
        sub_packet->data = NULL;
    } else {
        sub_packet->size = get_bits (gb, 8);

      if (sub_packet->type & 0x80) {
          sub_packet->size <<= 8;
          sub_packet->size  |= get_bits (gb, 8);
          sub_packet->type  &= 0x7f;
      }

      if (sub_packet->type == 0x7f)
          sub_packet->type |= (get_bits (gb, 8) << 8);

      sub_packet->data = &gb->buffer[get_bits_count(gb) / 8]; // FIXME: this depends on bitreader internal data
    }

    av_log(NULL,AV_LOG_DEBUG,"Subpacket: type=%d size=%d start_offs=%x\n",
        sub_packet->type, sub_packet->size, get_bits_count(gb) / 8);
}


/**
 * Return node pointer to first packet of requested type in list.
 *
 * @param list    list of subpackets to be scanned
 * @param type    type of searched subpacket
 * @return        node pointer for subpacket if found, else NULL
 */
static QDM2SubPNode* qdm2_search_subpacket_type_in_list (QDM2SubPNode *list, int type)
{
    while (list != NULL && list->packet != NULL) {
        if (list->packet->type == type)
            return list;
        list = list->next;
    }
    return NULL;
}


/**
 * Replace 8 elements with their average value.
 * Called by qdm2_decode_superblock before starting subblock decoding.
 *
 * @param q       context
 */
static void average_quantized_coeffs (QDM2Context *q)
{
    int i, j, n, ch, sum;

    n = coeff_per_sb_for_avg[q->coeff_per_sb_select][QDM2_SB_USED(q->sub_sampling) - 1] + 1;

    for (ch = 0; ch < q->nb_channels; ch++)
        for (i = 0; i < n; i++) {
            sum = 0;

            for (j = 0; j < 8; j++)
                sum += q->quantized_coeffs[ch][i][j];

            sum /= 8;
            if (sum > 0)
                sum--;

            for (j=0; j < 8; j++)
                q->quantized_coeffs[ch][i][j] = sum;
        }
}


/**
 * Build subband samples with noise weighted by q->tone_level.
 * Called by synthfilt_build_sb_samples.
 *
 * @param q     context
 * @param sb    subband index
 */
static void build_sb_samples_from_noise (QDM2Context *q, int sb)
{
    int ch, j;

    FIX_NOISE_IDX(q->noise_idx);

    if (!q->nb_channels)
        return;

    for (ch = 0; ch < q->nb_channels; ch++)
        for (j = 0; j < 64; j++) {
            q->sb_samples[ch][j * 2][sb] = SB_DITHERING_NOISE(sb,q->noise_idx) * q->tone_level[ch][sb][j];
            q->sb_samples[ch][j * 2 + 1][sb] = SB_DITHERING_NOISE(sb,q->noise_idx) * q->tone_level[ch][sb][j];
        }
}


/**
 * Called while processing data from subpackets 11 and 12.
 * Used after making changes to coding_method array.
 *
 * @param sb               subband index
 * @param channels         number of channels
 * @param coding_method    q->coding_method[0][0][0]
 */
static void fix_coding_method_array (int sb, int channels, sb_int8_array coding_method)
{
    int j,k;
    int ch;
    int run, case_val;
    static const int switchtable[23] = {0,5,1,5,5,5,5,5,2,5,5,5,5,5,5,5,3,5,5,5,5,5,4};

    for (ch = 0; ch < channels; ch++) {
        for (j = 0; j < 64; ) {
            if((coding_method[ch][sb][j] - 8) > 22) {
                run = 1;
                case_val = 8;
            } else {
                switch (switchtable[coding_method[ch][sb][j]-8]) {
                    case 0: run = 10; case_val = 10; break;
                    case 1: run = 1; case_val = 16; break;
                    case 2: run = 5; case_val = 24; break;
                    case 3: run = 3; case_val = 30; break;
                    case 4: run = 1; case_val = 30; break;
                    case 5: run = 1; case_val = 8; break;
                    default: run = 1; case_val = 8; break;
                }
            }
            for (k = 0; k < run; k++)
                if (j + k < 128)
                    if (coding_method[ch][sb + (j + k) / 64][(j + k) % 64] > coding_method[ch][sb][j])
                        if (k > 0) {
                           SAMPLES_NEEDED
                            //not debugged, almost never used
                            memset(&coding_method[ch][sb][j + k], case_val, k * sizeof(int8_t));
                            memset(&coding_method[ch][sb][j + k], case_val, 3 * sizeof(int8_t));
                        }
            j += run;
        }
    }
}


/**
 * Related to synthesis filter
 * Called by process_subpacket_10
 *
 * @param q       context
 * @param flag    1 if called after getting data from subpacket 10, 0 if no subpacket 10
 */
static void fill_tone_level_array (QDM2Context *q, int flag)
{
    int i, sb, ch, sb_used;
    int tmp, tab;

    // This should never happen
    if (q->nb_channels <= 0)
        return;

    for (ch = 0; ch < q->nb_channels; ch++)
        for (sb = 0; sb < 30; sb++)
            for (i = 0; i < 8; i++) {
                if ((tab=coeff_per_sb_for_dequant[q->coeff_per_sb_select][sb]) < (last_coeff[q->coeff_per_sb_select] - 1))
                    tmp = q->quantized_coeffs[ch][tab + 1][i] * dequant_table[q->coeff_per_sb_select][tab + 1][sb]+
                          q->quantized_coeffs[ch][tab][i] * dequant_table[q->coeff_per_sb_select][tab][sb];
                else
                    tmp = q->quantized_coeffs[ch][tab][i] * dequant_table[q->coeff_per_sb_select][tab][sb];
                if(tmp < 0)
                    tmp += 0xff;
                q->tone_level_idx_base[ch][sb][i] = (tmp / 256) & 0xff;
            }

    sb_used = QDM2_SB_USED(q->sub_sampling);

    if ((q->superblocktype_2_3 != 0) && !flag) {
        for (sb = 0; sb < sb_used; sb++)
            for (ch = 0; ch < q->nb_channels; ch++)
                for (i = 0; i < 64; i++) {
                    q->tone_level_idx[ch][sb][i] = q->tone_level_idx_base[ch][sb][i / 8];
                    if (q->tone_level_idx[ch][sb][i] < 0)
                        q->tone_level[ch][sb][i] = 0;
                    else
                        q->tone_level[ch][sb][i] = fft_tone_level_table[0][q->tone_level_idx[ch][sb][i] & 0x3f];
                }
    } else {
        tab = q->superblocktype_2_3 ? 0 : 1;
        for (sb = 0; sb < sb_used; sb++) {
            if ((sb >= 4) && (sb <= 23)) {
                for (ch = 0; ch < q->nb_channels; ch++)
                    for (i = 0; i < 64; i++) {
                        tmp = q->tone_level_idx_base[ch][sb][i / 8] -
                              q->tone_level_idx_hi1[ch][sb / 8][i / 8][i % 8] -
                              q->tone_level_idx_mid[ch][sb - 4][i / 8] -
                              q->tone_level_idx_hi2[ch][sb - 4];
                        q->tone_level_idx[ch][sb][i] = tmp & 0xff;
                        if ((tmp < 0) || (!q->superblocktype_2_3 && !tmp))
                            q->tone_level[ch][sb][i] = 0;
                        else
                            q->tone_level[ch][sb][i] = fft_tone_level_table[tab][tmp & 0x3f];
                }
            } else {
                if (sb > 4) {
                    for (ch = 0; ch < q->nb_channels; ch++)
                        for (i = 0; i < 64; i++) {
                            tmp = q->tone_level_idx_base[ch][sb][i / 8] -
                                  q->tone_level_idx_hi1[ch][2][i / 8][i % 8] -
                                  q->tone_level_idx_hi2[ch][sb - 4];
                            q->tone_level_idx[ch][sb][i] = tmp & 0xff;
                            if ((tmp < 0) || (!q->superblocktype_2_3 && !tmp))
                                q->tone_level[ch][sb][i] = 0;
                            else
                                q->tone_level[ch][sb][i] = fft_tone_level_table[tab][tmp & 0x3f];
                    }
                } else {
                    for (ch = 0; ch < q->nb_channels; ch++)
                        for (i = 0; i < 64; i++) {
                            tmp = q->tone_level_idx[ch][sb][i] = q->tone_level_idx_base[ch][sb][i / 8];
                            if ((tmp < 0) || (!q->superblocktype_2_3 && !tmp))
                                q->tone_level[ch][sb][i] = 0;
                            else
                                q->tone_level[ch][sb][i] = fft_tone_level_table[tab][tmp & 0x3f];
                        }
                }
            }
        }
    }

    return;
}


/**
 * Related to synthesis filter
 * Called by process_subpacket_11
 * c is built with data from subpacket 11
 * Most of this function is used only if superblock_type_2_3 == 0, never seen it in samples
 *
 * @param tone_level_idx
 * @param tone_level_idx_temp
 * @param coding_method        q->coding_method[0][0][0]
 * @param nb_channels          number of channels
 * @param c                    coming from subpacket 11, passed as 8*c
 * @param superblocktype_2_3   flag based on superblock packet type
 * @param cm_table_select      q->cm_table_select
 */
static void fill_coding_method_array (sb_int8_array tone_level_idx, sb_int8_array tone_level_idx_temp,
                sb_int8_array coding_method, int nb_channels,
                int c, int superblocktype_2_3, int cm_table_select)
{
    int ch, sb, j;
    int tmp, acc, esp_40, comp;
    int add1, add2, add3, add4;
    int64_t multres;

    // This should never happen
    if (nb_channels <= 0)
        return;

    if (!superblocktype_2_3) {
        /* This case is untested, no samples available */
        SAMPLES_NEEDED
        for (ch = 0; ch < nb_channels; ch++)
            for (sb = 0; sb < 30; sb++) {
                for (j = 1; j < 63; j++) {  // The loop only iterates to 63 so the code doesn't overflow the buffer
                    add1 = tone_level_idx[ch][sb][j] - 10;
                    if (add1 < 0)
                        add1 = 0;
                    add2 = add3 = add4 = 0;
                    if (sb > 1) {
                        add2 = tone_level_idx[ch][sb - 2][j] + tone_level_idx_offset_table[sb][0] - 6;
                        if (add2 < 0)
                            add2 = 0;
                    }
                    if (sb > 0) {
                        add3 = tone_level_idx[ch][sb - 1][j] + tone_level_idx_offset_table[sb][1] - 6;
                        if (add3 < 0)
                            add3 = 0;
                    }
                    if (sb < 29) {
                        add4 = tone_level_idx[ch][sb + 1][j] + tone_level_idx_offset_table[sb][3] - 6;
                        if (add4 < 0)
                            add4 = 0;
                    }
                    tmp = tone_level_idx[ch][sb][j + 1] * 2 - add4 - add3 - add2 - add1;
                    if (tmp < 0)
                        tmp = 0;
                    tone_level_idx_temp[ch][sb][j + 1] = tmp & 0xff;
                }
                tone_level_idx_temp[ch][sb][0] = tone_level_idx_temp[ch][sb][1];
            }
            acc = 0;
            for (ch = 0; ch < nb_channels; ch++)
                for (sb = 0; sb < 30; sb++)
                    for (j = 0; j < 64; j++)
                        acc += tone_level_idx_temp[ch][sb][j];

            multres = 0x66666667 * (acc * 10);
            esp_40 = (multres >> 32) / 8 + ((multres & 0xffffffff) >> 31);
            for (ch = 0;  ch < nb_channels; ch++)
                for (sb = 0; sb < 30; sb++)
                    for (j = 0; j < 64; j++) {
                        comp = tone_level_idx_temp[ch][sb][j]* esp_40 * 10;
                        if (comp < 0)
                            comp += 0xff;
                        comp /= 256; // signed shift
                        switch(sb) {
                            case 0:
                                if (comp < 30)
                                    comp = 30;
                                comp += 15;
                                break;
                            case 1:
                                if (comp < 24)
                                    comp = 24;
                                comp += 10;
                                break;
                            case 2:
                            case 3:
                            case 4:
                                if (comp < 16)
                                    comp = 16;
                        }
                        if (comp <= 5)
                            tmp = 0;
                        else if (comp <= 10)
                            tmp = 10;
                        else if (comp <= 16)
                            tmp = 16;
                        else if (comp <= 24)
                            tmp = -1;
                        else
                            tmp = 0;
                        coding_method[ch][sb][j] = ((tmp & 0xfffa) + 30 )& 0xff;
                    }
            for (sb = 0; sb < 30; sb++)
                fix_coding_method_array(sb, nb_channels, coding_method);
            for (ch = 0; ch < nb_channels; ch++)
                for (sb = 0; sb < 30; sb++)
                    for (j = 0; j < 64; j++)
                        if (sb >= 10) {
                            if (coding_method[ch][sb][j] < 10)
                                coding_method[ch][sb][j] = 10;
                        } else {
                            if (sb >= 2) {
                                if (coding_method[ch][sb][j] < 16)
                                    coding_method[ch][sb][j] = 16;
                            } else {
                                if (coding_method[ch][sb][j] < 30)
                                    coding_method[ch][sb][j] = 30;
                            }
                        }
    } else { // superblocktype_2_3 != 0
        for (ch = 0; ch < nb_channels; ch++)
            for (sb = 0; sb < 30; sb++)
                for (j = 0; j < 64; j++)
                    coding_method[ch][sb][j] = coding_method_table[cm_table_select][sb];
    }

    return;
}


/**
 *
 * Called by process_subpacket_11 to process more data from subpacket 11 with sb 0-8
 * Called by process_subpacket_12 to process data from subpacket 12 with sb 8-sb_used
 *
 * @param q         context
 * @param gb        bitreader context
 * @param length    packet length in bits
 * @param sb_min    lower subband processed (sb_min included)
 * @param sb_max    higher subband processed (sb_max excluded)
 */
static int synthfilt_build_sb_samples (QDM2Context *q, GetBitContext *gb, int length, int sb_min, int sb_max)
{
    int sb, j, k, n, ch, run, channels;
    int joined_stereo, zero_encoding, chs;
    int type34_first;
    float type34_div = 0;
    float type34_predictor;
    float samples[10], sign_bits[16];

    if (length == 0) {
        // If no data use noise
        for (sb=sb_min; sb < sb_max; sb++)
            build_sb_samples_from_noise (q, sb);

        return 0;
    }

    for (sb = sb_min; sb < sb_max; sb++) {
        FIX_NOISE_IDX(q->noise_idx);

        channels = q->nb_channels;

        if (q->nb_channels <= 1 || sb < 12)
            joined_stereo = 0;
        else if (sb >= 24)
            joined_stereo = 1;
        else
            joined_stereo = (get_bits_left(gb) >= 1) ? get_bits1 (gb) : 0;

        if (joined_stereo) {
            if (get_bits_left(gb) >= 16)
                for (j = 0; j < 16; j++)
                    sign_bits[j] = get_bits1 (gb);

            for (j = 0; j < 64; j++)
                if (q->coding_method[1][sb][j] > q->coding_method[0][sb][j])
                    q->coding_method[0][sb][j] = q->coding_method[1][sb][j];

            fix_coding_method_array(sb, q->nb_channels, q->coding_method);
            channels = 1;
        }

        for (ch = 0; ch < channels; ch++) {
            zero_encoding = (get_bits_left(gb) >= 1) ? get_bits1(gb) : 0;
            type34_predictor = 0.0;
            type34_first = 1;

            for (j = 0; j < 128; ) {
                switch (q->coding_method[ch][sb][j / 2]) {
                    case 8:
                        if (get_bits_left(gb) >= 10) {
                            if (zero_encoding) {
                                for (k = 0; k < 5; k++) {
                                    if ((j + 2 * k) >= 128)
                                        break;
                                    samples[2 * k] = get_bits1(gb) ? dequant_1bit[joined_stereo][2 * get_bits1(gb)] : 0;
                                }
                            } else {
                                n = get_bits(gb, 8);
                                for (k = 0; k < 5; k++)
                                    samples[2 * k] = dequant_1bit[joined_stereo][random_dequant_index[n][k]];
                            }
                            for (k = 0; k < 5; k++)
                                samples[2 * k + 1] = SB_DITHERING_NOISE(sb,q->noise_idx);
                        } else {
                            for (k = 0; k < 10; k++)
                                samples[k] = SB_DITHERING_NOISE(sb,q->noise_idx);
                        }
                        run = 10;
                        break;

                    case 10:
                        if (get_bits_left(gb) >= 1) {
                            float f = 0.81;

                            if (get_bits1(gb))
                                f = -f;
                            f -= noise_samples[((sb + 1) * (j +5 * ch + 1)) & 127] * 9.0 / 40.0;
                            samples[0] = f;
                        } else {
                            samples[0] = SB_DITHERING_NOISE(sb,q->noise_idx);
                        }
                        run = 1;
                        break;

                    case 16:
                        if (get_bits_left(gb) >= 10) {
                            if (zero_encoding) {
                                for (k = 0; k < 5; k++) {
                                    if ((j + k) >= 128)
                                        break;
                                    samples[k] = (get_bits1(gb) == 0) ? 0 : dequant_1bit[joined_stereo][2 * get_bits1(gb)];
                                }
                            } else {
                                n = get_bits (gb, 8);
                                for (k = 0; k < 5; k++)
                                    samples[k] = dequant_1bit[joined_stereo][random_dequant_index[n][k]];
                            }
                        } else {
                            for (k = 0; k < 5; k++)
                                samples[k] = SB_DITHERING_NOISE(sb,q->noise_idx);
                        }
                        run = 5;
                        break;

                    case 24:
                        if (get_bits_left(gb) >= 7) {
                            n = get_bits(gb, 7);
                            for (k = 0; k < 3; k++)
                                samples[k] = (random_dequant_type24[n][k] - 2.0) * 0.5;
                        } else {
                            for (k = 0; k < 3; k++)
                                samples[k] = SB_DITHERING_NOISE(sb,q->noise_idx);
                        }
                        run = 3;
                        break;

                    case 30:
<<<<<<< HEAD
                        if (BITS_LEFT(length,gb) >= 4) {
                            unsigned v = qdm2_get_vlc(gb, &vlc_tab_type30, 0, 1);
                            if (v >= FF_ARRAY_ELEMS(type30_dequant))
                                return AVERROR_INVALIDDATA;
                            samples[0] = type30_dequant[v];
                        } else
=======
                        if (get_bits_left(gb) >= 4)
                            samples[0] = type30_dequant[qdm2_get_vlc(gb, &vlc_tab_type30, 0, 1)];
                        else
>>>>>>> 18e8fef7
                            samples[0] = SB_DITHERING_NOISE(sb,q->noise_idx);

                        run = 1;
                        break;

                    case 34:
                        if (get_bits_left(gb) >= 7) {
                            if (type34_first) {
                                type34_div = (float)(1 << get_bits(gb, 2));
                                samples[0] = ((float)get_bits(gb, 5) - 16.0) / 15.0;
                                type34_predictor = samples[0];
                                type34_first = 0;
                            } else {
                                unsigned v = qdm2_get_vlc(gb, &vlc_tab_type34, 0, 1);
                                if (v >= FF_ARRAY_ELEMS(type34_delta))
                                    return AVERROR_INVALIDDATA;
                                samples[0] = type34_delta[v] / type34_div + type34_predictor;
                                type34_predictor = samples[0];
                            }
                        } else {
                            samples[0] = SB_DITHERING_NOISE(sb,q->noise_idx);
                        }
                        run = 1;
                        break;

                    default:
                        samples[0] = SB_DITHERING_NOISE(sb,q->noise_idx);
                        run = 1;
                        break;
                }

                if (joined_stereo) {
                    float tmp[10][MPA_MAX_CHANNELS];

                    for (k = 0; k < run; k++) {
                        tmp[k][0] = samples[k];
                        tmp[k][1] = (sign_bits[(j + k) / 8]) ? -samples[k] : samples[k];
                    }
                    for (chs = 0; chs < q->nb_channels; chs++)
                        for (k = 0; k < run; k++)
                            if ((j + k) < 128)
                                q->sb_samples[chs][j + k][sb] = q->tone_level[chs][sb][((j + k)/2)] * tmp[k][chs];
                } else {
                    for (k = 0; k < run; k++)
                        if ((j + k) < 128)
                            q->sb_samples[ch][j + k][sb] = q->tone_level[ch][sb][(j + k)/2] * samples[k];
                }

                j += run;
            } // j loop
        } // channel loop
    } // subband loop
    return 0;
}


/**
 * Init the first element of a channel in quantized_coeffs with data from packet 10 (quantized_coeffs[ch][0]).
 * This is similar to process_subpacket_9, but for a single channel and for element [0]
 * same VLC tables as process_subpacket_9 are used.
 *
 * @param quantized_coeffs    pointer to quantized_coeffs[ch][0]
 * @param gb        bitreader context
 */
<<<<<<< HEAD
static int init_quantized_coeffs_elem0 (int8_t *quantized_coeffs, GetBitContext *gb, int length)
{
    int i, k, run, level, diff;

    if (BITS_LEFT(length,gb) < 16)
        return -1;
=======
static void init_quantized_coeffs_elem0 (int8_t *quantized_coeffs, GetBitContext *gb)
{
    int i, k, run, level, diff;

    if (get_bits_left(gb) < 16)
        return;
>>>>>>> 18e8fef7
    level = qdm2_get_vlc(gb, &vlc_tab_level, 0, 2);

    quantized_coeffs[0] = level;

    for (i = 0; i < 7; ) {
<<<<<<< HEAD
        if (BITS_LEFT(length,gb) < 16)
            return -1;
        run = qdm2_get_vlc(gb, &vlc_tab_run, 0, 1) + 1;

        if (i + run >= 8)
            return -1;

        if (BITS_LEFT(length,gb) < 16)
            return -1;
=======
        if (get_bits_left(gb) < 16)
            break;
        run = qdm2_get_vlc(gb, &vlc_tab_run, 0, 1) + 1;

        if (get_bits_left(gb) < 16)
            break;
>>>>>>> 18e8fef7
        diff = qdm2_get_se_vlc(&vlc_tab_diff, gb, 2);

        for (k = 1; k <= run; k++)
            quantized_coeffs[i + k] = (level + ((k * diff) / run));

        level += diff;
        i += run;
    }
    return 0;
}


/**
 * Related to synthesis filter, process data from packet 10
 * Init part of quantized_coeffs via function init_quantized_coeffs_elem0
 * Init tone_level_idx_hi1, tone_level_idx_hi2, tone_level_idx_mid with data from packet 10
 *
 * @param q         context
 * @param gb        bitreader context
 */
static void init_tone_level_dequantization (QDM2Context *q, GetBitContext *gb)
{
    int sb, j, k, n, ch;

    for (ch = 0; ch < q->nb_channels; ch++) {
        init_quantized_coeffs_elem0(q->quantized_coeffs[ch][0], gb);

        if (get_bits_left(gb) < 16) {
            memset(q->quantized_coeffs[ch][0], 0, 8);
            break;
        }
    }

    n = q->sub_sampling + 1;

    for (sb = 0; sb < n; sb++)
        for (ch = 0; ch < q->nb_channels; ch++)
            for (j = 0; j < 8; j++) {
                if (get_bits_left(gb) < 1)
                    break;
                if (get_bits1(gb)) {
                    for (k=0; k < 8; k++) {
                        if (get_bits_left(gb) < 16)
                            break;
                        q->tone_level_idx_hi1[ch][sb][j][k] = qdm2_get_vlc(gb, &vlc_tab_tone_level_idx_hi1, 0, 2);
                    }
                } else {
                    for (k=0; k < 8; k++)
                        q->tone_level_idx_hi1[ch][sb][j][k] = 0;
                }
            }

    n = QDM2_SB_USED(q->sub_sampling) - 4;

    for (sb = 0; sb < n; sb++)
        for (ch = 0; ch < q->nb_channels; ch++) {
            if (get_bits_left(gb) < 16)
                break;
            q->tone_level_idx_hi2[ch][sb] = qdm2_get_vlc(gb, &vlc_tab_tone_level_idx_hi2, 0, 2);
            if (sb > 19)
                q->tone_level_idx_hi2[ch][sb] -= 16;
            else
                for (j = 0; j < 8; j++)
                    q->tone_level_idx_mid[ch][sb][j] = -16;
        }

    n = QDM2_SB_USED(q->sub_sampling) - 5;

    for (sb = 0; sb < n; sb++)
        for (ch = 0; ch < q->nb_channels; ch++)
            for (j = 0; j < 8; j++) {
                if (get_bits_left(gb) < 16)
                    break;
                q->tone_level_idx_mid[ch][sb][j] = qdm2_get_vlc(gb, &vlc_tab_tone_level_idx_mid, 0, 2) - 32;
            }
}

/**
 * Process subpacket 9, init quantized_coeffs with data from it
 *
 * @param q       context
 * @param node    pointer to node with packet
 */
static int process_subpacket_9 (QDM2Context *q, QDM2SubPNode *node)
{
    GetBitContext gb;
    int i, j, k, n, ch, run, level, diff;

    init_get_bits(&gb, node->packet->data, node->packet->size*8);

    n = coeff_per_sb_for_avg[q->coeff_per_sb_select][QDM2_SB_USED(q->sub_sampling) - 1] + 1; // same as averagesomething function

    for (i = 1; i < n; i++)
        for (ch=0; ch < q->nb_channels; ch++) {
            level = qdm2_get_vlc(&gb, &vlc_tab_level, 0, 2);
            q->quantized_coeffs[ch][i][0] = level;

            for (j = 0; j < (8 - 1); ) {
                run = qdm2_get_vlc(&gb, &vlc_tab_run, 0, 1) + 1;
                diff = qdm2_get_se_vlc(&vlc_tab_diff, &gb, 2);

                if (j + run >= 8)
                    return -1;

                for (k = 1; k <= run; k++)
                    q->quantized_coeffs[ch][i][j + k] = (level + ((k*diff) / run));

                level += diff;
                j += run;
            }
        }

    for (ch = 0; ch < q->nb_channels; ch++)
        for (i = 0; i < 8; i++)
            q->quantized_coeffs[ch][0][i] = 0;

    return 0;
}


/**
 * Process subpacket 10 if not null, else
 *
 * @param q         context
 * @param node      pointer to node with packet
 * @param length    packet length in bits
 */
static void process_subpacket_10 (QDM2Context *q, QDM2SubPNode *node)
{
    GetBitContext gb;

    if (node) {
        init_get_bits(&gb, node->packet->data, node->packet->size * 8);
        init_tone_level_dequantization(q, &gb);
        fill_tone_level_array(q, 1);
    } else {
        fill_tone_level_array(q, 0);
    }
}


/**
 * Process subpacket 11
 *
 * @param q         context
 * @param node      pointer to node with packet
 */
static void process_subpacket_11 (QDM2Context *q, QDM2SubPNode *node)
{
    GetBitContext gb;
    int length = 0;

    if (node) {
        length = node->packet->size * 8;
        init_get_bits(&gb, node->packet->data, length);
    }

    if (length >= 32) {
        int c = get_bits (&gb, 13);

        if (c > 3)
            fill_coding_method_array (q->tone_level_idx, q->tone_level_idx_temp, q->coding_method,
                                      q->nb_channels, 8*c, q->superblocktype_2_3, q->cm_table_select);
    }

    synthfilt_build_sb_samples(q, &gb, length, 0, 8);
}


/**
 * Process subpacket 12
 *
 * @param q         context
 * @param node      pointer to node with packet
 * @param length    packet length in bits
 */
static void process_subpacket_12 (QDM2Context *q, QDM2SubPNode *node)
{
    GetBitContext gb;
    int length = 0;

    if (node) {
        length = node->packet->size * 8;
        init_get_bits(&gb, node->packet->data, length);
    }

    synthfilt_build_sb_samples(q, &gb, length, 8, QDM2_SB_USED(q->sub_sampling));
}

/*
 * Process new subpackets for synthesis filter
 *
 * @param q       context
 * @param list    list with synthesis filter packets (list D)
 */
static void process_synthesis_subpackets (QDM2Context *q, QDM2SubPNode *list)
{
    QDM2SubPNode *nodes[4];

    nodes[0] = qdm2_search_subpacket_type_in_list(list, 9);
    if (nodes[0] != NULL)
        process_subpacket_9(q, nodes[0]);

    nodes[1] = qdm2_search_subpacket_type_in_list(list, 10);
    if (nodes[1] != NULL)
        process_subpacket_10(q, nodes[1]);
    else
        process_subpacket_10(q, NULL);

    nodes[2] = qdm2_search_subpacket_type_in_list(list, 11);
    if (nodes[0] != NULL && nodes[1] != NULL && nodes[2] != NULL)
        process_subpacket_11(q, nodes[2]);
    else
        process_subpacket_11(q, NULL);

    nodes[3] = qdm2_search_subpacket_type_in_list(list, 12);
    if (nodes[0] != NULL && nodes[1] != NULL && nodes[3] != NULL)
        process_subpacket_12(q, nodes[3]);
    else
        process_subpacket_12(q, NULL);
}


/*
 * Decode superblock, fill packet lists.
 *
 * @param q    context
 */
static void qdm2_decode_super_block (QDM2Context *q)
{
    GetBitContext gb;
    QDM2SubPacket header, *packet;
    int i, packet_bytes, sub_packet_size, sub_packets_D;
    unsigned int next_index = 0;

    memset(q->tone_level_idx_hi1, 0, sizeof(q->tone_level_idx_hi1));
    memset(q->tone_level_idx_mid, 0, sizeof(q->tone_level_idx_mid));
    memset(q->tone_level_idx_hi2, 0, sizeof(q->tone_level_idx_hi2));

    q->sub_packets_B = 0;
    sub_packets_D = 0;

    average_quantized_coeffs(q); // average elements in quantized_coeffs[max_ch][10][8]

    init_get_bits(&gb, q->compressed_data, q->compressed_size*8);
    qdm2_decode_sub_packet_header(&gb, &header);

    if (header.type < 2 || header.type >= 8) {
        q->has_errors = 1;
        av_log(NULL,AV_LOG_ERROR,"bad superblock type\n");
        return;
    }

    q->superblocktype_2_3 = (header.type == 2 || header.type == 3);
    packet_bytes = (q->compressed_size - get_bits_count(&gb) / 8);

    init_get_bits(&gb, header.data, header.size*8);

    if (header.type == 2 || header.type == 4 || header.type == 5) {
        int csum  = 257 * get_bits(&gb, 8);
            csum +=   2 * get_bits(&gb, 8);

        csum = qdm2_packet_checksum(q->compressed_data, q->checksum_size, csum);

        if (csum != 0) {
            q->has_errors = 1;
            av_log(NULL,AV_LOG_ERROR,"bad packet checksum\n");
            return;
        }
    }

    q->sub_packet_list_B[0].packet = NULL;
    q->sub_packet_list_D[0].packet = NULL;

    for (i = 0; i < 6; i++)
        if (--q->fft_level_exp[i] < 0)
            q->fft_level_exp[i] = 0;

    for (i = 0; packet_bytes > 0; i++) {
        int j;

        q->sub_packet_list_A[i].next = NULL;

        if (i > 0) {
            q->sub_packet_list_A[i - 1].next = &q->sub_packet_list_A[i];

            /* seek to next block */
            init_get_bits(&gb, header.data, header.size*8);
            skip_bits(&gb, next_index*8);

            if (next_index >= header.size)
                break;
        }

        /* decode subpacket */
        packet = &q->sub_packets[i];
        qdm2_decode_sub_packet_header(&gb, packet);
        next_index = packet->size + get_bits_count(&gb) / 8;
        sub_packet_size = ((packet->size > 0xff) ? 1 : 0) + packet->size + 2;

        if (packet->type == 0)
            break;

        if (sub_packet_size > packet_bytes) {
            if (packet->type != 10 && packet->type != 11 && packet->type != 12)
                break;
            packet->size += packet_bytes - sub_packet_size;
        }

        packet_bytes -= sub_packet_size;

        /* add subpacket to 'all subpackets' list */
        q->sub_packet_list_A[i].packet = packet;

        /* add subpacket to related list */
        if (packet->type == 8) {
            SAMPLES_NEEDED_2("packet type 8");
            return;
        } else if (packet->type >= 9 && packet->type <= 12) {
            /* packets for MPEG Audio like Synthesis Filter */
            QDM2_LIST_ADD(q->sub_packet_list_D, sub_packets_D, packet);
        } else if (packet->type == 13) {
            for (j = 0; j < 6; j++)
                q->fft_level_exp[j] = get_bits(&gb, 6);
        } else if (packet->type == 14) {
            for (j = 0; j < 6; j++)
                q->fft_level_exp[j] = qdm2_get_vlc(&gb, &fft_level_exp_vlc, 0, 2);
        } else if (packet->type == 15) {
            SAMPLES_NEEDED_2("packet type 15")
            return;
        } else if (packet->type >= 16 && packet->type < 48 && !fft_subpackets[packet->type - 16]) {
            /* packets for FFT */
            QDM2_LIST_ADD(q->sub_packet_list_B, q->sub_packets_B, packet);
        }
    } // Packet bytes loop

/* **************************************************************** */
    if (q->sub_packet_list_D[0].packet != NULL) {
        process_synthesis_subpackets(q, q->sub_packet_list_D);
        q->do_synth_filter = 1;
    } else if (q->do_synth_filter) {
        process_subpacket_10(q, NULL);
        process_subpacket_11(q, NULL);
        process_subpacket_12(q, NULL);
    }
/* **************************************************************** */
}


static void qdm2_fft_init_coefficient (QDM2Context *q, int sub_packet,
                       int offset, int duration, int channel,
                       int exp, int phase)
{
    if (q->fft_coefs_min_index[duration] < 0)
        q->fft_coefs_min_index[duration] = q->fft_coefs_index;

    q->fft_coefs[q->fft_coefs_index].sub_packet = ((sub_packet >= 16) ? (sub_packet - 16) : sub_packet);
    q->fft_coefs[q->fft_coefs_index].channel = channel;
    q->fft_coefs[q->fft_coefs_index].offset = offset;
    q->fft_coefs[q->fft_coefs_index].exp = exp;
    q->fft_coefs[q->fft_coefs_index].phase = phase;
    q->fft_coefs_index++;
}


static void qdm2_fft_decode_tones (QDM2Context *q, int duration, GetBitContext *gb, int b)
{
    int channel, stereo, phase, exp;
    int local_int_4,  local_int_8,  stereo_phase,  local_int_10;
    int local_int_14, stereo_exp, local_int_20, local_int_28;
    int n, offset;

    local_int_4 = 0;
    local_int_28 = 0;
    local_int_20 = 2;
    local_int_8 = (4 - duration);
    local_int_10 = 1 << (q->group_order - duration - 1);
    offset = 1;

    while (get_bits_left(gb)>0) {
        if (q->superblocktype_2_3) {
            while ((n = qdm2_get_vlc(gb, &vlc_tab_fft_tone_offset[local_int_8], 1, 2)) < 2) {
                offset = 1;
                if (n == 0) {
                    local_int_4 += local_int_10;
                    local_int_28 += (1 << local_int_8);
                } else {
                    local_int_4 += 8*local_int_10;
                    local_int_28 += (8 << local_int_8);
                }
            }
            offset += (n - 2);
        } else {
            offset += qdm2_get_vlc(gb, &vlc_tab_fft_tone_offset[local_int_8], 1, 2);
            while (offset >= (local_int_10 - 1)) {
                offset += (1 - (local_int_10 - 1));
                local_int_4  += local_int_10;
                local_int_28 += (1 << local_int_8);
            }
        }

        if (local_int_4 >= q->group_size)
            return;

        local_int_14 = (offset >> local_int_8);
        if (local_int_14 >= FF_ARRAY_ELEMS(fft_level_index_table))
            return;

        if (q->nb_channels > 1) {
            channel = get_bits1(gb);
            stereo = get_bits1(gb);
        } else {
            channel = 0;
            stereo = 0;
        }

        exp = qdm2_get_vlc(gb, (b ? &fft_level_exp_vlc : &fft_level_exp_alt_vlc), 0, 2);
        exp += q->fft_level_exp[fft_level_index_table[local_int_14]];
        exp = (exp < 0) ? 0 : exp;

        phase = get_bits(gb, 3);
        stereo_exp = 0;
        stereo_phase = 0;

        if (stereo) {
            stereo_exp = (exp - qdm2_get_vlc(gb, &fft_stereo_exp_vlc, 0, 1));
            stereo_phase = (phase - qdm2_get_vlc(gb, &fft_stereo_phase_vlc, 0, 1));
            if (stereo_phase < 0)
                stereo_phase += 8;
        }

        if (q->frequency_range > (local_int_14 + 1)) {
            int sub_packet = (local_int_20 + local_int_28);

            qdm2_fft_init_coefficient(q, sub_packet, offset, duration, channel, exp, phase);
            if (stereo)
                qdm2_fft_init_coefficient(q, sub_packet, offset, duration, (1 - channel), stereo_exp, stereo_phase);
        }

        offset++;
    }
}


static void qdm2_decode_fft_packets (QDM2Context *q)
{
    int i, j, min, max, value, type, unknown_flag;
    GetBitContext gb;

    if (q->sub_packet_list_B[0].packet == NULL)
        return;

    /* reset minimum indexes for FFT coefficients */
    q->fft_coefs_index = 0;
    for (i=0; i < 5; i++)
        q->fft_coefs_min_index[i] = -1;

    /* process subpackets ordered by type, largest type first */
    for (i = 0, max = 256; i < q->sub_packets_B; i++) {
        QDM2SubPacket *packet= NULL;

        /* find subpacket with largest type less than max */
        for (j = 0, min = 0; j < q->sub_packets_B; j++) {
            value = q->sub_packet_list_B[j].packet->type;
            if (value > min && value < max) {
                min = value;
                packet = q->sub_packet_list_B[j].packet;
            }
        }

        max = min;

        /* check for errors (?) */
        if (!packet)
            return;

        if (i == 0 && (packet->type < 16 || packet->type >= 48 || fft_subpackets[packet->type - 16]))
            return;

        /* decode FFT tones */
        init_get_bits (&gb, packet->data, packet->size*8);

        if (packet->type >= 32 && packet->type < 48 && !fft_subpackets[packet->type - 16])
            unknown_flag = 1;
        else
            unknown_flag = 0;

        type = packet->type;

        if ((type >= 17 && type < 24) || (type >= 33 && type < 40)) {
            int duration = q->sub_sampling + 5 - (type & 15);

            if (duration >= 0 && duration < 4)
                qdm2_fft_decode_tones(q, duration, &gb, unknown_flag);
        } else if (type == 31) {
            for (j=0; j < 4; j++)
                qdm2_fft_decode_tones(q, j, &gb, unknown_flag);
        } else if (type == 46) {
            for (j=0; j < 6; j++)
                q->fft_level_exp[j] = get_bits(&gb, 6);
            for (j=0; j < 4; j++)
            qdm2_fft_decode_tones(q, j, &gb, unknown_flag);
        }
    } // Loop on B packets

    /* calculate maximum indexes for FFT coefficients */
    for (i = 0, j = -1; i < 5; i++)
        if (q->fft_coefs_min_index[i] >= 0) {
            if (j >= 0)
                q->fft_coefs_max_index[j] = q->fft_coefs_min_index[i];
            j = i;
        }
    if (j >= 0)
        q->fft_coefs_max_index[j] = q->fft_coefs_index;
}


static void qdm2_fft_generate_tone (QDM2Context *q, FFTTone *tone)
{
   float level, f[6];
   int i;
   QDM2Complex c;
   const double iscale = 2.0*M_PI / 512.0;

    tone->phase += tone->phase_shift;

    /* calculate current level (maximum amplitude) of tone */
    level = fft_tone_envelope_table[tone->duration][tone->time_index] * tone->level;
    c.im = level * sin(tone->phase*iscale);
    c.re = level * cos(tone->phase*iscale);

    /* generate FFT coefficients for tone */
    if (tone->duration >= 3 || tone->cutoff >= 3) {
        tone->complex[0].im += c.im;
        tone->complex[0].re += c.re;
        tone->complex[1].im -= c.im;
        tone->complex[1].re -= c.re;
    } else {
        f[1] = -tone->table[4];
        f[0] =  tone->table[3] - tone->table[0];
        f[2] =  1.0 - tone->table[2] - tone->table[3];
        f[3] =  tone->table[1] + tone->table[4] - 1.0;
        f[4] =  tone->table[0] - tone->table[1];
        f[5] =  tone->table[2];
        for (i = 0; i < 2; i++) {
            tone->complex[fft_cutoff_index_table[tone->cutoff][i]].re += c.re * f[i];
            tone->complex[fft_cutoff_index_table[tone->cutoff][i]].im += c.im *((tone->cutoff <= i) ? -f[i] : f[i]);
        }
        for (i = 0; i < 4; i++) {
            tone->complex[i].re += c.re * f[i+2];
            tone->complex[i].im += c.im * f[i+2];
        }
    }

    /* copy the tone if it has not yet died out */
    if (++tone->time_index < ((1 << (5 - tone->duration)) - 1)) {
      memcpy(&q->fft_tones[q->fft_tone_end], tone, sizeof(FFTTone));
      q->fft_tone_end = (q->fft_tone_end + 1) % 1000;
    }
}


static void qdm2_fft_tone_synthesizer (QDM2Context *q, int sub_packet)
{
    int i, j, ch;
    const double iscale = 0.25 * M_PI;

    for (ch = 0; ch < q->channels; ch++) {
        memset(q->fft.complex[ch], 0, q->fft_size * sizeof(QDM2Complex));
    }


    /* apply FFT tones with duration 4 (1 FFT period) */
    if (q->fft_coefs_min_index[4] >= 0)
        for (i = q->fft_coefs_min_index[4]; i < q->fft_coefs_max_index[4]; i++) {
            float level;
            QDM2Complex c;

            if (q->fft_coefs[i].sub_packet != sub_packet)
                break;

            ch = (q->channels == 1) ? 0 : q->fft_coefs[i].channel;
            level = (q->fft_coefs[i].exp < 0) ? 0.0 : fft_tone_level_table[q->superblocktype_2_3 ? 0 : 1][q->fft_coefs[i].exp & 63];

            c.re = level * cos(q->fft_coefs[i].phase * iscale);
            c.im = level * sin(q->fft_coefs[i].phase * iscale);
            q->fft.complex[ch][q->fft_coefs[i].offset + 0].re += c.re;
            q->fft.complex[ch][q->fft_coefs[i].offset + 0].im += c.im;
            q->fft.complex[ch][q->fft_coefs[i].offset + 1].re -= c.re;
            q->fft.complex[ch][q->fft_coefs[i].offset + 1].im -= c.im;
        }

    /* generate existing FFT tones */
    for (i = q->fft_tone_end; i != q->fft_tone_start; ) {
        qdm2_fft_generate_tone(q, &q->fft_tones[q->fft_tone_start]);
        q->fft_tone_start = (q->fft_tone_start + 1) % 1000;
    }

    /* create and generate new FFT tones with duration 0 (long) to 3 (short) */
    for (i = 0; i < 4; i++)
        if (q->fft_coefs_min_index[i] >= 0) {
            for (j = q->fft_coefs_min_index[i]; j < q->fft_coefs_max_index[i]; j++) {
                int offset, four_i;
                FFTTone tone;

                if (q->fft_coefs[j].sub_packet != sub_packet)
                    break;

                four_i = (4 - i);
                offset = q->fft_coefs[j].offset >> four_i;
                ch = (q->channels == 1) ? 0 : q->fft_coefs[j].channel;

                if (offset < q->frequency_range) {
                    if (offset < 2)
                        tone.cutoff = offset;
                    else
                        tone.cutoff = (offset >= 60) ? 3 : 2;

                    tone.level = (q->fft_coefs[j].exp < 0) ? 0.0 : fft_tone_level_table[q->superblocktype_2_3 ? 0 : 1][q->fft_coefs[j].exp & 63];
                    tone.complex = &q->fft.complex[ch][offset];
                    tone.table = fft_tone_sample_table[i][q->fft_coefs[j].offset - (offset << four_i)];
                    tone.phase = 64 * q->fft_coefs[j].phase - (offset << 8) - 128;
                    tone.phase_shift = (2 * q->fft_coefs[j].offset + 1) << (7 - four_i);
                    tone.duration = i;
                    tone.time_index = 0;

                    qdm2_fft_generate_tone(q, &tone);
                }
            }
            q->fft_coefs_min_index[i] = j;
        }
}


static void qdm2_calculate_fft (QDM2Context *q, int channel, int sub_packet)
{
    const float gain = (q->channels == 1 && q->nb_channels == 2) ? 0.5f : 1.0f;
    int i;
    q->fft.complex[channel][0].re *= 2.0f;
    q->fft.complex[channel][0].im = 0.0f;
    q->rdft_ctx.rdft_calc(&q->rdft_ctx, (FFTSample *)q->fft.complex[channel]);
    /* add samples to output buffer */
    for (i = 0; i < ((q->fft_frame_size + 15) & ~15); i++)
        q->output_buffer[q->channels * i + channel] += ((float *) q->fft.complex[channel])[i] * gain;
}


/**
 * @param q        context
 * @param index    subpacket number
 */
static void qdm2_synthesis_filter (QDM2Context *q, int index)
{
    int i, k, ch, sb_used, sub_sampling, dither_state = 0;

    /* copy sb_samples */
    sb_used = QDM2_SB_USED(q->sub_sampling);

    for (ch = 0; ch < q->channels; ch++)
        for (i = 0; i < 8; i++)
            for (k=sb_used; k < SBLIMIT; k++)
                q->sb_samples[ch][(8 * index) + i][k] = 0;

    for (ch = 0; ch < q->nb_channels; ch++) {
        float *samples_ptr = q->samples + ch;

        for (i = 0; i < 8; i++) {
            ff_mpa_synth_filter_float(&q->mpadsp,
                q->synth_buf[ch], &(q->synth_buf_offset[ch]),
                ff_mpa_synth_window_float, &dither_state,
                samples_ptr, q->nb_channels,
                q->sb_samples[ch][(8 * index) + i]);
            samples_ptr += 32 * q->nb_channels;
        }
    }

    /* add samples to output buffer */
    sub_sampling = (4 >> q->sub_sampling);

    for (ch = 0; ch < q->channels; ch++)
        for (i = 0; i < q->frame_size; i++)
            q->output_buffer[q->channels * i + ch] += (1 << 23) * q->samples[q->nb_channels * sub_sampling * i + ch];
}


/**
 * Init static data (does not depend on specific file)
 *
 * @param q    context
 */
static av_cold void qdm2_init(QDM2Context *q) {
    static int initialized = 0;

    if (initialized != 0)
        return;
    initialized = 1;

    qdm2_init_vlc();
    ff_mpa_synth_init_float(ff_mpa_synth_window_float);
    softclip_table_init();
    rnd_table_init();
    init_noise_samples();

    av_log(NULL, AV_LOG_DEBUG, "init done\n");
}


#if 0
static void dump_context(QDM2Context *q)
{
    int i;
#define PRINT(a,b) av_log(NULL,AV_LOG_DEBUG," %s = %d\n", a, b);
    PRINT("compressed_data",q->compressed_data);
    PRINT("compressed_size",q->compressed_size);
    PRINT("frame_size",q->frame_size);
    PRINT("checksum_size",q->checksum_size);
    PRINT("channels",q->channels);
    PRINT("nb_channels",q->nb_channels);
    PRINT("fft_frame_size",q->fft_frame_size);
    PRINT("fft_size",q->fft_size);
    PRINT("sub_sampling",q->sub_sampling);
    PRINT("fft_order",q->fft_order);
    PRINT("group_order",q->group_order);
    PRINT("group_size",q->group_size);
    PRINT("sub_packet",q->sub_packet);
    PRINT("frequency_range",q->frequency_range);
    PRINT("has_errors",q->has_errors);
    PRINT("fft_tone_end",q->fft_tone_end);
    PRINT("fft_tone_start",q->fft_tone_start);
    PRINT("fft_coefs_index",q->fft_coefs_index);
    PRINT("coeff_per_sb_select",q->coeff_per_sb_select);
    PRINT("cm_table_select",q->cm_table_select);
    PRINT("noise_idx",q->noise_idx);

    for (i = q->fft_tone_start; i < q->fft_tone_end; i++)
    {
    FFTTone *t = &q->fft_tones[i];

    av_log(NULL,AV_LOG_DEBUG,"Tone (%d) dump:\n", i);
    av_log(NULL,AV_LOG_DEBUG,"  level = %f\n", t->level);
//  PRINT(" level", t->level);
    PRINT(" phase", t->phase);
    PRINT(" phase_shift", t->phase_shift);
    PRINT(" duration", t->duration);
    PRINT(" samples_im", t->samples_im);
    PRINT(" samples_re", t->samples_re);
    PRINT(" table", t->table);
    }

}
#endif


/**
 * Init parameters from codec extradata
 */
static av_cold int qdm2_decode_init(AVCodecContext *avctx)
{
    QDM2Context *s = avctx->priv_data;
    uint8_t *extradata;
    int extradata_size;
    int tmp_val, tmp, size;

    /* extradata parsing

    Structure:
    wave {
        frma (QDM2)
        QDCA
        QDCP
    }

    32  size (including this field)
    32  tag (=frma)
    32  type (=QDM2 or QDMC)

    32  size (including this field, in bytes)
    32  tag (=QDCA) // maybe mandatory parameters
    32  unknown (=1)
    32  channels (=2)
    32  samplerate (=44100)
    32  bitrate (=96000)
    32  block size (=4096)
    32  frame size (=256) (for one channel)
    32  packet size (=1300)

    32  size (including this field, in bytes)
    32  tag (=QDCP) // maybe some tuneable parameters
    32  float1 (=1.0)
    32  zero ?
    32  float2 (=1.0)
    32  float3 (=1.0)
    32  unknown (27)
    32  unknown (8)
    32  zero ?
    */

    if (!avctx->extradata || (avctx->extradata_size < 48)) {
        av_log(avctx, AV_LOG_ERROR, "extradata missing or truncated\n");
        return -1;
    }

    extradata = avctx->extradata;
    extradata_size = avctx->extradata_size;

    while (extradata_size > 7) {
        if (!memcmp(extradata, "frmaQDM", 7))
            break;
        extradata++;
        extradata_size--;
    }

    if (extradata_size < 12) {
        av_log(avctx, AV_LOG_ERROR, "not enough extradata (%i)\n",
               extradata_size);
        return -1;
    }

    if (memcmp(extradata, "frmaQDM", 7)) {
        av_log(avctx, AV_LOG_ERROR, "invalid headers, QDM? not found\n");
        return -1;
    }

    if (extradata[7] == 'C') {
//        s->is_qdmc = 1;
        av_log(avctx, AV_LOG_ERROR, "stream is QDMC version 1, which is not supported\n");
        return -1;
    }

    extradata += 8;
    extradata_size -= 8;

    size = AV_RB32(extradata);

    if(size > extradata_size){
        av_log(avctx, AV_LOG_ERROR, "extradata size too small, %i < %i\n",
               extradata_size, size);
        return -1;
    }

    extradata += 4;
    av_log(avctx, AV_LOG_DEBUG, "size: %d\n", size);
    if (AV_RB32(extradata) != MKBETAG('Q','D','C','A')) {
        av_log(avctx, AV_LOG_ERROR, "invalid extradata, expecting QDCA\n");
        return -1;
    }

    extradata += 8;

    avctx->channels = s->nb_channels = s->channels = AV_RB32(extradata);
    extradata += 4;
    if (s->channels > MPA_MAX_CHANNELS)
        return AVERROR_INVALIDDATA;

    avctx->sample_rate = AV_RB32(extradata);
    extradata += 4;

    avctx->bit_rate = AV_RB32(extradata);
    extradata += 4;

    s->group_size = AV_RB32(extradata);
    extradata += 4;

    s->fft_size = AV_RB32(extradata);
    extradata += 4;

    s->checksum_size = AV_RB32(extradata);
    if (s->checksum_size >= 1U << 28) {
        av_log(avctx, AV_LOG_ERROR, "data block size too large (%u)\n", s->checksum_size);
        return AVERROR_INVALIDDATA;
    }

    s->fft_order = av_log2(s->fft_size) + 1;
    s->fft_frame_size = 2 * s->fft_size; // complex has two floats

    // something like max decodable tones
    s->group_order = av_log2(s->group_size) + 1;
    s->frame_size = s->group_size / 16; // 16 iterations per super block

    if (s->frame_size > QDM2_MAX_FRAME_SIZE)
        return AVERROR_INVALIDDATA;

    s->sub_sampling = s->fft_order - 7;
    s->frequency_range = 255 / (1 << (2 - s->sub_sampling));

    switch ((s->sub_sampling * 2 + s->channels - 1)) {
        case 0: tmp = 40; break;
        case 1: tmp = 48; break;
        case 2: tmp = 56; break;
        case 3: tmp = 72; break;
        case 4: tmp = 80; break;
        case 5: tmp = 100;break;
        default: tmp=s->sub_sampling; break;
    }
    tmp_val = 0;
    if ((tmp * 1000) < avctx->bit_rate)  tmp_val = 1;
    if ((tmp * 1440) < avctx->bit_rate)  tmp_val = 2;
    if ((tmp * 1760) < avctx->bit_rate)  tmp_val = 3;
    if ((tmp * 2240) < avctx->bit_rate)  tmp_val = 4;
    s->cm_table_select = tmp_val;

    if (s->sub_sampling == 0)
        tmp = 7999;
    else
        tmp = ((-(s->sub_sampling -1)) & 8000) + 20000;
    /*
    0: 7999 -> 0
    1: 20000 -> 2
    2: 28000 -> 2
    */
    if (tmp < 8000)
        s->coeff_per_sb_select = 0;
    else if (tmp <= 16000)
        s->coeff_per_sb_select = 1;
    else
        s->coeff_per_sb_select = 2;

    // Fail on unknown fft order
    if ((s->fft_order < 7) || (s->fft_order > 9)) {
        av_log(avctx, AV_LOG_ERROR, "Unknown FFT order (%d), contact the developers!\n", s->fft_order);
        return -1;
    }

    ff_rdft_init(&s->rdft_ctx, s->fft_order, IDFT_C2R);
    ff_mpadsp_init(&s->mpadsp);

    qdm2_init(s);

    avctx->sample_fmt = AV_SAMPLE_FMT_S16;

    avcodec_get_frame_defaults(&s->frame);
    avctx->coded_frame = &s->frame;

//    dump_context(s);
    return 0;
}


static av_cold int qdm2_decode_close(AVCodecContext *avctx)
{
    QDM2Context *s = avctx->priv_data;

    ff_rdft_end(&s->rdft_ctx);

    return 0;
}


static int qdm2_decode (QDM2Context *q, const uint8_t *in, int16_t *out)
{
    int ch, i;
    const int frame_size = (q->frame_size * q->channels);

    if((unsigned)frame_size > FF_ARRAY_ELEMS(q->output_buffer)/2)
        return -1;

    /* select input buffer */
    q->compressed_data = in;
    q->compressed_size = q->checksum_size;

//  dump_context(q);

    /* copy old block, clear new block of output samples */
    memmove(q->output_buffer, &q->output_buffer[frame_size], frame_size * sizeof(float));
    memset(&q->output_buffer[frame_size], 0, frame_size * sizeof(float));

    /* decode block of QDM2 compressed data */
    if (q->sub_packet == 0) {
        q->has_errors = 0; // zero it for a new super block
        av_log(NULL,AV_LOG_DEBUG,"Superblock follows\n");
        qdm2_decode_super_block(q);
    }

    /* parse subpackets */
    if (!q->has_errors) {
        if (q->sub_packet == 2)
            qdm2_decode_fft_packets(q);

        qdm2_fft_tone_synthesizer(q, q->sub_packet);
    }

    /* sound synthesis stage 1 (FFT) */
    for (ch = 0; ch < q->channels; ch++) {
        qdm2_calculate_fft(q, ch, q->sub_packet);

        if (!q->has_errors && q->sub_packet_list_C[0].packet != NULL) {
            SAMPLES_NEEDED_2("has errors, and C list is not empty")
            return -1;
        }
    }

    /* sound synthesis stage 2 (MPEG audio like synthesis filter) */
    if (!q->has_errors && q->do_synth_filter)
        qdm2_synthesis_filter(q, q->sub_packet);

    q->sub_packet = (q->sub_packet + 1) % 16;

    /* clip and convert output float[] to 16bit signed samples */
    for (i = 0; i < frame_size; i++) {
        int value = (int)q->output_buffer[i];

        if (value > SOFTCLIP_THRESHOLD)
            value = (value >  HARDCLIP_THRESHOLD) ?  32767 :  softclip_table[ value - SOFTCLIP_THRESHOLD];
        else if (value < -SOFTCLIP_THRESHOLD)
            value = (value < -HARDCLIP_THRESHOLD) ? -32767 : -softclip_table[-value - SOFTCLIP_THRESHOLD];

        out[i] = value;
    }

    return 0;
}


static int qdm2_decode_frame(AVCodecContext *avctx, void *data,
                             int *got_frame_ptr, AVPacket *avpkt)
{
    const uint8_t *buf = avpkt->data;
    int buf_size = avpkt->size;
    QDM2Context *s = avctx->priv_data;
    int16_t *out;
    int i, ret;

    if(!buf)
        return 0;
    if(buf_size < s->checksum_size)
        return -1;

    /* get output buffer */
    s->frame.nb_samples = 16 * s->frame_size;
    if ((ret = avctx->get_buffer(avctx, &s->frame)) < 0) {
        av_log(avctx, AV_LOG_ERROR, "get_buffer() failed\n");
        return ret;
    }
    out = (int16_t *)s->frame.data[0];

    for (i = 0; i < 16; i++) {
        if (qdm2_decode(s, buf, out) < 0)
            return -1;
        out += s->channels * s->frame_size;
    }

    *got_frame_ptr   = 1;
    *(AVFrame *)data = s->frame;

    return s->checksum_size;
}

AVCodec ff_qdm2_decoder =
{
    .name           = "qdm2",
    .type           = AVMEDIA_TYPE_AUDIO,
    .id             = CODEC_ID_QDM2,
    .priv_data_size = sizeof(QDM2Context),
    .init           = qdm2_decode_init,
    .close          = qdm2_decode_close,
    .decode         = qdm2_decode_frame,
    .capabilities   = CODEC_CAP_DR1,
    .long_name      = NULL_IF_CONFIG_SMALL("QDesign Music Codec 2"),
};<|MERGE_RESOLUTION|>--- conflicted
+++ resolved
@@ -880,18 +880,12 @@
                         break;
 
                     case 30:
-<<<<<<< HEAD
-                        if (BITS_LEFT(length,gb) >= 4) {
+                        if (get_bits_left(gb) >= 4) {
                             unsigned v = qdm2_get_vlc(gb, &vlc_tab_type30, 0, 1);
                             if (v >= FF_ARRAY_ELEMS(type30_dequant))
                                 return AVERROR_INVALIDDATA;
                             samples[0] = type30_dequant[v];
                         } else
-=======
-                        if (get_bits_left(gb) >= 4)
-                            samples[0] = type30_dequant[qdm2_get_vlc(gb, &vlc_tab_type30, 0, 1)];
-                        else
->>>>>>> 18e8fef7
                             samples[0] = SB_DITHERING_NOISE(sb,q->noise_idx);
 
                         run = 1;
@@ -956,44 +950,26 @@
  * @param quantized_coeffs    pointer to quantized_coeffs[ch][0]
  * @param gb        bitreader context
  */
-<<<<<<< HEAD
-static int init_quantized_coeffs_elem0 (int8_t *quantized_coeffs, GetBitContext *gb, int length)
+static int init_quantized_coeffs_elem0 (int8_t *quantized_coeffs, GetBitContext *gb)
 {
     int i, k, run, level, diff;
 
-    if (BITS_LEFT(length,gb) < 16)
+    if (get_bits_left(gb) < 16)
         return -1;
-=======
-static void init_quantized_coeffs_elem0 (int8_t *quantized_coeffs, GetBitContext *gb)
-{
-    int i, k, run, level, diff;
-
-    if (get_bits_left(gb) < 16)
-        return;
->>>>>>> 18e8fef7
     level = qdm2_get_vlc(gb, &vlc_tab_level, 0, 2);
 
     quantized_coeffs[0] = level;
 
     for (i = 0; i < 7; ) {
-<<<<<<< HEAD
-        if (BITS_LEFT(length,gb) < 16)
+        if (get_bits_left(gb) < 16)
             return -1;
         run = qdm2_get_vlc(gb, &vlc_tab_run, 0, 1) + 1;
 
         if (i + run >= 8)
             return -1;
 
-        if (BITS_LEFT(length,gb) < 16)
+        if (get_bits_left(gb) < 16)
             return -1;
-=======
-        if (get_bits_left(gb) < 16)
-            break;
-        run = qdm2_get_vlc(gb, &vlc_tab_run, 0, 1) + 1;
-
-        if (get_bits_left(gb) < 16)
-            break;
->>>>>>> 18e8fef7
         diff = qdm2_get_se_vlc(&vlc_tab_diff, gb, 2);
 
         for (k = 1; k <= run; k++)
