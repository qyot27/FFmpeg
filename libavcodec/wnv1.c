/*
 * Winnov WNV1 codec
 * Copyright (c) 2005 Konstantin Shishkov
 *
 * This file is part of FFmpeg.
 *
 * FFmpeg is free software; you can redistribute it and/or
 * modify it under the terms of the GNU Lesser General Public
 * License as published by the Free Software Foundation; either
 * version 2.1 of the License, or (at your option) any later version.
 *
 * FFmpeg is distributed in the hope that it will be useful,
 * but WITHOUT ANY WARRANTY; without even the implied warranty of
 * MERCHANTABILITY or FITNESS FOR A PARTICULAR PURPOSE.  See the GNU
 * Lesser General Public License for more details.
 *
 * You should have received a copy of the GNU Lesser General Public
 * License along with FFmpeg; if not, write to the Free Software
 * Foundation, Inc., 51 Franklin Street, Fifth Floor, Boston, MA 02110-1301 USA
 */

/**
 * @file
 * Winnov WNV1 codec.
 */

#include "avcodec.h"
#include "get_bits.h"
#include "internal.h"
#include "mathops.h"


typedef struct WNV1Context {
    int shift;
    GetBitContext gb;
} WNV1Context;

static const uint16_t code_tab[16][2] = {
    { 0x1FD, 9 }, { 0xFD, 8 }, { 0x7D, 7 }, { 0x3D, 6 }, { 0x1D, 5 }, { 0x0D, 4 }, { 0x005, 3 },
    { 0x000, 1 },
    { 0x004, 3 }, { 0x0C, 4 }, { 0x1C, 5 }, { 0x3C, 6 }, { 0x7C, 7 }, { 0xFC, 8 }, { 0x1FC, 9 }, { 0xFF, 8 }
};

#define CODE_VLC_BITS 9
static VLC code_vlc;

/* returns modified base_value */
static inline int wnv1_get_code(WNV1Context *w, int base_value)
{
    int v = get_vlc2(&w->gb, code_vlc.table, CODE_VLC_BITS, 1);

    if (v == 15)
        return ff_reverse[get_bits(&w->gb, 8 - w->shift)];
    else
        return base_value + ((v - 7) << w->shift);
}

static int decode_frame(AVCodecContext *avctx,
                        void *data, int *got_frame,
                        AVPacket *avpkt)
{
    WNV1Context * const l = avctx->priv_data;
    const uint8_t *buf    = avpkt->data;
    int buf_size          = avpkt->size;
    AVFrame * const p     = data;
    unsigned char *Y,*U,*V;
    int i, j, ret;
    int prev_y = 0, prev_u = 0, prev_v = 0;
    uint8_t *rbuf;

<<<<<<< HEAD
    if(buf_size<=8) {
        av_log(avctx, AV_LOG_ERROR, "buf_size %d is too small\n", buf_size);
=======
    if (buf_size < 8) {
        av_log(avctx, AV_LOG_ERROR, "Packet is too short\n");
>>>>>>> 91be1103
        return AVERROR_INVALIDDATA;
    }

    rbuf = av_malloc(buf_size + FF_INPUT_BUFFER_PADDING_SIZE);
    if (!rbuf) {
        av_log(avctx, AV_LOG_ERROR, "Cannot allocate temporary buffer\n");
        return AVERROR(ENOMEM);
    }

    if ((ret = ff_get_buffer(avctx, p, 0)) < 0) {
        av_free(rbuf);
        return ret;
    }
    p->key_frame = 1;

    for (i = 8; i < buf_size; i++)
        rbuf[i] = ff_reverse[buf[i]];
    init_get_bits(&l->gb, rbuf + 8, (buf_size - 8) * 8);

    if (buf[2] >> 4 == 6)
        l->shift = 2;
    else {
        l->shift = 8 - (buf[2] >> 4);
        if (l->shift > 4) {
            avpriv_request_sample(avctx,
                                  "Unknown WNV1 frame header value %i",
                                  buf[2] >> 4);
            l->shift = 4;
        }
        if (l->shift < 1) {
            avpriv_request_sample(avctx,
                                  "Unknown WNV1 frame header value %i",
                                  buf[2] >> 4);
            l->shift = 1;
        }
    }

    Y = p->data[0];
    U = p->data[1];
    V = p->data[2];
    for (j = 0; j < avctx->height; j++) {
        for (i = 0; i < avctx->width / 2; i++) {
            Y[i * 2] = wnv1_get_code(l, prev_y);
            prev_u = U[i] = wnv1_get_code(l, prev_u);
            prev_y = Y[(i * 2) + 1] = wnv1_get_code(l, Y[i * 2]);
            prev_v = V[i] = wnv1_get_code(l, prev_v);
        }
        Y += p->linesize[0];
        U += p->linesize[1];
        V += p->linesize[2];
    }


    *got_frame      = 1;
    av_free(rbuf);

    return buf_size;
}

static av_cold int decode_init(AVCodecContext *avctx)
{
    static VLC_TYPE code_table[1 << CODE_VLC_BITS][2];

    avctx->pix_fmt = AV_PIX_FMT_YUV422P;

    code_vlc.table           = code_table;
    code_vlc.table_allocated = 1 << CODE_VLC_BITS;
    init_vlc(&code_vlc, CODE_VLC_BITS, 16,
             &code_tab[0][1], 4, 2,
             &code_tab[0][0], 4, 2, INIT_VLC_USE_NEW_STATIC);

    return 0;
}

AVCodec ff_wnv1_decoder = {
    .name           = "wnv1",
    .type           = AVMEDIA_TYPE_VIDEO,
    .id             = AV_CODEC_ID_WNV1,
    .priv_data_size = sizeof(WNV1Context),
    .init           = decode_init,
    .decode         = decode_frame,
    .capabilities   = CODEC_CAP_DR1,
    .long_name      = NULL_IF_CONFIG_SMALL("Winnov WNV1"),
};<|MERGE_RESOLUTION|>--- conflicted
+++ resolved
@@ -68,13 +68,8 @@
     int prev_y = 0, prev_u = 0, prev_v = 0;
     uint8_t *rbuf;
 
-<<<<<<< HEAD
-    if(buf_size<=8) {
-        av_log(avctx, AV_LOG_ERROR, "buf_size %d is too small\n", buf_size);
-=======
-    if (buf_size < 8) {
-        av_log(avctx, AV_LOG_ERROR, "Packet is too short\n");
->>>>>>> 91be1103
+    if (buf_size <= 8) {
+        av_log(avctx, AV_LOG_ERROR, "Packet size %d is too small\n", buf_size);
         return AVERROR_INVALIDDATA;
     }
 
