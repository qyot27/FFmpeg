/*
 * H.26L/H.264/AVC/JVT/14496-10/... parameter set decoding
 * Copyright (c) 2003 Michael Niedermayer <michaelni@gmx.at>
 *
 * This file is part of FFmpeg.
 *
 * FFmpeg is free software; you can redistribute it and/or
 * modify it under the terms of the GNU Lesser General Public
 * License as published by the Free Software Foundation; either
 * version 2.1 of the License, or (at your option) any later version.
 *
 * FFmpeg is distributed in the hope that it will be useful,
 * but WITHOUT ANY WARRANTY; without even the implied warranty of
 * MERCHANTABILITY or FITNESS FOR A PARTICULAR PURPOSE.  See the GNU
 * Lesser General Public License for more details.
 *
 * You should have received a copy of the GNU Lesser General Public
 * License along with FFmpeg; if not, write to the Free Software
 * Foundation, Inc., 51 Franklin Street, Fifth Floor, Boston, MA 02110-1301 USA
 */

/**
 * @file
 * H.264 / AVC / MPEG4 part10 parameter set decoding.
 * @author Michael Niedermayer <michaelni@gmx.at>
 */

#include "libavutil/imgutils.h"
#include "internal.h"
#include "avcodec.h"
#include "h264.h"
#include "h264data.h" //FIXME FIXME FIXME (just for zigzag_scan)
#include "golomb.h"

#define MAX_LOG2_MAX_FRAME_NUM    (12 + 4)
#define MIN_LOG2_MAX_FRAME_NUM    4

static const AVRational pixel_aspect[17] = {
    {   0,  1 },
    {   1,  1 },
    {  12, 11 },
    {  10, 11 },
    {  16, 11 },
    {  40, 33 },
    {  24, 11 },
    {  20, 11 },
    {  32, 11 },
    {  80, 33 },
    {  18, 11 },
    {  15, 11 },
    {  64, 33 },
    { 160, 99 },
    {   4,  3 },
    {   3,  2 },
    {   2,  1 },
};

#define QP(qP, depth) ((qP) + 6 * ((depth) - 8))

#define CHROMA_QP_TABLE_END(d)                                          \
    QP(0,  d), QP(1,  d), QP(2,  d), QP(3,  d), QP(4,  d), QP(5,  d),   \
    QP(6,  d), QP(7,  d), QP(8,  d), QP(9,  d), QP(10, d), QP(11, d),   \
    QP(12, d), QP(13, d), QP(14, d), QP(15, d), QP(16, d), QP(17, d),   \
    QP(18, d), QP(19, d), QP(20, d), QP(21, d), QP(22, d), QP(23, d),   \
    QP(24, d), QP(25, d), QP(26, d), QP(27, d), QP(28, d), QP(29, d),   \
    QP(29, d), QP(30, d), QP(31, d), QP(32, d), QP(32, d), QP(33, d),   \
    QP(34, d), QP(34, d), QP(35, d), QP(35, d), QP(36, d), QP(36, d),   \
    QP(37, d), QP(37, d), QP(37, d), QP(38, d), QP(38, d), QP(38, d),   \
    QP(39, d), QP(39, d), QP(39, d), QP(39, d)

const uint8_t ff_h264_chroma_qp[7][QP_MAX_NUM + 1] = {
    { CHROMA_QP_TABLE_END(8) },
    { 0, 1, 2, 3, 4, 5,
      CHROMA_QP_TABLE_END(9) },
    { 0, 1, 2, 3,  4,  5,
      6, 7, 8, 9, 10, 11,
      CHROMA_QP_TABLE_END(10) },
    { 0,  1, 2, 3,  4,  5,
      6,  7, 8, 9, 10, 11,
      12,13,14,15, 16, 17,
      CHROMA_QP_TABLE_END(11) },
    { 0,  1, 2, 3,  4,  5,
      6,  7, 8, 9, 10, 11,
      12,13,14,15, 16, 17,
      18,19,20,21, 22, 23,
      CHROMA_QP_TABLE_END(12) },
    { 0,  1, 2, 3,  4,  5,
      6,  7, 8, 9, 10, 11,
      12,13,14,15, 16, 17,
      18,19,20,21, 22, 23,
      24,25,26,27, 28, 29,
      CHROMA_QP_TABLE_END(13) },
    { 0,  1, 2, 3,  4,  5,
      6,  7, 8, 9, 10, 11,
      12,13,14,15, 16, 17,
      18,19,20,21, 22, 23,
      24,25,26,27, 28, 29,
      30,31,32,33, 34, 35,
      CHROMA_QP_TABLE_END(14) },
};

static const uint8_t default_scaling4[2][16] = {
    {  6, 13, 20, 28, 13, 20, 28, 32,
      20, 28, 32, 37, 28, 32, 37, 42 },
    { 10, 14, 20, 24, 14, 20, 24, 27,
      20, 24, 27, 30, 24, 27, 30, 34 }
};

static const uint8_t default_scaling8[2][64] = {
    {  6, 10, 13, 16, 18, 23, 25, 27,
      10, 11, 16, 18, 23, 25, 27, 29,
      13, 16, 18, 23, 25, 27, 29, 31,
      16, 18, 23, 25, 27, 29, 31, 33,
      18, 23, 25, 27, 29, 31, 33, 36,
      23, 25, 27, 29, 31, 33, 36, 38,
      25, 27, 29, 31, 33, 36, 38, 40,
      27, 29, 31, 33, 36, 38, 40, 42 },
    {  9, 13, 15, 17, 19, 21, 22, 24,
      13, 13, 17, 19, 21, 22, 24, 25,
      15, 17, 19, 21, 22, 24, 25, 27,
      17, 19, 21, 22, 24, 25, 27, 28,
      19, 21, 22, 24, 25, 27, 28, 30,
      21, 22, 24, 25, 27, 28, 30, 32,
      22, 24, 25, 27, 28, 30, 32, 33,
      24, 25, 27, 28, 30, 32, 33, 35 }
};

static inline int decode_hrd_parameters(H264Context *h, SPS *sps)
{
    int cpb_count, i;
    cpb_count = get_ue_golomb_31(&h->gb) + 1;

    if (cpb_count > 32U) {
        av_log(h->avctx, AV_LOG_ERROR, "cpb_count %d invalid\n", cpb_count);
        return AVERROR_INVALIDDATA;
    }

    get_bits(&h->gb, 4); /* bit_rate_scale */
    get_bits(&h->gb, 4); /* cpb_size_scale */
    for (i = 0; i < cpb_count; i++) {
        get_ue_golomb_long(&h->gb); /* bit_rate_value_minus1 */
        get_ue_golomb_long(&h->gb); /* cpb_size_value_minus1 */
        get_bits1(&h->gb);          /* cbr_flag */
    }
    sps->initial_cpb_removal_delay_length = get_bits(&h->gb, 5) + 1;
    sps->cpb_removal_delay_length         = get_bits(&h->gb, 5) + 1;
    sps->dpb_output_delay_length          = get_bits(&h->gb, 5) + 1;
    sps->time_offset_length               = get_bits(&h->gb, 5);
    sps->cpb_cnt                          = cpb_count;
    return 0;
}

static inline int decode_vui_parameters(H264Context *h, SPS *sps)
{
    int aspect_ratio_info_present_flag;
    unsigned int aspect_ratio_idc;

    aspect_ratio_info_present_flag = get_bits1(&h->gb);

    if (aspect_ratio_info_present_flag) {
        aspect_ratio_idc = get_bits(&h->gb, 8);
        if (aspect_ratio_idc == EXTENDED_SAR) {
            sps->sar.num = get_bits(&h->gb, 16);
            sps->sar.den = get_bits(&h->gb, 16);
        } else if (aspect_ratio_idc < FF_ARRAY_ELEMS(pixel_aspect)) {
            sps->sar = pixel_aspect[aspect_ratio_idc];
        } else {
            av_log(h->avctx, AV_LOG_ERROR, "illegal aspect ratio\n");
            return AVERROR_INVALIDDATA;
        }
    } else {
        sps->sar.num =
        sps->sar.den = 0;
    }

    if (get_bits1(&h->gb))      /* overscan_info_present_flag */
        get_bits1(&h->gb);      /* overscan_appropriate_flag */

    sps->video_signal_type_present_flag = get_bits1(&h->gb);
    if (sps->video_signal_type_present_flag) {
        get_bits(&h->gb, 3);                 /* video_format */
        sps->full_range = get_bits1(&h->gb); /* video_full_range_flag */

        sps->colour_description_present_flag = get_bits1(&h->gb);
        if (sps->colour_description_present_flag) {
            sps->color_primaries = get_bits(&h->gb, 8); /* colour_primaries */
            sps->color_trc       = get_bits(&h->gb, 8); /* transfer_characteristics */
            sps->colorspace      = get_bits(&h->gb, 8); /* matrix_coefficients */
            if (sps->color_primaries >= AVCOL_PRI_NB)
                sps->color_primaries = AVCOL_PRI_UNSPECIFIED;
            if (sps->color_trc >= AVCOL_TRC_NB)
                sps->color_trc = AVCOL_TRC_UNSPECIFIED;
            if (sps->colorspace >= AVCOL_SPC_NB)
                sps->colorspace = AVCOL_SPC_UNSPECIFIED;
        }
    }

    /* chroma_location_info_present_flag */
    if (get_bits1(&h->gb)) {
        /* chroma_sample_location_type_top_field */
        h->avctx->chroma_sample_location = get_ue_golomb(&h->gb) + 1;
        get_ue_golomb(&h->gb);  /* chroma_sample_location_type_bottom_field */
    }

    if (show_bits1(&h->gb) && get_bits_left(&h->gb) < 10) {
        av_log(h->avctx, AV_LOG_WARNING, "Truncated VUI\n");
        return 0;
    }

    sps->timing_info_present_flag = get_bits1(&h->gb);
    if (sps->timing_info_present_flag) {
        sps->num_units_in_tick = get_bits_long(&h->gb, 32);
        sps->time_scale        = get_bits_long(&h->gb, 32);
        if (!sps->num_units_in_tick || !sps->time_scale) {
            av_log(h->avctx, AV_LOG_ERROR,
                   "time_scale/num_units_in_tick invalid or unsupported (%d/%d)\n",
                   sps->time_scale, sps->num_units_in_tick);
            return AVERROR_INVALIDDATA;
        }
        sps->fixed_frame_rate_flag = get_bits1(&h->gb);
    }

    sps->nal_hrd_parameters_present_flag = get_bits1(&h->gb);
    if (sps->nal_hrd_parameters_present_flag)
        if (decode_hrd_parameters(h, sps) < 0)
            return AVERROR_INVALIDDATA;
    sps->vcl_hrd_parameters_present_flag = get_bits1(&h->gb);
    if (sps->vcl_hrd_parameters_present_flag)
        if (decode_hrd_parameters(h, sps) < 0)
            return AVERROR_INVALIDDATA;
    if (sps->nal_hrd_parameters_present_flag ||
        sps->vcl_hrd_parameters_present_flag)
        get_bits1(&h->gb);     /* low_delay_hrd_flag */
    sps->pic_struct_present_flag = get_bits1(&h->gb);
    if (!get_bits_left(&h->gb))
        return 0;
    sps->bitstream_restriction_flag = get_bits1(&h->gb);
    if (sps->bitstream_restriction_flag) {
        get_bits1(&h->gb);     /* motion_vectors_over_pic_boundaries_flag */
        get_ue_golomb(&h->gb); /* max_bytes_per_pic_denom */
        get_ue_golomb(&h->gb); /* max_bits_per_mb_denom */
        get_ue_golomb(&h->gb); /* log2_max_mv_length_horizontal */
        get_ue_golomb(&h->gb); /* log2_max_mv_length_vertical */
        sps->num_reorder_frames = get_ue_golomb(&h->gb);
        get_ue_golomb(&h->gb); /*max_dec_frame_buffering*/

        if (get_bits_left(&h->gb) < 0) {
            sps->num_reorder_frames         = 0;
            sps->bitstream_restriction_flag = 0;
        }

        if (sps->num_reorder_frames > 16U
            /* max_dec_frame_buffering || max_dec_frame_buffering > 16 */) {
            av_log(h->avctx, AV_LOG_ERROR,
                   "Clipping illegal num_reorder_frames %d\n",
                   sps->num_reorder_frames);
            sps->num_reorder_frames = 16;
            return AVERROR_INVALIDDATA;
        }
    }

    if (get_bits_left(&h->gb) < 0) {
        av_log(h->avctx, AV_LOG_ERROR,
               "Overread VUI by %d bits\n", -get_bits_left(&h->gb));
        return AVERROR_INVALIDDATA;
    }

    return 0;
}

static void decode_scaling_list(H264Context *h, uint8_t *factors, int size,
                                const uint8_t *jvt_list,
                                const uint8_t *fallback_list)
{
    int i, last = 8, next = 8;
    const uint8_t *scan = size == 16 ? zigzag_scan : ff_zigzag_direct;
    if (!get_bits1(&h->gb)) /* matrix not written, we use the predicted one */
        memcpy(factors, fallback_list, size * sizeof(uint8_t));
    else
        for (i = 0; i < size; i++) {
            if (next)
                next = (last + get_se_golomb(&h->gb)) & 0xff;
            if (!i && !next) { /* matrix not written, we use the preset one */
                memcpy(factors, jvt_list, size * sizeof(uint8_t));
                break;
            }
            last = factors[scan[i]] = next ? next : last;
        }
}

static void decode_scaling_matrices(H264Context *h, SPS *sps,
                                    PPS *pps, int is_sps,
                                    uint8_t(*scaling_matrix4)[16],
                                    uint8_t(*scaling_matrix8)[64])
{
    int fallback_sps = !is_sps && sps->scaling_matrix_present;
    const uint8_t *fallback[4] = {
        fallback_sps ? sps->scaling_matrix4[0] : default_scaling4[0],
        fallback_sps ? sps->scaling_matrix4[3] : default_scaling4[1],
        fallback_sps ? sps->scaling_matrix8[0] : default_scaling8[0],
        fallback_sps ? sps->scaling_matrix8[3] : default_scaling8[1]
    };
    if (get_bits1(&h->gb)) {
        sps->scaling_matrix_present |= is_sps;
        decode_scaling_list(h, scaling_matrix4[0], 16, default_scaling4[0], fallback[0]);        // Intra, Y
        decode_scaling_list(h, scaling_matrix4[1], 16, default_scaling4[0], scaling_matrix4[0]); // Intra, Cr
        decode_scaling_list(h, scaling_matrix4[2], 16, default_scaling4[0], scaling_matrix4[1]); // Intra, Cb
        decode_scaling_list(h, scaling_matrix4[3], 16, default_scaling4[1], fallback[1]);        // Inter, Y
        decode_scaling_list(h, scaling_matrix4[4], 16, default_scaling4[1], scaling_matrix4[3]); // Inter, Cr
        decode_scaling_list(h, scaling_matrix4[5], 16, default_scaling4[1], scaling_matrix4[4]); // Inter, Cb
        if (is_sps || pps->transform_8x8_mode) {
            decode_scaling_list(h, scaling_matrix8[0], 64, default_scaling8[0], fallback[2]); // Intra, Y
            decode_scaling_list(h, scaling_matrix8[3], 64, default_scaling8[1], fallback[3]); // Inter, Y
            if (sps->chroma_format_idc == 3) {
                decode_scaling_list(h, scaling_matrix8[1], 64, default_scaling8[0], scaling_matrix8[0]); // Intra, Cr
                decode_scaling_list(h, scaling_matrix8[4], 64, default_scaling8[1], scaling_matrix8[3]); // Inter, Cr
                decode_scaling_list(h, scaling_matrix8[2], 64, default_scaling8[0], scaling_matrix8[1]); // Intra, Cb
                decode_scaling_list(h, scaling_matrix8[5], 64, default_scaling8[1], scaling_matrix8[4]); // Inter, Cb
            }
        }
    }
}

int ff_h264_decode_seq_parameter_set(H264Context *h)
{
    int profile_idc, level_idc, constraint_set_flags = 0;
    unsigned int sps_id;
    int i, log2_max_frame_num_minus4;
    SPS *sps;

    profile_idc           = get_bits(&h->gb, 8);
    constraint_set_flags |= get_bits1(&h->gb) << 0;   // constraint_set0_flag
    constraint_set_flags |= get_bits1(&h->gb) << 1;   // constraint_set1_flag
    constraint_set_flags |= get_bits1(&h->gb) << 2;   // constraint_set2_flag
    constraint_set_flags |= get_bits1(&h->gb) << 3;   // constraint_set3_flag
    constraint_set_flags |= get_bits1(&h->gb) << 4;   // constraint_set4_flag
    constraint_set_flags |= get_bits1(&h->gb) << 5;   // constraint_set5_flag
    get_bits(&h->gb, 2); // reserved
    level_idc = get_bits(&h->gb, 8);
    sps_id    = get_ue_golomb_31(&h->gb);

    if (sps_id >= MAX_SPS_COUNT) {
        av_log(h->avctx, AV_LOG_ERROR, "sps_id %u out of range\n", sps_id);
        return AVERROR_INVALIDDATA;
    }
    sps = av_mallocz(sizeof(SPS));
    if (!sps)
        return AVERROR(ENOMEM);

    sps->sps_id               = sps_id;
    sps->time_offset_length   = 24;
    sps->profile_idc          = profile_idc;
    sps->constraint_set_flags = constraint_set_flags;
    sps->level_idc            = level_idc;
    sps->full_range           = -1;

    memset(sps->scaling_matrix4, 16, sizeof(sps->scaling_matrix4));
    memset(sps->scaling_matrix8, 16, sizeof(sps->scaling_matrix8));
    sps->scaling_matrix_present = 0;
    sps->colorspace = 2; //AVCOL_SPC_UNSPECIFIED

    if (sps->profile_idc == 100 || sps->profile_idc == 110 ||
        sps->profile_idc == 122 || sps->profile_idc == 244 ||
        sps->profile_idc ==  44 || sps->profile_idc ==  83 ||
        sps->profile_idc ==  86 || sps->profile_idc == 118 ||
        sps->profile_idc == 128 || sps->profile_idc == 144) {
        sps->chroma_format_idc = get_ue_golomb_31(&h->gb);
        if (sps->chroma_format_idc > 3U) {
            av_log(h->avctx, AV_LOG_ERROR,
                   "chroma_format_idc %d is illegal\n",
                   sps->chroma_format_idc);
            goto fail;
        } else if (sps->chroma_format_idc == 3) {
            sps->residual_color_transform_flag = get_bits1(&h->gb);
            if (sps->residual_color_transform_flag) {
                av_log(h->avctx, AV_LOG_ERROR, "separate color planes are not supported\n");
                goto fail;
            }
        }
        sps->bit_depth_luma   = get_ue_golomb(&h->gb) + 8;
        sps->bit_depth_chroma = get_ue_golomb(&h->gb) + 8;
        if (sps->bit_depth_chroma != sps->bit_depth_luma) {
            avpriv_request_sample(h->avctx,
                                  "Different chroma and luma bit depth");
            goto fail;
        }
        if (sps->bit_depth_luma > 14U || sps->bit_depth_chroma > 14U) {
            av_log(h->avctx, AV_LOG_ERROR, "illegal bit depth value (%d, %d)\n",
                   sps->bit_depth_luma, sps->bit_depth_chroma);
            goto fail;
        }
        sps->transform_bypass = get_bits1(&h->gb);
        decode_scaling_matrices(h, sps, NULL, 1,
                                sps->scaling_matrix4, sps->scaling_matrix8);
    } else {
        sps->chroma_format_idc = 1;
        sps->bit_depth_luma    = 8;
        sps->bit_depth_chroma  = 8;
    }

    log2_max_frame_num_minus4 = get_ue_golomb(&h->gb);
    if (log2_max_frame_num_minus4 < MIN_LOG2_MAX_FRAME_NUM - 4 ||
        log2_max_frame_num_minus4 > MAX_LOG2_MAX_FRAME_NUM - 4) {
        av_log(h->avctx, AV_LOG_ERROR,
               "log2_max_frame_num_minus4 out of range (0-12): %d\n",
               log2_max_frame_num_minus4);
        goto fail;
    }
    sps->log2_max_frame_num = log2_max_frame_num_minus4 + 4;

    sps->poc_type = get_ue_golomb_31(&h->gb);

    if (sps->poc_type == 0) { // FIXME #define
        unsigned t = get_ue_golomb(&h->gb);
        if (t>12) {
            av_log(h->avctx, AV_LOG_ERROR, "log2_max_poc_lsb (%d) is out of range\n", t);
            goto fail;
        }
        sps->log2_max_poc_lsb = t + 4;
    } else if (sps->poc_type == 1) { // FIXME #define
        sps->delta_pic_order_always_zero_flag = get_bits1(&h->gb);
        sps->offset_for_non_ref_pic           = get_se_golomb(&h->gb);
        sps->offset_for_top_to_bottom_field   = get_se_golomb(&h->gb);
        sps->poc_cycle_length                 = get_ue_golomb(&h->gb);

        if ((unsigned)sps->poc_cycle_length >=
            FF_ARRAY_ELEMS(sps->offset_for_ref_frame)) {
            av_log(h->avctx, AV_LOG_ERROR,
                   "poc_cycle_length overflow %u\n", sps->poc_cycle_length);
            goto fail;
        }

        for (i = 0; i < sps->poc_cycle_length; i++)
            sps->offset_for_ref_frame[i] = get_se_golomb(&h->gb);
    } else if (sps->poc_type != 2) {
        av_log(h->avctx, AV_LOG_ERROR, "illegal POC type %d\n", sps->poc_type);
        goto fail;
    }

    sps->ref_frame_count = get_ue_golomb_31(&h->gb);
    if (h->avctx->codec_tag == MKTAG('S', 'M', 'V', '2'))
        sps->ref_frame_count = FFMAX(2, sps->ref_frame_count);
    if (sps->ref_frame_count > MAX_PICTURE_COUNT - 2 ||
        sps->ref_frame_count > 16U) {
        av_log(h->avctx, AV_LOG_ERROR,
               "too many reference frames %d\n", sps->ref_frame_count);
        goto fail;
    }
    sps->gaps_in_frame_num_allowed_flag = get_bits1(&h->gb);
    sps->mb_width                       = get_ue_golomb(&h->gb) + 1;
    sps->mb_height                      = get_ue_golomb(&h->gb) + 1;
    if ((unsigned)sps->mb_width  >= INT_MAX / 16 ||
        (unsigned)sps->mb_height >= INT_MAX / 16 ||
        av_image_check_size(16 * sps->mb_width,
                            16 * sps->mb_height, 0, h->avctx)) {
        av_log(h->avctx, AV_LOG_ERROR, "mb_width/height overflow\n");
        goto fail;
    }

    sps->frame_mbs_only_flag = get_bits1(&h->gb);
    if (!sps->frame_mbs_only_flag)
        sps->mb_aff = get_bits1(&h->gb);
    else
        sps->mb_aff = 0;

    sps->direct_8x8_inference_flag = get_bits1(&h->gb);

#ifndef ALLOW_INTERLACE
    if (sps->mb_aff)
        av_log(h->avctx, AV_LOG_ERROR,
               "MBAFF support not included; enable it at compile-time.\n");
#endif
    sps->crop = get_bits1(&h->gb);
    if (sps->crop) {
        int crop_left   = get_ue_golomb(&h->gb);
        int crop_right  = get_ue_golomb(&h->gb);
        int crop_top    = get_ue_golomb(&h->gb);
        int crop_bottom = get_ue_golomb(&h->gb);
        int width  = 16 * sps->mb_width;
        int height = 16 * sps->mb_height * (2 - sps->frame_mbs_only_flag);

        if (h->avctx->flags2 & CODEC_FLAG2_IGNORE_CROP) {
            av_log(h->avctx, AV_LOG_DEBUG, "discarding sps cropping, original "
                                           "values are l:%u r:%u t:%u b:%u\n",
                   crop_left, crop_right, crop_top, crop_bottom);

            sps->crop_left   =
            sps->crop_right  =
            sps->crop_top    =
            sps->crop_bottom = 0;
        } else {
            int vsub   = (sps->chroma_format_idc == 1) ? 1 : 0;
            int hsub   = (sps->chroma_format_idc == 1 ||
                          sps->chroma_format_idc == 2) ? 1 : 0;
            int step_x = 1 << hsub;
            int step_y = (2 - sps->frame_mbs_only_flag) << vsub;

            if (crop_left & (0x1F >> (sps->bit_depth_luma > 8)) &&
                !(h->avctx->flags & CODEC_FLAG_UNALIGNED)) {
                crop_left &= ~(0x1F >> (sps->bit_depth_luma > 8));
                av_log(h->avctx, AV_LOG_WARNING,
                       "Reducing left cropping to %d "
                       "chroma samples to preserve alignment.\n",
                       crop_left);
            }

            if (crop_left  > (unsigned)INT_MAX / 4 / step_x ||
                crop_right > (unsigned)INT_MAX / 4 / step_x ||
                crop_top   > (unsigned)INT_MAX / 4 / step_y ||
                crop_bottom> (unsigned)INT_MAX / 4 / step_y ||
                (crop_left + crop_right ) * step_x >= width ||
                (crop_top  + crop_bottom) * step_y >= height
            ) {
                av_log(h->avctx, AV_LOG_ERROR, "crop values invalid %d %d %d %d / %d %d\n", crop_left, crop_right, crop_top, crop_bottom, width, height);
                goto fail;
            }

            sps->crop_left   = crop_left   * step_x;
            sps->crop_right  = crop_right  * step_x;
            sps->crop_top    = crop_top    * step_y;
            sps->crop_bottom = crop_bottom * step_y;
        }
    } else {
        sps->crop_left   =
        sps->crop_right  =
        sps->crop_top    =
        sps->crop_bottom =
        sps->crop        = 0;
    }

    sps->vui_parameters_present_flag = get_bits1(&h->gb);
    if (sps->vui_parameters_present_flag) {
        int ret = decode_vui_parameters(h, sps);
        if (ret < 0)
            goto fail;
    }

    if (!sps->sar.den)
        sps->sar.den = 1;

    if (h->avctx->debug & FF_DEBUG_PICT_INFO) {
        static const char csp[4][5] = { "Gray", "420", "422", "444" };
        av_log(h->avctx, AV_LOG_DEBUG,
               "sps:%u profile:%d/%d poc:%d ref:%d %dx%d %s %s crop:%d/%d/%d/%d %s %s %d/%d b%d reo:%d\n",
               sps_id, sps->profile_idc, sps->level_idc,
               sps->poc_type,
               sps->ref_frame_count,
               sps->mb_width, sps->mb_height,
               sps->frame_mbs_only_flag ? "FRM" : (sps->mb_aff ? "MB-AFF" : "PIC-AFF"),
               sps->direct_8x8_inference_flag ? "8B8" : "",
               sps->crop_left, sps->crop_right,
               sps->crop_top, sps->crop_bottom,
               sps->vui_parameters_present_flag ? "VUI" : "",
               csp[sps->chroma_format_idc],
               sps->timing_info_present_flag ? sps->num_units_in_tick : 0,
               sps->timing_info_present_flag ? sps->time_scale : 0,
               sps->bit_depth_luma,
               h->sps.bitstream_restriction_flag ? sps->num_reorder_frames : -1
               );
    }
    sps->new = 1;

    av_free(h->sps_buffers[sps_id]);
    h->sps_buffers[sps_id] = sps;
<<<<<<< HEAD
=======
    h->sps                 = *sps;
>>>>>>> 3a057670

    return 0;

fail:
    av_free(sps);
    return -1;
}

static void build_qp_table(PPS *pps, int t, int index, const int depth)
{
    int i;
    const int max_qp = 51 + 6 * (depth - 8);
    for (i = 0; i < max_qp + 1; i++)
        pps->chroma_qp_table[t][i] =
            ff_h264_chroma_qp[depth - 8][av_clip(i + index, 0, max_qp)];
}

static int more_rbsp_data_in_pps(H264Context *h, PPS *pps)
{
    const SPS *sps = h->sps_buffers[pps->sps_id];
    int profile_idc = sps->profile_idc;

    if ((profile_idc == 66 || profile_idc == 77 ||
         profile_idc == 88) && (sps->constraint_set_flags & 7)) {
        av_log(h->avctx, AV_LOG_VERBOSE,
               "Current profile doesn't provide more RBSP data in PPS, skipping\n");
        return 0;
    }

    return 1;
}

int ff_h264_decode_picture_parameter_set(H264Context *h, int bit_length)
{
    unsigned int pps_id = get_ue_golomb(&h->gb);
    PPS *pps;
    SPS *sps;
    int qp_bd_offset;
    int bits_left;

    if (pps_id >= MAX_PPS_COUNT) {
        av_log(h->avctx, AV_LOG_ERROR, "pps_id %u out of range\n", pps_id);
        return AVERROR_INVALIDDATA;
    }

    pps = av_mallocz(sizeof(PPS));
    if (!pps)
        return AVERROR(ENOMEM);
    pps->sps_id = get_ue_golomb_31(&h->gb);
    if ((unsigned)pps->sps_id >= MAX_SPS_COUNT ||
        h->sps_buffers[pps->sps_id] == NULL) {
        av_log(h->avctx, AV_LOG_ERROR, "sps_id %u out of range\n", pps->sps_id);
        goto fail;
    }
    sps = h->sps_buffers[pps->sps_id];
    qp_bd_offset = 6 * (sps->bit_depth_luma - 8);
    if (sps->bit_depth_luma > 14) {
        av_log(h->avctx, AV_LOG_ERROR,
               "Invalid luma bit depth=%d\n",
               sps->bit_depth_luma);
        goto fail;
    } else if (sps->bit_depth_luma == 11 || sps->bit_depth_luma == 13) {
        av_log(h->avctx, AV_LOG_ERROR,
               "Unimplemented luma bit depth=%d\n",
               sps->bit_depth_luma);
        goto fail;
    }

    pps->cabac             = get_bits1(&h->gb);
    pps->pic_order_present = get_bits1(&h->gb);
    pps->slice_group_count = get_ue_golomb(&h->gb) + 1;
    if (pps->slice_group_count > 1) {
        pps->mb_slice_group_map_type = get_ue_golomb(&h->gb);
        av_log(h->avctx, AV_LOG_ERROR, "FMO not supported\n");
        switch (pps->mb_slice_group_map_type) {
        case 0:
#if 0
    |       for (i = 0; i <= num_slice_groups_minus1; i++)  |   |      |
    |           run_length[i]                               |1  |ue(v) |
#endif
            break;
        case 2:
#if 0
    |       for (i = 0; i < num_slice_groups_minus1; i++) { |   |      |
    |           top_left_mb[i]                              |1  |ue(v) |
    |           bottom_right_mb[i]                          |1  |ue(v) |
    |       }                                               |   |      |
#endif
            break;
        case 3:
        case 4:
        case 5:
#if 0
    |       slice_group_change_direction_flag               |1  |u(1)  |
    |       slice_group_change_rate_minus1                  |1  |ue(v) |
#endif
            break;
        case 6:
#if 0
    |       slice_group_id_cnt_minus1                       |1  |ue(v) |
    |       for (i = 0; i <= slice_group_id_cnt_minus1; i++)|   |      |
    |           slice_group_id[i]                           |1  |u(v)  |
#endif
            break;
        }
    }
    pps->ref_count[0] = get_ue_golomb(&h->gb) + 1;
    pps->ref_count[1] = get_ue_golomb(&h->gb) + 1;
    if (pps->ref_count[0] - 1 > 32 - 1 || pps->ref_count[1] - 1 > 32 - 1) {
        av_log(h->avctx, AV_LOG_ERROR, "reference overflow (pps)\n");
        goto fail;
    }

    pps->weighted_pred                        = get_bits1(&h->gb);
    pps->weighted_bipred_idc                  = get_bits(&h->gb, 2);
    pps->init_qp                              = get_se_golomb(&h->gb) + 26 + qp_bd_offset;
    pps->init_qs                              = get_se_golomb(&h->gb) + 26 + qp_bd_offset;
    pps->chroma_qp_index_offset[0]            = get_se_golomb(&h->gb);
    pps->deblocking_filter_parameters_present = get_bits1(&h->gb);
    pps->constrained_intra_pred               = get_bits1(&h->gb);
    pps->redundant_pic_cnt_present            = get_bits1(&h->gb);

    pps->transform_8x8_mode = 0;
    // contents of sps/pps can change even if id doesn't, so reinit
    h->dequant_coeff_pps = -1;
    memcpy(pps->scaling_matrix4, h->sps_buffers[pps->sps_id]->scaling_matrix4,
           sizeof(pps->scaling_matrix4));
    memcpy(pps->scaling_matrix8, h->sps_buffers[pps->sps_id]->scaling_matrix8,
           sizeof(pps->scaling_matrix8));

    bits_left = bit_length - get_bits_count(&h->gb);
    if (bits_left > 0 && more_rbsp_data_in_pps(h, pps)) {
        pps->transform_8x8_mode = get_bits1(&h->gb);
        decode_scaling_matrices(h, h->sps_buffers[pps->sps_id], pps, 0,
                                pps->scaling_matrix4, pps->scaling_matrix8);
        // second_chroma_qp_index_offset
        pps->chroma_qp_index_offset[1] = get_se_golomb(&h->gb);
    } else {
        pps->chroma_qp_index_offset[1] = pps->chroma_qp_index_offset[0];
    }

    build_qp_table(pps, 0, pps->chroma_qp_index_offset[0], sps->bit_depth_luma);
    build_qp_table(pps, 1, pps->chroma_qp_index_offset[1], sps->bit_depth_luma);
    if (pps->chroma_qp_index_offset[0] != pps->chroma_qp_index_offset[1])
        pps->chroma_qp_diff = 1;

    if (h->avctx->debug & FF_DEBUG_PICT_INFO) {
        av_log(h->avctx, AV_LOG_DEBUG,
               "pps:%u sps:%u %s slice_groups:%d ref:%d/%d %s qp:%d/%d/%d/%d %s %s %s %s\n",
               pps_id, pps->sps_id,
               pps->cabac ? "CABAC" : "CAVLC",
               pps->slice_group_count,
               pps->ref_count[0], pps->ref_count[1],
               pps->weighted_pred ? "weighted" : "",
               pps->init_qp, pps->init_qs, pps->chroma_qp_index_offset[0], pps->chroma_qp_index_offset[1],
               pps->deblocking_filter_parameters_present ? "LPAR" : "",
               pps->constrained_intra_pred ? "CONSTR" : "",
               pps->redundant_pic_cnt_present ? "REDU" : "",
               pps->transform_8x8_mode ? "8x8DCT" : "");
    }

    av_free(h->pps_buffers[pps_id]);
    h->pps_buffers[pps_id] = pps;
    return 0;

fail:
    av_free(pps);
    return -1;
}<|MERGE_RESOLUTION|>--- conflicted
+++ resolved
@@ -562,10 +562,6 @@
 
     av_free(h->sps_buffers[sps_id]);
     h->sps_buffers[sps_id] = sps;
-<<<<<<< HEAD
-=======
-    h->sps                 = *sps;
->>>>>>> 3a057670
 
     return 0;
 
