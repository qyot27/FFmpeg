/*
 * MLP decoder
 * Copyright (c) 2007-2008 Ian Caulfield
 *
 * This file is part of FFmpeg.
 *
 * FFmpeg is free software; you can redistribute it and/or
 * modify it under the terms of the GNU Lesser General Public
 * License as published by the Free Software Foundation; either
 * version 2.1 of the License, or (at your option) any later version.
 *
 * FFmpeg is distributed in the hope that it will be useful,
 * but WITHOUT ANY WARRANTY; without even the implied warranty of
 * MERCHANTABILITY or FITNESS FOR A PARTICULAR PURPOSE.  See the GNU
 * Lesser General Public License for more details.
 *
 * You should have received a copy of the GNU Lesser General Public
 * License along with FFmpeg; if not, write to the Free Software
 * Foundation, Inc., 51 Franklin Street, Fifth Floor, Boston, MA 02110-1301 USA
 */

/**
 * @file
 * MLP decoder
 */

#include <stdint.h>

#include "avcodec.h"
#include "libavutil/internal.h"
#include "libavutil/intreadwrite.h"
#include "libavutil/channel_layout.h"
#include "get_bits.h"
#include "internal.h"
#include "libavutil/crc.h"
#include "parser.h"
#include "mlp_parser.h"
#include "mlpdsp.h"
#include "mlp.h"
#include "config.h"

/** number of bits used for VLC lookup - longest Huffman code is 9 */
#if ARCH_ARM
#define VLC_BITS            5
#define VLC_STATIC_SIZE     64
#else
#define VLC_BITS            9
#define VLC_STATIC_SIZE     512
#endif

typedef struct SubStream {
    /// Set if a valid restart header has been read. Otherwise the substream cannot be decoded.
    uint8_t     restart_seen;

    //@{
    /** restart header data */
    /// The type of noise to be used in the rematrix stage.
    uint16_t    noise_type;

    /// The index of the first channel coded in this substream.
    uint8_t     min_channel;
    /// The index of the last channel coded in this substream.
    uint8_t     max_channel;
    /// The number of channels input into the rematrix stage.
    uint8_t     max_matrix_channel;
    /// For each channel output by the matrix, the output channel to map it to
    uint8_t     ch_assign[MAX_CHANNELS];
    /// The channel layout for this substream
    uint64_t    ch_layout;
    /// The matrix encoding mode for this substream
    enum AVMatrixEncoding matrix_encoding;

    /// Channel coding parameters for channels in the substream
    ChannelParams channel_params[MAX_CHANNELS];

    /// The left shift applied to random noise in 0x31ea substreams.
    uint8_t     noise_shift;
    /// The current seed value for the pseudorandom noise generator(s).
    uint32_t    noisegen_seed;

    /// Set if the substream contains extra info to check the size of VLC blocks.
    uint8_t     data_check_present;

    /// Bitmask of which parameter sets are conveyed in a decoding parameter block.
    uint8_t     param_presence_flags;
#define PARAM_BLOCKSIZE     (1 << 7)
#define PARAM_MATRIX        (1 << 6)
#define PARAM_OUTSHIFT      (1 << 5)
#define PARAM_QUANTSTEP     (1 << 4)
#define PARAM_FIR           (1 << 3)
#define PARAM_IIR           (1 << 2)
#define PARAM_HUFFOFFSET    (1 << 1)
#define PARAM_PRESENCE      (1 << 0)
    //@}

    //@{
    /** matrix data */

    /// Number of matrices to be applied.
    uint8_t     num_primitive_matrices;

    /// matrix output channel
    uint8_t     matrix_out_ch[MAX_MATRICES];

    /// Whether the LSBs of the matrix output are encoded in the bitstream.
    uint8_t     lsb_bypass[MAX_MATRICES];
    /// Matrix coefficients, stored as 2.14 fixed point.
    DECLARE_ALIGNED(32, int32_t, matrix_coeff)[MAX_MATRICES][MAX_CHANNELS];
    /// Left shift to apply to noise values in 0x31eb substreams.
    uint8_t     matrix_noise_shift[MAX_MATRICES];
    //@}

    /// Left shift to apply to Huffman-decoded residuals.
    uint8_t     quant_step_size[MAX_CHANNELS];

    /// number of PCM samples in current audio block
    uint16_t    blocksize;
    /// Number of PCM samples decoded so far in this frame.
    uint16_t    blockpos;

    /// Left shift to apply to decoded PCM values to get final 24-bit output.
    int8_t      output_shift[MAX_CHANNELS];

    /// Running XOR of all output samples.
    int32_t     lossless_check_data;

} SubStream;

typedef struct MLPDecodeContext {
    AVCodecContext *avctx;

    /// Current access unit being read has a major sync.
    int         is_major_sync_unit;

    /// Size of the major sync unit, in bytes
    int         major_sync_header_size;

    /// Set if a valid major sync block has been read. Otherwise no decoding is possible.
    uint8_t     params_valid;

    /// Number of substreams contained within this stream.
    uint8_t     num_substreams;

    /// Index of the last substream to decode - further substreams are skipped.
    uint8_t     max_decoded_substream;

    /// Stream needs channel reordering to comply with FFmpeg's channel order
    uint8_t     needs_reordering;

    /// number of PCM samples contained in each frame
    int         access_unit_size;
    /// next power of two above the number of samples in each frame
    int         access_unit_size_pow2;

    SubStream   substream[MAX_SUBSTREAMS];

    int         matrix_changed;
    int         filter_changed[MAX_CHANNELS][NUM_FILTERS];

    int8_t      noise_buffer[MAX_BLOCKSIZE_POW2];
    int8_t      bypassed_lsbs[MAX_BLOCKSIZE][MAX_CHANNELS];
    DECLARE_ALIGNED(32, int32_t, sample_buffer)[MAX_BLOCKSIZE][MAX_CHANNELS];

    MLPDSPContext dsp;
} MLPDecodeContext;

static const uint64_t thd_channel_order[] = {
    AV_CH_FRONT_LEFT, AV_CH_FRONT_RIGHT,                     // LR
    AV_CH_FRONT_CENTER,                                      // C
    AV_CH_LOW_FREQUENCY,                                     // LFE
    AV_CH_SIDE_LEFT, AV_CH_SIDE_RIGHT,                       // LRs
    AV_CH_TOP_FRONT_LEFT, AV_CH_TOP_FRONT_RIGHT,             // LRvh
    AV_CH_FRONT_LEFT_OF_CENTER, AV_CH_FRONT_RIGHT_OF_CENTER, // LRc
    AV_CH_BACK_LEFT, AV_CH_BACK_RIGHT,                       // LRrs
    AV_CH_BACK_CENTER,                                       // Cs
    AV_CH_TOP_CENTER,                                        // Ts
    AV_CH_SURROUND_DIRECT_LEFT, AV_CH_SURROUND_DIRECT_RIGHT, // LRsd
    AV_CH_WIDE_LEFT, AV_CH_WIDE_RIGHT,                       // LRw
    AV_CH_TOP_FRONT_CENTER,                                  // Cvh
    AV_CH_LOW_FREQUENCY_2,                                   // LFE2
};

static uint64_t thd_channel_layout_extract_channel(uint64_t channel_layout,
                                                   int index)
{
    int i;

    if (av_get_channel_layout_nb_channels(channel_layout) <= index)
        return 0;

    for (i = 0; i < FF_ARRAY_ELEMS(thd_channel_order); i++)
        if (channel_layout & thd_channel_order[i] && !index--)
            return thd_channel_order[i];
    return 0;
}

static VLC huff_vlc[3];

/** Initialize static data, constant between all invocations of the codec. */

static av_cold void init_static(void)
{
    if (!huff_vlc[0].bits) {
        INIT_VLC_STATIC(&huff_vlc[0], VLC_BITS, 18,
                    &ff_mlp_huffman_tables[0][0][1], 2, 1,
                    &ff_mlp_huffman_tables[0][0][0], 2, 1, VLC_STATIC_SIZE);
        INIT_VLC_STATIC(&huff_vlc[1], VLC_BITS, 16,
                    &ff_mlp_huffman_tables[1][0][1], 2, 1,
                    &ff_mlp_huffman_tables[1][0][0], 2, 1, VLC_STATIC_SIZE);
        INIT_VLC_STATIC(&huff_vlc[2], VLC_BITS, 15,
                    &ff_mlp_huffman_tables[2][0][1], 2, 1,
                    &ff_mlp_huffman_tables[2][0][0], 2, 1, VLC_STATIC_SIZE);
    }

    ff_mlp_init_crc();
}

static inline int32_t calculate_sign_huff(MLPDecodeContext *m,
                                          unsigned int substr, unsigned int ch)
{
    SubStream *s = &m->substream[substr];
    ChannelParams *cp = &s->channel_params[ch];
    int lsb_bits = cp->huff_lsbs - s->quant_step_size[ch];
    int sign_shift = lsb_bits + (cp->codebook ? 2 - cp->codebook : -1);
    int32_t sign_huff_offset = cp->huff_offset;

    if (cp->codebook > 0)
        sign_huff_offset -= 7 << lsb_bits;

    if (sign_shift >= 0)
        sign_huff_offset -= 1 << sign_shift;

    return sign_huff_offset;
}

/** Read a sample, consisting of either, both or neither of entropy-coded MSBs
 *  and plain LSBs. */

static inline int read_huff_channels(MLPDecodeContext *m, GetBitContext *gbp,
                                     unsigned int substr, unsigned int pos)
{
    SubStream *s = &m->substream[substr];
    unsigned int mat, channel;

    for (mat = 0; mat < s->num_primitive_matrices; mat++)
        if (s->lsb_bypass[mat])
            m->bypassed_lsbs[pos + s->blockpos][mat] = get_bits1(gbp);

    for (channel = s->min_channel; channel <= s->max_channel; channel++) {
        ChannelParams *cp = &s->channel_params[channel];
        int codebook = cp->codebook;
        int quant_step_size = s->quant_step_size[channel];
        int lsb_bits = cp->huff_lsbs - quant_step_size;
        int result = 0;

        if (codebook > 0)
            result = get_vlc2(gbp, huff_vlc[codebook-1].table,
                            VLC_BITS, (9 + VLC_BITS - 1) / VLC_BITS);

        if (result < 0)
            return AVERROR_INVALIDDATA;

        if (lsb_bits > 0)
            result = (result << lsb_bits) + get_bits(gbp, lsb_bits);

        result  += cp->sign_huff_offset;
        result <<= quant_step_size;

        m->sample_buffer[pos + s->blockpos][channel] = result;
    }

    return 0;
}

static av_cold int mlp_decode_init(AVCodecContext *avctx)
{
    MLPDecodeContext *m = avctx->priv_data;
    int substr;

    init_static();
    m->avctx = avctx;
    for (substr = 0; substr < MAX_SUBSTREAMS; substr++)
        m->substream[substr].lossless_check_data = 0xffffffff;
    ff_mlpdsp_init(&m->dsp);

    return 0;
}

/** Read a major sync info header - contains high level information about
 *  the stream - sample rate, channel arrangement etc. Most of this
 *  information is not actually necessary for decoding, only for playback.
 */

static int read_major_sync(MLPDecodeContext *m, GetBitContext *gb)
{
    MLPHeaderInfo mh;
    int substr, ret;

    if ((ret = ff_mlp_read_major_sync(m->avctx, &mh, gb)) != 0)
        return ret;

    if (mh.group1_bits == 0) {
        av_log(m->avctx, AV_LOG_ERROR, "invalid/unknown bits per sample\n");
        return AVERROR_INVALIDDATA;
    }
    if (mh.group2_bits > mh.group1_bits) {
        av_log(m->avctx, AV_LOG_ERROR,
               "Channel group 2 cannot have more bits per sample than group 1.\n");
        return AVERROR_INVALIDDATA;
    }

    if (mh.group2_samplerate && mh.group2_samplerate != mh.group1_samplerate) {
        av_log(m->avctx, AV_LOG_ERROR,
               "Channel groups with differing sample rates are not currently supported.\n");
        return AVERROR_INVALIDDATA;
    }

    if (mh.group1_samplerate == 0) {
        av_log(m->avctx, AV_LOG_ERROR, "invalid/unknown sampling rate\n");
        return AVERROR_INVALIDDATA;
    }
    if (mh.group1_samplerate > MAX_SAMPLERATE) {
        av_log(m->avctx, AV_LOG_ERROR,
               "Sampling rate %d is greater than the supported maximum (%d).\n",
               mh.group1_samplerate, MAX_SAMPLERATE);
        return AVERROR_INVALIDDATA;
    }
    if (mh.access_unit_size > MAX_BLOCKSIZE) {
        av_log(m->avctx, AV_LOG_ERROR,
               "Block size %d is greater than the supported maximum (%d).\n",
               mh.access_unit_size, MAX_BLOCKSIZE);
        return AVERROR_INVALIDDATA;
    }
    if (mh.access_unit_size_pow2 > MAX_BLOCKSIZE_POW2) {
        av_log(m->avctx, AV_LOG_ERROR,
               "Block size pow2 %d is greater than the supported maximum (%d).\n",
               mh.access_unit_size_pow2, MAX_BLOCKSIZE_POW2);
        return AVERROR_INVALIDDATA;
    }

    if (mh.num_substreams == 0)
        return AVERROR_INVALIDDATA;
    if (m->avctx->codec_id == AV_CODEC_ID_MLP && mh.num_substreams > 2) {
        av_log(m->avctx, AV_LOG_ERROR, "MLP only supports up to 2 substreams.\n");
        return AVERROR_INVALIDDATA;
    }
    if (mh.num_substreams > MAX_SUBSTREAMS) {
        avpriv_request_sample(m->avctx,
                              "%d substreams (more than the "
                              "maximum supported by the decoder)",
                              mh.num_substreams);
        return AVERROR_PATCHWELCOME;
    }

    m->major_sync_header_size = mh.header_size;

    m->access_unit_size      = mh.access_unit_size;
    m->access_unit_size_pow2 = mh.access_unit_size_pow2;

    m->num_substreams        = mh.num_substreams;

    /* limit to decoding 3 substreams, as the 4th is used by Dolby Atmos for non-audio data */
    m->max_decoded_substream = FFMIN(m->num_substreams - 1, 2);

    m->avctx->sample_rate    = mh.group1_samplerate;
    m->avctx->frame_size     = mh.access_unit_size;

    m->avctx->bits_per_raw_sample = mh.group1_bits;
    if (mh.group1_bits > 16)
        m->avctx->sample_fmt = AV_SAMPLE_FMT_S32;
    else
        m->avctx->sample_fmt = AV_SAMPLE_FMT_S16;
    m->dsp.mlp_pack_output = m->dsp.mlp_select_pack_output(m->substream[m->max_decoded_substream].ch_assign,
                                                           m->substream[m->max_decoded_substream].output_shift,
                                                           m->substream[m->max_decoded_substream].max_matrix_channel,
                                                           m->avctx->sample_fmt == AV_SAMPLE_FMT_S32);

    m->params_valid = 1;
    for (substr = 0; substr < MAX_SUBSTREAMS; substr++)
        m->substream[substr].restart_seen = 0;

    /* Set the layout for each substream. When there's more than one, the first
     * substream is Stereo. Subsequent substreams' layouts are indicated in the
     * major sync. */
    if (m->avctx->codec_id == AV_CODEC_ID_MLP) {
        if (mh.stream_type != 0xbb) {
            avpriv_request_sample(m->avctx,
                        "unexpected stream_type %X in MLP",
                        mh.stream_type);
            return AVERROR_PATCHWELCOME;
        }
        if ((substr = (mh.num_substreams > 1)))
            m->substream[0].ch_layout = AV_CH_LAYOUT_STEREO;
        m->substream[substr].ch_layout = mh.channel_layout_mlp;
    } else {
        if (mh.stream_type != 0xba) {
            avpriv_request_sample(m->avctx,
                        "unexpected stream_type %X in !MLP",
                        mh.stream_type);
            return AVERROR_PATCHWELCOME;
        }
        if ((substr = (mh.num_substreams > 1)))
            m->substream[0].ch_layout = AV_CH_LAYOUT_STEREO;
        if (mh.num_substreams > 2)
            if (mh.channel_layout_thd_stream2)
                m->substream[2].ch_layout = mh.channel_layout_thd_stream2;
            else
                m->substream[2].ch_layout = mh.channel_layout_thd_stream1;
        m->substream[substr].ch_layout = mh.channel_layout_thd_stream1;

        if (m->avctx->channels<=2 && m->substream[substr].ch_layout == AV_CH_LAYOUT_MONO && m->max_decoded_substream == 1) {
            av_log(m->avctx, AV_LOG_DEBUG, "Mono stream with 2 substreams, ignoring 2nd\n");
            m->max_decoded_substream = 0;
            if (m->avctx->channels==2)
                m->avctx->channel_layout = AV_CH_LAYOUT_STEREO;
        }
    }

    m->needs_reordering = mh.channel_arrangement >= 18 && mh.channel_arrangement <= 20;

    /* Parse the TrueHD decoder channel modifiers and set each substream's
     * AVMatrixEncoding accordingly.
     *
     * The meaning of the modifiers depends on the channel layout:
     *
     * - THD_CH_MODIFIER_LTRT, THD_CH_MODIFIER_LBINRBIN only apply to 2-channel
     *
     * - THD_CH_MODIFIER_MONO applies to 1-channel or 2-channel (dual mono)
     *
     * - THD_CH_MODIFIER_SURROUNDEX, THD_CH_MODIFIER_NOTSURROUNDEX only apply to
     *   layouts with an Ls/Rs channel pair
     */
    for (substr = 0; substr < MAX_SUBSTREAMS; substr++)
        m->substream[substr].matrix_encoding = AV_MATRIX_ENCODING_NONE;
    if (m->avctx->codec_id == AV_CODEC_ID_TRUEHD) {
        if (mh.num_substreams > 2 &&
            mh.channel_layout_thd_stream2 & AV_CH_SIDE_LEFT &&
            mh.channel_layout_thd_stream2 & AV_CH_SIDE_RIGHT &&
            mh.channel_modifier_thd_stream2 == THD_CH_MODIFIER_SURROUNDEX)
            m->substream[2].matrix_encoding = AV_MATRIX_ENCODING_DOLBYEX;

        if (mh.num_substreams > 1 &&
            mh.channel_layout_thd_stream1 & AV_CH_SIDE_LEFT &&
            mh.channel_layout_thd_stream1 & AV_CH_SIDE_RIGHT &&
            mh.channel_modifier_thd_stream1 == THD_CH_MODIFIER_SURROUNDEX)
            m->substream[1].matrix_encoding = AV_MATRIX_ENCODING_DOLBYEX;

        if (mh.num_substreams > 0)
            switch (mh.channel_modifier_thd_stream0) {
            case THD_CH_MODIFIER_LTRT:
                m->substream[0].matrix_encoding = AV_MATRIX_ENCODING_DOLBY;
                break;
            case THD_CH_MODIFIER_LBINRBIN:
                m->substream[0].matrix_encoding = AV_MATRIX_ENCODING_DOLBYHEADPHONE;
                break;
            default:
                break;
            }
    }

    return 0;
}

/** Read a restart header from a block in a substream. This contains parameters
 *  required to decode the audio that do not change very often. Generally
 *  (always) present only in blocks following a major sync. */

static int read_restart_header(MLPDecodeContext *m, GetBitContext *gbp,
                               const uint8_t *buf, unsigned int substr)
{
    SubStream *s = &m->substream[substr];
    unsigned int ch;
    int sync_word, tmp;
    uint8_t checksum;
    uint8_t lossless_check;
    int start_count = get_bits_count(gbp);
    int min_channel, max_channel, max_matrix_channel;
    const int std_max_matrix_channel = m->avctx->codec_id == AV_CODEC_ID_MLP
                                     ? MAX_MATRIX_CHANNEL_MLP
                                     : MAX_MATRIX_CHANNEL_TRUEHD;

    sync_word = get_bits(gbp, 13);

    if (sync_word != 0x31ea >> 1) {
        av_log(m->avctx, AV_LOG_ERROR,
               "restart header sync incorrect (got 0x%04x)\n", sync_word);
        return AVERROR_INVALIDDATA;
    }

    s->noise_type = get_bits1(gbp);

    if (m->avctx->codec_id == AV_CODEC_ID_MLP && s->noise_type) {
        av_log(m->avctx, AV_LOG_ERROR, "MLP must have 0x31ea sync word.\n");
        return AVERROR_INVALIDDATA;
    }

    skip_bits(gbp, 16); /* Output timestamp */

    min_channel        = get_bits(gbp, 4);
    max_channel        = get_bits(gbp, 4);
    max_matrix_channel = get_bits(gbp, 4);

    if (max_matrix_channel > std_max_matrix_channel) {
        av_log(m->avctx, AV_LOG_ERROR,
               "Max matrix channel cannot be greater than %d.\n",
               std_max_matrix_channel);
        return AVERROR_INVALIDDATA;
    }

    if (max_channel != max_matrix_channel) {
        av_log(m->avctx, AV_LOG_ERROR,
               "Max channel must be equal max matrix channel.\n");
        return AVERROR_INVALIDDATA;
    }

    /* This should happen for TrueHD streams with >6 channels and MLP's noise
     * type. It is not yet known if this is allowed. */
    if (max_channel > MAX_MATRIX_CHANNEL_MLP && !s->noise_type) {
        avpriv_request_sample(m->avctx,
                              "%d channels (more than the "
                              "maximum supported by the decoder)",
                              max_channel + 2);
        return AVERROR_PATCHWELCOME;
    }

    if (min_channel > max_channel) {
        av_log(m->avctx, AV_LOG_ERROR,
               "Substream min channel cannot be greater than max channel.\n");
        return AVERROR_INVALIDDATA;
    }

    s->min_channel        = min_channel;
    s->max_channel        = max_channel;
    s->max_matrix_channel = max_matrix_channel;

<<<<<<< HEAD
#if FF_API_REQUEST_CHANNELS
FF_DISABLE_DEPRECATION_WARNINGS
    if (m->avctx->request_channels > 0 &&
        m->avctx->request_channels <= s->max_channel + 1 &&
        m->max_decoded_substream > substr) {
        av_log(m->avctx, AV_LOG_DEBUG,
               "Extracting %d-channel downmix from substream %d. "
               "Further substreams will be skipped.\n",
               s->max_channel + 1, substr);
        m->max_decoded_substream = substr;
FF_ENABLE_DEPRECATION_WARNINGS
    } else
#endif
=======
>>>>>>> dc70c194
    if (m->avctx->request_channel_layout && (s->ch_layout & m->avctx->request_channel_layout) ==
        m->avctx->request_channel_layout && m->max_decoded_substream > substr) {
        av_log(m->avctx, AV_LOG_DEBUG,
               "Extracting %d-channel downmix (0x%"PRIx64") from substream %d. "
               "Further substreams will be skipped.\n",
               s->max_channel + 1, s->ch_layout, substr);
        m->max_decoded_substream = substr;
    }

    s->noise_shift   = get_bits(gbp,  4);
    s->noisegen_seed = get_bits(gbp, 23);

    skip_bits(gbp, 19);

    s->data_check_present = get_bits1(gbp);
    lossless_check = get_bits(gbp, 8);
    if (substr == m->max_decoded_substream
        && s->lossless_check_data != 0xffffffff) {
        tmp = xor_32_to_8(s->lossless_check_data);
        if (tmp != lossless_check)
            av_log(m->avctx, AV_LOG_WARNING,
                   "Lossless check failed - expected %02x, calculated %02x.\n",
                   lossless_check, tmp);
    }

    skip_bits(gbp, 16);

    memset(s->ch_assign, 0, sizeof(s->ch_assign));

    for (ch = 0; ch <= s->max_matrix_channel; ch++) {
        int ch_assign = get_bits(gbp, 6);
        if (m->avctx->codec_id == AV_CODEC_ID_TRUEHD) {
            uint64_t channel = thd_channel_layout_extract_channel(s->ch_layout,
                                                                  ch_assign);
            ch_assign = av_get_channel_layout_channel_index(s->ch_layout,
                                                            channel);
        }
        if (ch_assign < 0 || ch_assign > s->max_matrix_channel) {
            avpriv_request_sample(m->avctx,
                                  "Assignment of matrix channel %d to invalid output channel %d",
                                  ch, ch_assign);
            return AVERROR_PATCHWELCOME;
        }
        s->ch_assign[ch_assign] = ch;
    }

    checksum = ff_mlp_restart_checksum(buf, get_bits_count(gbp) - start_count);

    if (checksum != get_bits(gbp, 8))
        av_log(m->avctx, AV_LOG_ERROR, "restart header checksum error\n");

    /* Set default decoding parameters. */
    s->param_presence_flags   = 0xff;
    s->num_primitive_matrices = 0;
    s->blocksize              = 8;
    s->lossless_check_data    = 0;

    memset(s->output_shift   , 0, sizeof(s->output_shift   ));
    memset(s->quant_step_size, 0, sizeof(s->quant_step_size));

    for (ch = s->min_channel; ch <= s->max_channel; ch++) {
        ChannelParams *cp = &s->channel_params[ch];
        cp->filter_params[FIR].order = 0;
        cp->filter_params[IIR].order = 0;
        cp->filter_params[FIR].shift = 0;
        cp->filter_params[IIR].shift = 0;

        /* Default audio coding is 24-bit raw PCM. */
        cp->huff_offset      = 0;
        cp->sign_huff_offset = (-1) << 23;
        cp->codebook         = 0;
        cp->huff_lsbs        = 24;
    }

    if (substr == m->max_decoded_substream) {
        m->avctx->channels       = s->max_matrix_channel + 1;
        m->avctx->channel_layout = s->ch_layout;
        m->dsp.mlp_pack_output = m->dsp.mlp_select_pack_output(s->ch_assign,
                                                               s->output_shift,
                                                               s->max_matrix_channel,
                                                               m->avctx->sample_fmt == AV_SAMPLE_FMT_S32);

        if (m->avctx->codec_id == AV_CODEC_ID_MLP && m->needs_reordering) {
            if (m->avctx->channel_layout == (AV_CH_LAYOUT_QUAD|AV_CH_LOW_FREQUENCY) ||
                m->avctx->channel_layout == AV_CH_LAYOUT_5POINT0_BACK) {
                int i = s->ch_assign[4];
                s->ch_assign[4] = s->ch_assign[3];
                s->ch_assign[3] = s->ch_assign[2];
                s->ch_assign[2] = i;
            } else if (m->avctx->channel_layout == AV_CH_LAYOUT_5POINT1_BACK) {
                FFSWAP(int, s->ch_assign[2], s->ch_assign[4]);
                FFSWAP(int, s->ch_assign[3], s->ch_assign[5]);
            }
        }

    }

    return 0;
}

/** Read parameters for one of the prediction filters. */

static int read_filter_params(MLPDecodeContext *m, GetBitContext *gbp,
                              unsigned int substr, unsigned int channel,
                              unsigned int filter)
{
    SubStream *s = &m->substream[substr];
    FilterParams *fp = &s->channel_params[channel].filter_params[filter];
    const int max_order = filter ? MAX_IIR_ORDER : MAX_FIR_ORDER;
    const char fchar = filter ? 'I' : 'F';
    int i, order;

    // Filter is 0 for FIR, 1 for IIR.
    av_assert0(filter < 2);

    if (m->filter_changed[channel][filter]++ > 1) {
        av_log(m->avctx, AV_LOG_ERROR, "Filters may change only once per access unit.\n");
        return AVERROR_INVALIDDATA;
    }

    order = get_bits(gbp, 4);
    if (order > max_order) {
        av_log(m->avctx, AV_LOG_ERROR,
               "%cIR filter order %d is greater than maximum %d.\n",
               fchar, order, max_order);
        return AVERROR_INVALIDDATA;
    }
    fp->order = order;

    if (order > 0) {
        int32_t *fcoeff = s->channel_params[channel].coeff[filter];
        int coeff_bits, coeff_shift;

        fp->shift = get_bits(gbp, 4);

        coeff_bits  = get_bits(gbp, 5);
        coeff_shift = get_bits(gbp, 3);
        if (coeff_bits < 1 || coeff_bits > 16) {
            av_log(m->avctx, AV_LOG_ERROR,
                   "%cIR filter coeff_bits must be between 1 and 16.\n",
                   fchar);
            return AVERROR_INVALIDDATA;
        }
        if (coeff_bits + coeff_shift > 16) {
            av_log(m->avctx, AV_LOG_ERROR,
                   "Sum of coeff_bits and coeff_shift for %cIR filter must be 16 or less.\n",
                   fchar);
            return AVERROR_INVALIDDATA;
        }

        for (i = 0; i < order; i++)
            fcoeff[i] = get_sbits(gbp, coeff_bits) << coeff_shift;

        if (get_bits1(gbp)) {
            int state_bits, state_shift;

            if (filter == FIR) {
                av_log(m->avctx, AV_LOG_ERROR,
                       "FIR filter has state data specified.\n");
                return AVERROR_INVALIDDATA;
            }

            state_bits  = get_bits(gbp, 4);
            state_shift = get_bits(gbp, 4);

            /* TODO: Check validity of state data. */

            for (i = 0; i < order; i++)
                fp->state[i] = state_bits ? get_sbits(gbp, state_bits) << state_shift : 0;
        }
    }

    return 0;
}

/** Read parameters for primitive matrices. */

static int read_matrix_params(MLPDecodeContext *m, unsigned int substr, GetBitContext *gbp)
{
    SubStream *s = &m->substream[substr];
    unsigned int mat, ch;
    const int max_primitive_matrices = m->avctx->codec_id == AV_CODEC_ID_MLP
                                     ? MAX_MATRICES_MLP
                                     : MAX_MATRICES_TRUEHD;

    if (m->matrix_changed++ > 1) {
        av_log(m->avctx, AV_LOG_ERROR, "Matrices may change only once per access unit.\n");
        return AVERROR_INVALIDDATA;
    }

    s->num_primitive_matrices = get_bits(gbp, 4);

    if (s->num_primitive_matrices > max_primitive_matrices) {
        av_log(m->avctx, AV_LOG_ERROR,
               "Number of primitive matrices cannot be greater than %d.\n",
               max_primitive_matrices);
        return AVERROR_INVALIDDATA;
    }

    for (mat = 0; mat < s->num_primitive_matrices; mat++) {
        int frac_bits, max_chan;
        s->matrix_out_ch[mat] = get_bits(gbp, 4);
        frac_bits             = get_bits(gbp, 4);
        s->lsb_bypass   [mat] = get_bits1(gbp);

        if (s->matrix_out_ch[mat] > s->max_matrix_channel) {
            av_log(m->avctx, AV_LOG_ERROR,
                    "Invalid channel %d specified as output from matrix.\n",
                    s->matrix_out_ch[mat]);
            return AVERROR_INVALIDDATA;
        }
        if (frac_bits > 14) {
            av_log(m->avctx, AV_LOG_ERROR,
                    "Too many fractional bits specified.\n");
            return AVERROR_INVALIDDATA;
        }

        max_chan = s->max_matrix_channel;
        if (!s->noise_type)
            max_chan+=2;

        for (ch = 0; ch <= max_chan; ch++) {
            int coeff_val = 0;
            if (get_bits1(gbp))
                coeff_val = get_sbits(gbp, frac_bits + 2);

            s->matrix_coeff[mat][ch] = coeff_val << (14 - frac_bits);
        }

        if (s->noise_type)
            s->matrix_noise_shift[mat] = get_bits(gbp, 4);
        else
            s->matrix_noise_shift[mat] = 0;
    }

    return 0;
}

/** Read channel parameters. */

static int read_channel_params(MLPDecodeContext *m, unsigned int substr,
                               GetBitContext *gbp, unsigned int ch)
{
    SubStream *s = &m->substream[substr];
    ChannelParams *cp = &s->channel_params[ch];
    FilterParams *fir = &cp->filter_params[FIR];
    FilterParams *iir = &cp->filter_params[IIR];
    int ret;

    if (s->param_presence_flags & PARAM_FIR)
        if (get_bits1(gbp))
            if ((ret = read_filter_params(m, gbp, substr, ch, FIR)) < 0)
                return ret;

    if (s->param_presence_flags & PARAM_IIR)
        if (get_bits1(gbp))
            if ((ret = read_filter_params(m, gbp, substr, ch, IIR)) < 0)
                return ret;

    if (fir->order + iir->order > 8) {
        av_log(m->avctx, AV_LOG_ERROR, "Total filter orders too high.\n");
        return AVERROR_INVALIDDATA;
    }

    if (fir->order && iir->order &&
        fir->shift != iir->shift) {
        av_log(m->avctx, AV_LOG_ERROR,
                "FIR and IIR filters must use the same precision.\n");
        return AVERROR_INVALIDDATA;
    }
    /* The FIR and IIR filters must have the same precision.
     * To simplify the filtering code, only the precision of the
     * FIR filter is considered. If only the IIR filter is employed,
     * the FIR filter precision is set to that of the IIR filter, so
     * that the filtering code can use it. */
    if (!fir->order && iir->order)
        fir->shift = iir->shift;

    if (s->param_presence_flags & PARAM_HUFFOFFSET)
        if (get_bits1(gbp))
            cp->huff_offset = get_sbits(gbp, 15);

    cp->codebook  = get_bits(gbp, 2);
    cp->huff_lsbs = get_bits(gbp, 5);

    if (cp->huff_lsbs > 24) {
        av_log(m->avctx, AV_LOG_ERROR, "Invalid huff_lsbs.\n");
        cp->huff_lsbs = 0;
        return AVERROR_INVALIDDATA;
    }

    cp->sign_huff_offset = calculate_sign_huff(m, substr, ch);

    return 0;
}

/** Read decoding parameters that change more often than those in the restart
 *  header. */

static int read_decoding_params(MLPDecodeContext *m, GetBitContext *gbp,
                                unsigned int substr)
{
    SubStream *s = &m->substream[substr];
    unsigned int ch;
    int ret;

    if (s->param_presence_flags & PARAM_PRESENCE)
        if (get_bits1(gbp))
            s->param_presence_flags = get_bits(gbp, 8);

    if (s->param_presence_flags & PARAM_BLOCKSIZE)
        if (get_bits1(gbp)) {
            s->blocksize = get_bits(gbp, 9);
            if (s->blocksize < 8 || s->blocksize > m->access_unit_size) {
                av_log(m->avctx, AV_LOG_ERROR, "Invalid blocksize.\n");
                s->blocksize = 0;
                return AVERROR_INVALIDDATA;
            }
        }

    if (s->param_presence_flags & PARAM_MATRIX)
        if (get_bits1(gbp))
            if ((ret = read_matrix_params(m, substr, gbp)) < 0)
                return ret;

    if (s->param_presence_flags & PARAM_OUTSHIFT)
        if (get_bits1(gbp)) {
            for (ch = 0; ch <= s->max_matrix_channel; ch++)
                s->output_shift[ch] = get_sbits(gbp, 4);
            if (substr == m->max_decoded_substream)
                m->dsp.mlp_pack_output = m->dsp.mlp_select_pack_output(s->ch_assign,
                                                                       s->output_shift,
                                                                       s->max_matrix_channel,
                                                                       m->avctx->sample_fmt == AV_SAMPLE_FMT_S32);
        }

    if (s->param_presence_flags & PARAM_QUANTSTEP)
        if (get_bits1(gbp))
            for (ch = 0; ch <= s->max_channel; ch++) {
                ChannelParams *cp = &s->channel_params[ch];

                s->quant_step_size[ch] = get_bits(gbp, 4);

                cp->sign_huff_offset = calculate_sign_huff(m, substr, ch);
            }

    for (ch = s->min_channel; ch <= s->max_channel; ch++)
        if (get_bits1(gbp))
            if ((ret = read_channel_params(m, substr, gbp, ch)) < 0)
                return ret;

    return 0;
}

#define MSB_MASK(bits)  (-1u << (bits))

/** Generate PCM samples using the prediction filters and residual values
 *  read from the data stream, and update the filter state. */

static void filter_channel(MLPDecodeContext *m, unsigned int substr,
                           unsigned int channel)
{
    SubStream *s = &m->substream[substr];
    const int32_t *fircoeff = s->channel_params[channel].coeff[FIR];
    int32_t state_buffer[NUM_FILTERS][MAX_BLOCKSIZE + MAX_FIR_ORDER];
    int32_t *firbuf = state_buffer[FIR] + MAX_BLOCKSIZE;
    int32_t *iirbuf = state_buffer[IIR] + MAX_BLOCKSIZE;
    FilterParams *fir = &s->channel_params[channel].filter_params[FIR];
    FilterParams *iir = &s->channel_params[channel].filter_params[IIR];
    unsigned int filter_shift = fir->shift;
    int32_t mask = MSB_MASK(s->quant_step_size[channel]);

    memcpy(firbuf, fir->state, MAX_FIR_ORDER * sizeof(int32_t));
    memcpy(iirbuf, iir->state, MAX_IIR_ORDER * sizeof(int32_t));

    m->dsp.mlp_filter_channel(firbuf, fircoeff,
                              fir->order, iir->order,
                              filter_shift, mask, s->blocksize,
                              &m->sample_buffer[s->blockpos][channel]);

    memcpy(fir->state, firbuf - s->blocksize, MAX_FIR_ORDER * sizeof(int32_t));
    memcpy(iir->state, iirbuf - s->blocksize, MAX_IIR_ORDER * sizeof(int32_t));
}

/** Read a block of PCM residual data (or actual if no filtering active). */

static int read_block_data(MLPDecodeContext *m, GetBitContext *gbp,
                           unsigned int substr)
{
    SubStream *s = &m->substream[substr];
    unsigned int i, ch, expected_stream_pos = 0;
    int ret;

    if (s->data_check_present) {
        expected_stream_pos  = get_bits_count(gbp);
        expected_stream_pos += get_bits(gbp, 16);
        avpriv_request_sample(m->avctx,
                              "Substreams with VLC block size check info");
    }

    if (s->blockpos + s->blocksize > m->access_unit_size) {
        av_log(m->avctx, AV_LOG_ERROR, "too many audio samples in frame\n");
        return AVERROR_INVALIDDATA;
    }

    memset(&m->bypassed_lsbs[s->blockpos][0], 0,
           s->blocksize * sizeof(m->bypassed_lsbs[0]));

    for (i = 0; i < s->blocksize; i++)
        if ((ret = read_huff_channels(m, gbp, substr, i)) < 0)
            return ret;

    for (ch = s->min_channel; ch <= s->max_channel; ch++)
        filter_channel(m, substr, ch);

    s->blockpos += s->blocksize;

    if (s->data_check_present) {
        if (get_bits_count(gbp) != expected_stream_pos)
            av_log(m->avctx, AV_LOG_ERROR, "block data length mismatch\n");
        skip_bits(gbp, 8);
    }

    return 0;
}

/** Data table used for TrueHD noise generation function. */

static const int8_t noise_table[256] = {
     30,  51,  22,  54,   3,   7,  -4,  38,  14,  55,  46,  81,  22,  58,  -3,   2,
     52,  31,  -7,  51,  15,  44,  74,  30,  85, -17,  10,  33,  18,  80,  28,  62,
     10,  32,  23,  69,  72,  26,  35,  17,  73,  60,   8,  56,   2,   6,  -2,  -5,
     51,   4,  11,  50,  66,  76,  21,  44,  33,  47,   1,  26,  64,  48,  57,  40,
     38,  16, -10, -28,  92,  22, -18,  29, -10,   5, -13,  49,  19,  24,  70,  34,
     61,  48,  30,  14,  -6,  25,  58,  33,  42,  60,  67,  17,  54,  17,  22,  30,
     67,  44,  -9,  50, -11,  43,  40,  32,  59,  82,  13,  49, -14,  55,  60,  36,
     48,  49,  31,  47,  15,  12,   4,  65,   1,  23,  29,  39,  45,  -2,  84,  69,
      0,  72,  37,  57,  27,  41, -15, -16,  35,  31,  14,  61,  24,   0,  27,  24,
     16,  41,  55,  34,  53,   9,  56,  12,  25,  29,  53,   5,  20, -20,  -8,  20,
     13,  28,  -3,  78,  38,  16,  11,  62,  46,  29,  21,  24,  46,  65,  43, -23,
     89,  18,  74,  21,  38, -12,  19,  12, -19,   8,  15,  33,   4,  57,   9,  -8,
     36,  35,  26,  28,   7,  83,  63,  79,  75,  11,   3,  87,  37,  47,  34,  40,
     39,  19,  20,  42,  27,  34,  39,  77,  13,  42,  59,  64,  45,  -1,  32,  37,
     45,  -5,  53,  -6,   7,  36,  50,  23,   6,  32,   9, -21,  18,  71,  27,  52,
    -25,  31,  35,  42,  -1,  68,  63,  52,  26,  43,  66,  37,  41,  25,  40,  70,
};

/** Noise generation functions.
 *  I'm not sure what these are for - they seem to be some kind of pseudorandom
 *  sequence generators, used to generate noise data which is used when the
 *  channels are rematrixed. I'm not sure if they provide a practical benefit
 *  to compression, or just obfuscate the decoder. Are they for some kind of
 *  dithering? */

/** Generate two channels of noise, used in the matrix when
 *  restart sync word == 0x31ea. */

static void generate_2_noise_channels(MLPDecodeContext *m, unsigned int substr)
{
    SubStream *s = &m->substream[substr];
    unsigned int i;
    uint32_t seed = s->noisegen_seed;
    unsigned int maxchan = s->max_matrix_channel;

    for (i = 0; i < s->blockpos; i++) {
        uint16_t seed_shr7 = seed >> 7;
        m->sample_buffer[i][maxchan+1] = ((int8_t)(seed >> 15)) << s->noise_shift;
        m->sample_buffer[i][maxchan+2] = ((int8_t) seed_shr7)   << s->noise_shift;

        seed = (seed << 16) ^ seed_shr7 ^ (seed_shr7 << 5);
    }

    s->noisegen_seed = seed;
}

/** Generate a block of noise, used when restart sync word == 0x31eb. */

static void fill_noise_buffer(MLPDecodeContext *m, unsigned int substr)
{
    SubStream *s = &m->substream[substr];
    unsigned int i;
    uint32_t seed = s->noisegen_seed;

    for (i = 0; i < m->access_unit_size_pow2; i++) {
        uint8_t seed_shr15 = seed >> 15;
        m->noise_buffer[i] = noise_table[seed_shr15];
        seed = (seed << 8) ^ seed_shr15 ^ (seed_shr15 << 5);
    }

    s->noisegen_seed = seed;
}

/** Write the audio data into the output buffer. */

static int output_data(MLPDecodeContext *m, unsigned int substr,
                       AVFrame *frame, int *got_frame_ptr)
{
    AVCodecContext *avctx = m->avctx;
    SubStream *s = &m->substream[substr];
    unsigned int mat;
    unsigned int maxchan;
    int ret;
    int is32 = (m->avctx->sample_fmt == AV_SAMPLE_FMT_S32);

    if (m->avctx->channels != s->max_matrix_channel + 1) {
        av_log(m->avctx, AV_LOG_ERROR, "channel count mismatch\n");
        return AVERROR_INVALIDDATA;
    }

    if (!s->blockpos) {
        av_log(avctx, AV_LOG_ERROR, "No samples to output.\n");
        return AVERROR_INVALIDDATA;
    }

    maxchan = s->max_matrix_channel;
    if (!s->noise_type) {
        generate_2_noise_channels(m, substr);
        maxchan += 2;
    } else {
        fill_noise_buffer(m, substr);
    }

    /* Apply the channel matrices in turn to reconstruct the original audio
     * samples. */
    for (mat = 0; mat < s->num_primitive_matrices; mat++) {
        unsigned int dest_ch = s->matrix_out_ch[mat];
        m->dsp.mlp_rematrix_channel(&m->sample_buffer[0][0],
                                    s->matrix_coeff[mat],
                                    &m->bypassed_lsbs[0][mat],
                                    m->noise_buffer,
                                    s->num_primitive_matrices - mat,
                                    dest_ch,
                                    s->blockpos,
                                    maxchan,
                                    s->matrix_noise_shift[mat],
                                    m->access_unit_size_pow2,
                                    MSB_MASK(s->quant_step_size[dest_ch]));
    }

    /* get output buffer */
    frame->nb_samples = s->blockpos;
    if ((ret = ff_get_buffer(avctx, frame, 0)) < 0)
        return ret;
    s->lossless_check_data = m->dsp.mlp_pack_output(s->lossless_check_data,
                                                    s->blockpos,
                                                    m->sample_buffer,
                                                    frame->data[0],
                                                    s->ch_assign,
                                                    s->output_shift,
                                                    s->max_matrix_channel,
                                                    is32);

    /* Update matrix encoding side data */
    if ((ret = ff_side_data_update_matrix_encoding(frame, s->matrix_encoding)) < 0)
        return ret;

    *got_frame_ptr = 1;

    return 0;
}

/** Read an access unit from the stream.
 *  @return negative on error, 0 if not enough data is present in the input stream,
 *  otherwise the number of bytes consumed. */

static int read_access_unit(AVCodecContext *avctx, void* data,
                            int *got_frame_ptr, AVPacket *avpkt)
{
    const uint8_t *buf = avpkt->data;
    int buf_size = avpkt->size;
    MLPDecodeContext *m = avctx->priv_data;
    GetBitContext gb;
    unsigned int length, substr;
    unsigned int substream_start;
    unsigned int header_size = 4;
    unsigned int substr_header_size = 0;
    uint8_t substream_parity_present[MAX_SUBSTREAMS];
    uint16_t substream_data_len[MAX_SUBSTREAMS];
    uint8_t parity_bits;
    int ret;

    if (buf_size < 4)
        return AVERROR_INVALIDDATA;

    length = (AV_RB16(buf) & 0xfff) * 2;

    if (length < 4 || length > buf_size)
        return AVERROR_INVALIDDATA;

    init_get_bits(&gb, (buf + 4), (length - 4) * 8);

    m->is_major_sync_unit = 0;
    if (show_bits_long(&gb, 31) == (0xf8726fba >> 1)) {
        if (read_major_sync(m, &gb) < 0)
            goto error;
        m->is_major_sync_unit = 1;
        header_size += m->major_sync_header_size;
    }

    if (!m->params_valid) {
        av_log(m->avctx, AV_LOG_WARNING,
               "Stream parameters not seen; skipping frame.\n");
        *got_frame_ptr = 0;
        return length;
    }

    substream_start = 0;

    for (substr = 0; substr < m->num_substreams; substr++) {
        int extraword_present, checkdata_present, end, nonrestart_substr;

        extraword_present = get_bits1(&gb);
        nonrestart_substr = get_bits1(&gb);
        checkdata_present = get_bits1(&gb);
        skip_bits1(&gb);

        end = get_bits(&gb, 12) * 2;

        substr_header_size += 2;

        if (extraword_present) {
            if (m->avctx->codec_id == AV_CODEC_ID_MLP) {
                av_log(m->avctx, AV_LOG_ERROR, "There must be no extraword for MLP.\n");
                goto error;
            }
            skip_bits(&gb, 16);
            substr_header_size += 2;
        }

        if (!(nonrestart_substr ^ m->is_major_sync_unit)) {
            av_log(m->avctx, AV_LOG_ERROR, "Invalid nonrestart_substr.\n");
            goto error;
        }

        if (end + header_size + substr_header_size > length) {
            av_log(m->avctx, AV_LOG_ERROR,
                   "Indicated length of substream %d data goes off end of "
                   "packet.\n", substr);
            end = length - header_size - substr_header_size;
        }

        if (end < substream_start) {
            av_log(avctx, AV_LOG_ERROR,
                   "Indicated end offset of substream %d data "
                   "is smaller than calculated start offset.\n",
                   substr);
            goto error;
        }

        if (substr > m->max_decoded_substream)
            continue;

        substream_parity_present[substr] = checkdata_present;
        substream_data_len[substr] = end - substream_start;
        substream_start = end;
    }

    parity_bits  = ff_mlp_calculate_parity(buf, 4);
    parity_bits ^= ff_mlp_calculate_parity(buf + header_size, substr_header_size);

    if ((((parity_bits >> 4) ^ parity_bits) & 0xF) != 0xF) {
        av_log(avctx, AV_LOG_ERROR, "Parity check failed.\n");
        goto error;
    }

    buf += header_size + substr_header_size;

    for (substr = 0; substr <= m->max_decoded_substream; substr++) {
        SubStream *s = &m->substream[substr];
        init_get_bits(&gb, buf, substream_data_len[substr] * 8);

        m->matrix_changed = 0;
        memset(m->filter_changed, 0, sizeof(m->filter_changed));

        s->blockpos = 0;
        do {
            if (get_bits1(&gb)) {
                if (get_bits1(&gb)) {
                    /* A restart header should be present. */
                    if (read_restart_header(m, &gb, buf, substr) < 0)
                        goto next_substr;
                    s->restart_seen = 1;
                }

                if (!s->restart_seen)
                    goto next_substr;
                if (read_decoding_params(m, &gb, substr) < 0)
                    goto next_substr;
            }

            if (!s->restart_seen)
                goto next_substr;

            if ((ret = read_block_data(m, &gb, substr)) < 0)
                return ret;

            if (get_bits_count(&gb) >= substream_data_len[substr] * 8)
                goto substream_length_mismatch;

        } while (!get_bits1(&gb));

        skip_bits(&gb, (-get_bits_count(&gb)) & 15);

        if (substream_data_len[substr] * 8 - get_bits_count(&gb) >= 32) {
            int shorten_by;

            if (get_bits(&gb, 16) != 0xD234)
                return AVERROR_INVALIDDATA;

            shorten_by = get_bits(&gb, 16);
            if      (m->avctx->codec_id == AV_CODEC_ID_TRUEHD && shorten_by  & 0x2000)
                s->blockpos -= FFMIN(shorten_by & 0x1FFF, s->blockpos);
            else if (m->avctx->codec_id == AV_CODEC_ID_MLP    && shorten_by != 0xD234)
                return AVERROR_INVALIDDATA;

            if (substr == m->max_decoded_substream)
                av_log(m->avctx, AV_LOG_INFO, "End of stream indicated.\n");
        }

        if (substream_parity_present[substr]) {
            uint8_t parity, checksum;

            if (substream_data_len[substr] * 8 - get_bits_count(&gb) != 16)
                goto substream_length_mismatch;

            parity   = ff_mlp_calculate_parity(buf, substream_data_len[substr] - 2);
            checksum = ff_mlp_checksum8       (buf, substream_data_len[substr] - 2);

            if ((get_bits(&gb, 8) ^ parity) != 0xa9    )
                av_log(m->avctx, AV_LOG_ERROR, "Substream %d parity check failed.\n", substr);
            if ( get_bits(&gb, 8)           != checksum)
                av_log(m->avctx, AV_LOG_ERROR, "Substream %d checksum failed.\n"    , substr);
        }

        if (substream_data_len[substr] * 8 != get_bits_count(&gb))
            goto substream_length_mismatch;

next_substr:
        if (!s->restart_seen)
            av_log(m->avctx, AV_LOG_ERROR,
                   "No restart header present in substream %d.\n", substr);

        buf += substream_data_len[substr];
    }

    if ((ret = output_data(m, m->max_decoded_substream, data, got_frame_ptr)) < 0)
        return ret;

    return length;

substream_length_mismatch:
    av_log(m->avctx, AV_LOG_ERROR, "substream %d length mismatch\n", substr);
    return AVERROR_INVALIDDATA;

error:
    m->params_valid = 0;
    return AVERROR_INVALIDDATA;
}

#if CONFIG_MLP_DECODER
AVCodec ff_mlp_decoder = {
    .name           = "mlp",
    .long_name      = NULL_IF_CONFIG_SMALL("MLP (Meridian Lossless Packing)"),
    .type           = AVMEDIA_TYPE_AUDIO,
    .id             = AV_CODEC_ID_MLP,
    .priv_data_size = sizeof(MLPDecodeContext),
    .init           = mlp_decode_init,
    .decode         = read_access_unit,
    .capabilities   = AV_CODEC_CAP_DR1,
};
#endif
#if CONFIG_TRUEHD_DECODER
AVCodec ff_truehd_decoder = {
    .name           = "truehd",
    .long_name      = NULL_IF_CONFIG_SMALL("TrueHD"),
    .type           = AVMEDIA_TYPE_AUDIO,
    .id             = AV_CODEC_ID_TRUEHD,
    .priv_data_size = sizeof(MLPDecodeContext),
    .init           = mlp_decode_init,
    .decode         = read_access_unit,
    .capabilities   = AV_CODEC_CAP_DR1,
};
#endif /* CONFIG_TRUEHD_DECODER */<|MERGE_RESOLUTION|>--- conflicted
+++ resolved
@@ -533,22 +533,6 @@
     s->max_channel        = max_channel;
     s->max_matrix_channel = max_matrix_channel;
 
-<<<<<<< HEAD
-#if FF_API_REQUEST_CHANNELS
-FF_DISABLE_DEPRECATION_WARNINGS
-    if (m->avctx->request_channels > 0 &&
-        m->avctx->request_channels <= s->max_channel + 1 &&
-        m->max_decoded_substream > substr) {
-        av_log(m->avctx, AV_LOG_DEBUG,
-               "Extracting %d-channel downmix from substream %d. "
-               "Further substreams will be skipped.\n",
-               s->max_channel + 1, substr);
-        m->max_decoded_substream = substr;
-FF_ENABLE_DEPRECATION_WARNINGS
-    } else
-#endif
-=======
->>>>>>> dc70c194
     if (m->avctx->request_channel_layout && (s->ch_layout & m->avctx->request_channel_layout) ==
         m->avctx->request_channel_layout && m->max_decoded_substream > substr) {
         av_log(m->avctx, AV_LOG_DEBUG,
