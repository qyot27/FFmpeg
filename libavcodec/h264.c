/*
 * H.26L/H.264/AVC/JVT/14496-10/... decoder
 * Copyright (c) 2003 Michael Niedermayer <michaelni@gmx.at>
 *
 * This file is part of FFmpeg.
 *
 * FFmpeg is free software; you can redistribute it and/or
 * modify it under the terms of the GNU Lesser General Public
 * License as published by the Free Software Foundation; either
 * version 2.1 of the License, or (at your option) any later version.
 *
 * FFmpeg is distributed in the hope that it will be useful,
 * but WITHOUT ANY WARRANTY; without even the implied warranty of
 * MERCHANTABILITY or FITNESS FOR A PARTICULAR PURPOSE.  See the GNU
 * Lesser General Public License for more details.
 *
 * You should have received a copy of the GNU Lesser General Public
 * License along with FFmpeg; if not, write to the Free Software
 * Foundation, Inc., 51 Franklin Street, Fifth Floor, Boston, MA 02110-1301 USA
 */

/**
 * @file
 * H.264 / AVC / MPEG4 part10 codec.
 * @author Michael Niedermayer <michaelni@gmx.at>
 */

#define UNCHECKED_BITSTREAM_READER 1

#include "libavutil/avassert.h"
#include "libavutil/display.h"
#include "libavutil/imgutils.h"
#include "libavutil/opt.h"
#include "libavutil/stereo3d.h"
#include "libavutil/timer.h"
#include "internal.h"
#include "cabac.h"
#include "cabac_functions.h"
#include "dsputil.h"
#include "error_resilience.h"
#include "avcodec.h"
#include "h264.h"
#include "h264data.h"
#include "h264chroma.h"
#include "h264_mvpred.h"
#include "golomb.h"
#include "mathops.h"
#include "mpegutils.h"
#include "rectangle.h"
#include "svq3.h"
#include "thread.h"
#include "vdpau_internal.h"

#include <assert.h>

const uint16_t ff_h264_mb_sizes[4] = { 256, 384, 512, 768 };

int avpriv_h264_has_num_reorder_frames(AVCodecContext *avctx)
{
    H264Context *h = avctx->priv_data;
    return h ? h->sps.num_reorder_frames : 0;
}

static void h264_er_decode_mb(void *opaque, int ref, int mv_dir, int mv_type,
                              int (*mv)[2][4][2],
                              int mb_x, int mb_y, int mb_intra, int mb_skipped)
{
    H264Context *h = opaque;

    h->mb_x  = mb_x;
    h->mb_y  = mb_y;
    h->mb_xy = mb_x + mb_y * h->mb_stride;
    memset(h->non_zero_count_cache, 0, sizeof(h->non_zero_count_cache));
    av_assert1(ref >= 0);
    /* FIXME: It is possible albeit uncommon that slice references
     * differ between slices. We take the easy approach and ignore
     * it for now. If this turns out to have any relevance in
     * practice then correct remapping should be added. */
    if (ref >= h->ref_count[0])
        ref = 0;
    if (!h->ref_list[0][ref].f.data[0]) {
        av_log(h->avctx, AV_LOG_DEBUG, "Reference not available for error concealing\n");
        ref = 0;
    }
    if ((h->ref_list[0][ref].reference&3) != 3) {
        av_log(h->avctx, AV_LOG_DEBUG, "Reference invalid\n");
        return;
    }
    fill_rectangle(&h->cur_pic.ref_index[0][4 * h->mb_xy],
                   2, 2, 2, ref, 1);
    fill_rectangle(&h->ref_cache[0][scan8[0]], 4, 4, 8, ref, 1);
    fill_rectangle(h->mv_cache[0][scan8[0]], 4, 4, 8,
                   pack16to32((*mv)[0][0][0], (*mv)[0][0][1]), 4);
    h->mb_mbaff =
    h->mb_field_decoding_flag = 0;
    ff_h264_hl_decode_mb(h);
}

void ff_h264_draw_horiz_band(H264Context *h, int y, int height)
{
    AVCodecContext *avctx = h->avctx;
    AVFrame *cur  = &h->cur_pic.f;
    AVFrame *last = h->ref_list[0][0].f.data[0] ? &h->ref_list[0][0].f : NULL;
    const AVPixFmtDescriptor *desc = av_pix_fmt_desc_get(avctx->pix_fmt);
    int vshift = desc->log2_chroma_h;
    const int field_pic = h->picture_structure != PICT_FRAME;
    if (field_pic) {
        height <<= 1;
        y      <<= 1;
    }

    height = FFMIN(height, avctx->height - y);

    if (field_pic && h->first_field && !(avctx->slice_flags & SLICE_FLAG_ALLOW_FIELD))
        return;

    if (avctx->draw_horiz_band) {
        AVFrame *src;
        int offset[AV_NUM_DATA_POINTERS];
        int i;

        if (cur->pict_type == AV_PICTURE_TYPE_B || h->low_delay ||
            (avctx->slice_flags & SLICE_FLAG_CODED_ORDER))
            src = cur;
        else if (last)
            src = last;
        else
            return;

        offset[0] = y * src->linesize[0];
        offset[1] =
        offset[2] = (y >> vshift) * src->linesize[1];
        for (i = 3; i < AV_NUM_DATA_POINTERS; i++)
            offset[i] = 0;

        emms_c();

        avctx->draw_horiz_band(avctx, src, offset,
                               y, h->picture_structure, height);
    }
}

/**
 * Check if the top & left blocks are available if needed and
 * change the dc mode so it only uses the available blocks.
 */
int ff_h264_check_intra4x4_pred_mode(H264Context *h)
{
    static const int8_t top[12] = {
        -1, 0, LEFT_DC_PRED, -1, -1, -1, -1, -1, 0
    };
    static const int8_t left[12] = {
        0, -1, TOP_DC_PRED, 0, -1, -1, -1, 0, -1, DC_128_PRED
    };
    int i;

    if (!(h->top_samples_available & 0x8000)) {
        for (i = 0; i < 4; i++) {
            int status = top[h->intra4x4_pred_mode_cache[scan8[0] + i]];
            if (status < 0) {
                av_log(h->avctx, AV_LOG_ERROR,
                       "top block unavailable for requested intra4x4 mode %d at %d %d\n",
                       status, h->mb_x, h->mb_y);
                return AVERROR_INVALIDDATA;
            } else if (status) {
                h->intra4x4_pred_mode_cache[scan8[0] + i] = status;
            }
        }
    }

    if ((h->left_samples_available & 0x8888) != 0x8888) {
        static const int mask[4] = { 0x8000, 0x2000, 0x80, 0x20 };
        for (i = 0; i < 4; i++)
            if (!(h->left_samples_available & mask[i])) {
                int status = left[h->intra4x4_pred_mode_cache[scan8[0] + 8 * i]];
                if (status < 0) {
                    av_log(h->avctx, AV_LOG_ERROR,
                           "left block unavailable for requested intra4x4 mode %d at %d %d\n",
                           status, h->mb_x, h->mb_y);
                    return AVERROR_INVALIDDATA;
                } else if (status) {
                    h->intra4x4_pred_mode_cache[scan8[0] + 8 * i] = status;
                }
            }
    }

    return 0;
} // FIXME cleanup like ff_h264_check_intra_pred_mode

/**
 * Check if the top & left blocks are available if needed and
 * change the dc mode so it only uses the available blocks.
 */
int ff_h264_check_intra_pred_mode(H264Context *h, int mode, int is_chroma)
{
    static const int8_t top[4]  = { LEFT_DC_PRED8x8, 1, -1, -1 };
    static const int8_t left[5] = { TOP_DC_PRED8x8, -1,  2, -1, DC_128_PRED8x8 };

    if (mode > 3U) {
        av_log(h->avctx, AV_LOG_ERROR,
               "out of range intra chroma pred mode at %d %d\n",
               h->mb_x, h->mb_y);
        return AVERROR_INVALIDDATA;
    }

    if (!(h->top_samples_available & 0x8000)) {
        mode = top[mode];
        if (mode < 0) {
            av_log(h->avctx, AV_LOG_ERROR,
                   "top block unavailable for requested intra mode at %d %d\n",
                   h->mb_x, h->mb_y);
            return AVERROR_INVALIDDATA;
        }
    }

    if ((h->left_samples_available & 0x8080) != 0x8080) {
        mode = left[mode];
        if (is_chroma && (h->left_samples_available & 0x8080)) {
            // mad cow disease mode, aka MBAFF + constrained_intra_pred
            mode = ALZHEIMER_DC_L0T_PRED8x8 +
                   (!(h->left_samples_available & 0x8000)) +
                   2 * (mode == DC_128_PRED8x8);
        }
        if (mode < 0) {
            av_log(h->avctx, AV_LOG_ERROR,
                   "left block unavailable for requested intra mode at %d %d\n",
                   h->mb_x, h->mb_y);
            return AVERROR_INVALIDDATA;
        }
    }

    return mode;
}

const uint8_t *ff_h264_decode_nal(H264Context *h, const uint8_t *src,
                                  int *dst_length, int *consumed, int length)
{
    int i, si, di;
    uint8_t *dst;
    int bufidx;

    // src[0]&0x80; // forbidden bit
    h->nal_ref_idc   = src[0] >> 5;
    h->nal_unit_type = src[0] & 0x1F;

    src++;
    length--;

#define STARTCODE_TEST                                                  \
    if (i + 2 < length && src[i + 1] == 0 && src[i + 2] <= 3) {         \
        if (src[i + 2] != 3) {                                          \
            /* startcode, so we must be past the end */                 \
            length = i;                                                 \
        }                                                               \
        break;                                                          \
    }

#if HAVE_FAST_UNALIGNED
#define FIND_FIRST_ZERO                                                 \
    if (i > 0 && !src[i])                                               \
        i--;                                                            \
    while (src[i])                                                      \
        i++

#if HAVE_FAST_64BIT
    for (i = 0; i + 1 < length; i += 9) {
        if (!((~AV_RN64A(src + i) &
               (AV_RN64A(src + i) - 0x0100010001000101ULL)) &
              0x8000800080008080ULL))
            continue;
        FIND_FIRST_ZERO;
        STARTCODE_TEST;
        i -= 7;
    }
#else
    for (i = 0; i + 1 < length; i += 5) {
        if (!((~AV_RN32A(src + i) &
               (AV_RN32A(src + i) - 0x01000101U)) &
              0x80008080U))
            continue;
        FIND_FIRST_ZERO;
        STARTCODE_TEST;
        i -= 3;
    }
#endif
#else
    for (i = 0; i + 1 < length; i += 2) {
        if (src[i])
            continue;
        if (i > 0 && src[i - 1] == 0)
            i--;
        STARTCODE_TEST;
    }
#endif

    // use second escape buffer for inter data
    bufidx = h->nal_unit_type == NAL_DPC ? 1 : 0;

    si = h->rbsp_buffer_size[bufidx];
    av_fast_padded_malloc(&h->rbsp_buffer[bufidx], &h->rbsp_buffer_size[bufidx], length+MAX_MBPAIR_SIZE);
    dst = h->rbsp_buffer[bufidx];

    if (dst == NULL)
        return NULL;

    if(i>=length-1){ //no escaped 0
        *dst_length= length;
        *consumed= length+1; //+1 for the header
        if(h->avctx->flags2 & CODEC_FLAG2_FAST){
            return src;
        }else{
            memcpy(dst, src, length);
            return dst;
        }
    }

    memcpy(dst, src, i);
    si = di = i;
    while (si + 2 < length) {
        // remove escapes (very rare 1:2^22)
        if (src[si + 2] > 3) {
            dst[di++] = src[si++];
            dst[di++] = src[si++];
        } else if (src[si] == 0 && src[si + 1] == 0) {
            if (src[si + 2] == 3) { // escape
                dst[di++]  = 0;
                dst[di++]  = 0;
                si        += 3;
                continue;
            } else // next start code
                goto nsc;
        }

        dst[di++] = src[si++];
    }
    while (si < length)
        dst[di++] = src[si++];

nsc:
    memset(dst + di, 0, FF_INPUT_BUFFER_PADDING_SIZE);

    *dst_length = di;
    *consumed   = si + 1; // +1 for the header
    /* FIXME store exact number of bits in the getbitcontext
     * (it is needed for decoding) */
    return dst;
}

/**
 * Identify the exact end of the bitstream
 * @return the length of the trailing, or 0 if damaged
 */
static int decode_rbsp_trailing(H264Context *h, const uint8_t *src)
{
    int v = *src;
    int r;

    tprintf(h->avctx, "rbsp trailing %X\n", v);

    for (r = 1; r < 9; r++) {
        if (v & 1)
            return r;
        v >>= 1;
    }
    return 0;
}

void ff_h264_free_tables(H264Context *h, int free_rbsp)
{
    int i;
    H264Context *hx;

    av_freep(&h->intra4x4_pred_mode);
    av_freep(&h->chroma_pred_mode_table);
    av_freep(&h->cbp_table);
    av_freep(&h->mvd_table[0]);
    av_freep(&h->mvd_table[1]);
    av_freep(&h->direct_table);
    av_freep(&h->non_zero_count);
    av_freep(&h->slice_table_base);
    h->slice_table = NULL;
    av_freep(&h->list_counts);

    av_freep(&h->mb2b_xy);
    av_freep(&h->mb2br_xy);

    av_buffer_pool_uninit(&h->qscale_table_pool);
    av_buffer_pool_uninit(&h->mb_type_pool);
    av_buffer_pool_uninit(&h->motion_val_pool);
    av_buffer_pool_uninit(&h->ref_index_pool);

    if (free_rbsp && h->DPB) {
        for (i = 0; i < H264_MAX_PICTURE_COUNT; i++)
            ff_h264_unref_picture(h, &h->DPB[i]);
        av_freep(&h->DPB);
    } else if (h->DPB) {
        for (i = 0; i < H264_MAX_PICTURE_COUNT; i++)
            h->DPB[i].needs_realloc = 1;
    }

    h->cur_pic_ptr = NULL;

    for (i = 0; i < H264_MAX_THREADS; i++) {
        hx = h->thread_context[i];
        if (!hx)
            continue;
        av_freep(&hx->top_borders[1]);
        av_freep(&hx->top_borders[0]);
        av_freep(&hx->bipred_scratchpad);
        av_freep(&hx->edge_emu_buffer);
        av_freep(&hx->dc_val_base);
        av_freep(&hx->er.mb_index2xy);
        av_freep(&hx->er.error_status_table);
        av_freep(&hx->er.er_temp_buffer);
        av_freep(&hx->er.mbintra_table);
        av_freep(&hx->er.mbskip_table);

        if (free_rbsp) {
            av_freep(&hx->rbsp_buffer[1]);
            av_freep(&hx->rbsp_buffer[0]);
            hx->rbsp_buffer_size[0] = 0;
            hx->rbsp_buffer_size[1] = 0;
        }
        if (i)
            av_freep(&h->thread_context[i]);
    }
}

int ff_h264_alloc_tables(H264Context *h)
{
    const int big_mb_num = h->mb_stride * (h->mb_height + 1);
    const int row_mb_num = 2*h->mb_stride*FFMAX(h->avctx->thread_count, 1);
    int x, y, i;

    FF_ALLOCZ_OR_GOTO(h->avctx, h->intra4x4_pred_mode,
                      row_mb_num * 8 * sizeof(uint8_t), fail)
    FF_ALLOCZ_OR_GOTO(h->avctx, h->non_zero_count,
                      big_mb_num * 48 * sizeof(uint8_t), fail)
    FF_ALLOCZ_OR_GOTO(h->avctx, h->slice_table_base,
                      (big_mb_num + h->mb_stride) * sizeof(*h->slice_table_base), fail)
    FF_ALLOCZ_OR_GOTO(h->avctx, h->cbp_table,
                      big_mb_num * sizeof(uint16_t), fail)
    FF_ALLOCZ_OR_GOTO(h->avctx, h->chroma_pred_mode_table,
                      big_mb_num * sizeof(uint8_t), fail)
    FF_ALLOCZ_OR_GOTO(h->avctx, h->mvd_table[0],
                      16 * row_mb_num * sizeof(uint8_t), fail);
    FF_ALLOCZ_OR_GOTO(h->avctx, h->mvd_table[1],
                      16 * row_mb_num * sizeof(uint8_t), fail);
    FF_ALLOCZ_OR_GOTO(h->avctx, h->direct_table,
                      4 * big_mb_num * sizeof(uint8_t), fail);
    FF_ALLOCZ_OR_GOTO(h->avctx, h->list_counts,
                      big_mb_num * sizeof(uint8_t), fail)

    memset(h->slice_table_base, -1,
           (big_mb_num + h->mb_stride) * sizeof(*h->slice_table_base));
    h->slice_table = h->slice_table_base + h->mb_stride * 2 + 1;

    FF_ALLOCZ_OR_GOTO(h->avctx, h->mb2b_xy,
                      big_mb_num * sizeof(uint32_t), fail);
    FF_ALLOCZ_OR_GOTO(h->avctx, h->mb2br_xy,
                      big_mb_num * sizeof(uint32_t), fail);
    for (y = 0; y < h->mb_height; y++)
        for (x = 0; x < h->mb_width; x++) {
            const int mb_xy = x + y * h->mb_stride;
            const int b_xy  = 4 * x + 4 * y * h->b_stride;

            h->mb2b_xy[mb_xy]  = b_xy;
            h->mb2br_xy[mb_xy] = 8 * (FMO ? mb_xy : (mb_xy % (2 * h->mb_stride)));
        }

    if (!h->dequant4_coeff[0])
        h264_init_dequant_tables(h);

    if (!h->DPB) {
        h->DPB = av_mallocz_array(H264_MAX_PICTURE_COUNT, sizeof(*h->DPB));
        if (!h->DPB)
            return AVERROR(ENOMEM);
        for (i = 0; i < H264_MAX_PICTURE_COUNT; i++)
            av_frame_unref(&h->DPB[i].f);
        av_frame_unref(&h->cur_pic.f);
    }

    return 0;

fail:
    ff_h264_free_tables(h, 1);
    return AVERROR(ENOMEM);
}

/**
 * Init context
 * Allocate buffers which are not shared amongst multiple threads.
 */
int ff_h264_context_init(H264Context *h)
{
    ERContext *er = &h->er;
    int mb_array_size = h->mb_height * h->mb_stride;
    int y_size  = (2 * h->mb_width + 1) * (2 * h->mb_height + 1);
    int c_size  = h->mb_stride * (h->mb_height + 1);
    int yc_size = y_size + 2   * c_size;
    int x, y, i;

    FF_ALLOCZ_OR_GOTO(h->avctx, h->top_borders[0],
                      h->mb_width * 16 * 3 * sizeof(uint8_t) * 2, fail)
    FF_ALLOCZ_OR_GOTO(h->avctx, h->top_borders[1],
                      h->mb_width * 16 * 3 * sizeof(uint8_t) * 2, fail)

    h->ref_cache[0][scan8[5]  + 1] =
    h->ref_cache[0][scan8[7]  + 1] =
    h->ref_cache[0][scan8[13] + 1] =
    h->ref_cache[1][scan8[5]  + 1] =
    h->ref_cache[1][scan8[7]  + 1] =
    h->ref_cache[1][scan8[13] + 1] = PART_NOT_AVAILABLE;

    if (CONFIG_ERROR_RESILIENCE) {
        /* init ER */
        er->avctx          = h->avctx;
        er->dsp            = &h->dsp;
        er->decode_mb      = h264_er_decode_mb;
        er->opaque         = h;
        er->quarter_sample = 1;

        er->mb_num      = h->mb_num;
        er->mb_width    = h->mb_width;
        er->mb_height   = h->mb_height;
        er->mb_stride   = h->mb_stride;
        er->b8_stride   = h->mb_width * 2 + 1;

        FF_ALLOCZ_OR_GOTO(h->avctx, er->mb_index2xy, (h->mb_num + 1) * sizeof(int),
                          fail); // error ressilience code looks cleaner with this
        for (y = 0; y < h->mb_height; y++)
            for (x = 0; x < h->mb_width; x++)
                er->mb_index2xy[x + y * h->mb_width] = x + y * h->mb_stride;

        er->mb_index2xy[h->mb_height * h->mb_width] = (h->mb_height - 1) *
                                                      h->mb_stride + h->mb_width;

        FF_ALLOCZ_OR_GOTO(h->avctx, er->error_status_table,
                          mb_array_size * sizeof(uint8_t), fail);

        FF_ALLOC_OR_GOTO(h->avctx, er->mbintra_table, mb_array_size, fail);
        memset(er->mbintra_table, 1, mb_array_size);

        FF_ALLOCZ_OR_GOTO(h->avctx, er->mbskip_table, mb_array_size + 2, fail);

        FF_ALLOC_OR_GOTO(h->avctx, er->er_temp_buffer, h->mb_height * h->mb_stride,
                         fail);

        FF_ALLOCZ_OR_GOTO(h->avctx, h->dc_val_base, yc_size * sizeof(int16_t), fail);
        er->dc_val[0] = h->dc_val_base + h->mb_width * 2 + 2;
        er->dc_val[1] = h->dc_val_base + y_size + h->mb_stride + 1;
        er->dc_val[2] = er->dc_val[1] + c_size;
        for (i = 0; i < yc_size; i++)
            h->dc_val_base[i] = 1024;
    }

    return 0;

fail:
    return AVERROR(ENOMEM); // ff_h264_free_tables will clean up for us
}

static int decode_nal_units(H264Context *h, const uint8_t *buf, int buf_size,
                            int parse_extradata);

int ff_h264_decode_extradata(H264Context *h, const uint8_t *buf, int size)
{
    AVCodecContext *avctx = h->avctx;
    int ret;

    if (!buf || size <= 0)
        return -1;

    if (buf[0] == 1) {
        int i, cnt, nalsize;
        const unsigned char *p = buf;

        h->is_avc = 1;

        if (size < 7) {
            av_log(avctx, AV_LOG_ERROR,
                   "avcC %d too short\n", size);
            return AVERROR_INVALIDDATA;
        }
        /* sps and pps in the avcC always have length coded with 2 bytes,
         * so put a fake nal_length_size = 2 while parsing them */
        h->nal_length_size = 2;
        // Decode sps from avcC
        cnt = *(p + 5) & 0x1f; // Number of sps
        p  += 6;
        for (i = 0; i < cnt; i++) {
            nalsize = AV_RB16(p) + 2;
            if(nalsize > size - (p-buf))
                return AVERROR_INVALIDDATA;
            ret = decode_nal_units(h, p, nalsize, 1);
            if (ret < 0) {
                av_log(avctx, AV_LOG_ERROR,
                       "Decoding sps %d from avcC failed\n", i);
                return ret;
            }
            p += nalsize;
        }
        // Decode pps from avcC
        cnt = *(p++); // Number of pps
        for (i = 0; i < cnt; i++) {
            nalsize = AV_RB16(p) + 2;
            if(nalsize > size - (p-buf))
                return AVERROR_INVALIDDATA;
            ret = decode_nal_units(h, p, nalsize, 1);
            if (ret < 0) {
                av_log(avctx, AV_LOG_ERROR,
                       "Decoding pps %d from avcC failed\n", i);
                return ret;
            }
            p += nalsize;
        }
        // Now store right nal length size, that will be used to parse all other nals
        h->nal_length_size = (buf[4] & 0x03) + 1;
    } else {
        h->is_avc = 0;
        ret = decode_nal_units(h, buf, size, 1);
        if (ret < 0)
            return ret;
    }
    return size;
}

av_cold int ff_h264_decode_init(AVCodecContext *avctx)
{
    H264Context *h = avctx->priv_data;
    int i;
    int ret;

    h->avctx = avctx;

    h->bit_depth_luma    = 8;
    h->chroma_format_idc = 1;

    h->avctx->bits_per_raw_sample = 8;
    h->cur_chroma_format_idc = 1;

    ff_h264dsp_init(&h->h264dsp, 8, 1);
    av_assert0(h->sps.bit_depth_chroma == 0);
    ff_h264chroma_init(&h->h264chroma, h->sps.bit_depth_chroma);
    ff_h264qpel_init(&h->h264qpel, 8);
    ff_h264_pred_init(&h->hpc, h->avctx->codec_id, 8, 1);

    h->dequant_coeff_pps = -1;
    h->current_sps_id = -1;

    /* needed so that IDCT permutation is known early */
    if (CONFIG_ERROR_RESILIENCE)
        ff_dsputil_init(&h->dsp, h->avctx);
    ff_videodsp_init(&h->vdsp, 8);

    memset(h->pps.scaling_matrix4, 16, 6 * 16 * sizeof(uint8_t));
    memset(h->pps.scaling_matrix8, 16, 2 * 64 * sizeof(uint8_t));

    h->picture_structure   = PICT_FRAME;
    h->slice_context_count = 1;
    h->workaround_bugs     = avctx->workaround_bugs;
    h->flags               = avctx->flags;

    /* set defaults */
    // s->decode_mb = ff_h263_decode_mb;
    if (!avctx->has_b_frames)
        h->low_delay = 1;

    avctx->chroma_sample_location = AVCHROMA_LOC_LEFT;

    ff_h264_decode_init_vlc();

    ff_init_cabac_states();

    h->pixel_shift        = 0;
    h->sps.bit_depth_luma = avctx->bits_per_raw_sample = 8;

    h->thread_context[0] = h;
    h->outputed_poc      = h->next_outputed_poc = INT_MIN;
    for (i = 0; i < MAX_DELAYED_PIC_COUNT; i++)
        h->last_pocs[i] = INT_MIN;
    h->prev_poc_msb = 1 << 16;
    h->prev_frame_num = -1;
    h->x264_build   = -1;
    h->sei_fpa.frame_packing_arrangement_cancel_flag = -1;
    ff_h264_reset_sei(h);
    if (avctx->codec_id == AV_CODEC_ID_H264) {
        if (avctx->ticks_per_frame == 1) {
            if(h->avctx->time_base.den < INT_MAX/2) {
                h->avctx->time_base.den *= 2;
            } else
                h->avctx->time_base.num /= 2;
        }
        avctx->ticks_per_frame = 2;
    }

    if (avctx->extradata_size > 0 && avctx->extradata) {
        ret = ff_h264_decode_extradata(h, avctx->extradata, avctx->extradata_size);
        if (ret < 0) {
            ff_h264_free_context(h);
            return ret;
        }
    }

    if (h->sps.bitstream_restriction_flag &&
        h->avctx->has_b_frames < h->sps.num_reorder_frames) {
        h->avctx->has_b_frames = h->sps.num_reorder_frames;
        h->low_delay           = 0;
    }

    avctx->internal->allocate_progress = 1;

    ff_h264_flush_change(h);

    return 0;
}

static int decode_init_thread_copy(AVCodecContext *avctx)
{
    H264Context *h = avctx->priv_data;

    if (!avctx->internal->is_copy)
        return 0;
    memset(h->sps_buffers, 0, sizeof(h->sps_buffers));
    memset(h->pps_buffers, 0, sizeof(h->pps_buffers));

    h->rbsp_buffer[0] = NULL;
    h->rbsp_buffer[1] = NULL;
    h->rbsp_buffer_size[0] = 0;
    h->rbsp_buffer_size[1] = 0;
    h->context_initialized = 0;

    return 0;
}

/**
 * Run setup operations that must be run after slice header decoding.
 * This includes finding the next displayed frame.
 *
 * @param h h264 master context
 * @param setup_finished enough NALs have been read that we can call
 * ff_thread_finish_setup()
 */
static void decode_postinit(H264Context *h, int setup_finished)
{
    H264Picture *out = h->cur_pic_ptr;
    H264Picture *cur = h->cur_pic_ptr;
    int i, pics, out_of_order, out_idx;

    h->cur_pic_ptr->f.pict_type = h->pict_type;

    if (h->next_output_pic)
        return;

    if (cur->field_poc[0] == INT_MAX || cur->field_poc[1] == INT_MAX) {
        /* FIXME: if we have two PAFF fields in one packet, we can't start
         * the next thread here. If we have one field per packet, we can.
         * The check in decode_nal_units() is not good enough to find this
         * yet, so we assume the worst for now. */
        // if (setup_finished)
        //    ff_thread_finish_setup(h->avctx);
        return;
    }

    cur->f.interlaced_frame = 0;
    cur->f.repeat_pict      = 0;

    /* Signal interlacing information externally. */
    /* Prioritize picture timing SEI information over used
     * decoding process if it exists. */

    if (h->sps.pic_struct_present_flag) {
        switch (h->sei_pic_struct) {
        case SEI_PIC_STRUCT_FRAME:
            break;
        case SEI_PIC_STRUCT_TOP_FIELD:
        case SEI_PIC_STRUCT_BOTTOM_FIELD:
            cur->f.interlaced_frame = 1;
            break;
        case SEI_PIC_STRUCT_TOP_BOTTOM:
        case SEI_PIC_STRUCT_BOTTOM_TOP:
            if (FIELD_OR_MBAFF_PICTURE(h))
                cur->f.interlaced_frame = 1;
            else
                // try to flag soft telecine progressive
                cur->f.interlaced_frame = h->prev_interlaced_frame;
            break;
        case SEI_PIC_STRUCT_TOP_BOTTOM_TOP:
        case SEI_PIC_STRUCT_BOTTOM_TOP_BOTTOM:
            /* Signal the possibility of telecined film externally
             * (pic_struct 5,6). From these hints, let the applications
             * decide if they apply deinterlacing. */
            cur->f.repeat_pict = 1;
            break;
        case SEI_PIC_STRUCT_FRAME_DOUBLING:
            cur->f.repeat_pict = 2;
            break;
        case SEI_PIC_STRUCT_FRAME_TRIPLING:
            cur->f.repeat_pict = 4;
            break;
        }

        if ((h->sei_ct_type & 3) &&
            h->sei_pic_struct <= SEI_PIC_STRUCT_BOTTOM_TOP)
            cur->f.interlaced_frame = (h->sei_ct_type & (1 << 1)) != 0;
    } else {
        /* Derive interlacing flag from used decoding process. */
        cur->f.interlaced_frame = FIELD_OR_MBAFF_PICTURE(h);
    }
    h->prev_interlaced_frame = cur->f.interlaced_frame;

    if (cur->field_poc[0] != cur->field_poc[1]) {
        /* Derive top_field_first from field pocs. */
        cur->f.top_field_first = cur->field_poc[0] < cur->field_poc[1];
    } else {
        if (cur->f.interlaced_frame || h->sps.pic_struct_present_flag) {
            /* Use picture timing SEI information. Even if it is a
             * information of a past frame, better than nothing. */
            if (h->sei_pic_struct == SEI_PIC_STRUCT_TOP_BOTTOM ||
                h->sei_pic_struct == SEI_PIC_STRUCT_TOP_BOTTOM_TOP)
                cur->f.top_field_first = 1;
            else
                cur->f.top_field_first = 0;
        } else {
            /* Most likely progressive */
            cur->f.top_field_first = 0;
        }
    }

    if (h->sei_frame_packing_present &&
        h->frame_packing_arrangement_type >= 0 &&
        h->frame_packing_arrangement_type <= 6 &&
        h->content_interpretation_type > 0 &&
        h->content_interpretation_type < 3) {
        AVStereo3D *stereo = av_stereo3d_create_side_data(&cur->f);
        if (!stereo)
            return;

        switch (h->frame_packing_arrangement_type) {
        case 0:
            stereo->type = AV_STEREO3D_CHECKERBOARD;
            break;
        case 1:
            stereo->type = AV_STEREO3D_LINES;
            break;
        case 2:
            stereo->type = AV_STEREO3D_COLUMNS;
            break;
        case 3:
            if (h->quincunx_subsampling)
                stereo->type = AV_STEREO3D_SIDEBYSIDE_QUINCUNX;
            else
                stereo->type = AV_STEREO3D_SIDEBYSIDE;
            break;
        case 4:
            stereo->type = AV_STEREO3D_TOPBOTTOM;
            break;
        case 5:
            stereo->type = AV_STEREO3D_FRAMESEQUENCE;
            break;
        case 6:
            stereo->type = AV_STEREO3D_2D;
            break;
        }

        if (h->content_interpretation_type == 2)
            stereo->flags = AV_STEREO3D_FLAG_INVERT;
    }

<<<<<<< HEAD
    cur->mmco_reset = h->mmco_reset;
    h->mmco_reset = 0;
=======
    if (h->sei_display_orientation_present &&
        (h->sei_anticlockwise_rotation || h->sei_hflip || h->sei_vflip)) {
        double angle = h->sei_anticlockwise_rotation * 360 / (double) (1 << 16);
        AVFrameSideData *rotation = av_frame_new_side_data(&cur->f,
                                                           AV_FRAME_DATA_DISPLAYMATRIX,
                                                           sizeof(int32_t) * 9);
        if (!rotation)
            return;

        av_display_rotation_set((int32_t *)rotation->data, angle);
        av_display_matrix_flip((int32_t *)rotation->data,
                               h->sei_vflip, h->sei_hflip);
    }
>>>>>>> 18e3d61e

    // FIXME do something with unavailable reference frames

    /* Sort B-frames into display order */

    if (h->sps.bitstream_restriction_flag &&
        h->avctx->has_b_frames < h->sps.num_reorder_frames) {
        h->avctx->has_b_frames = h->sps.num_reorder_frames;
        h->low_delay           = 0;
    }

    if (h->avctx->strict_std_compliance >= FF_COMPLIANCE_STRICT &&
        !h->sps.bitstream_restriction_flag) {
        h->avctx->has_b_frames = MAX_DELAYED_PIC_COUNT - 1;
        h->low_delay           = 0;
    }

    for (i = 0; 1; i++) {
        if(i == MAX_DELAYED_PIC_COUNT || cur->poc < h->last_pocs[i]){
            if(i)
                h->last_pocs[i-1] = cur->poc;
            break;
        } else if(i) {
            h->last_pocs[i-1]= h->last_pocs[i];
        }
    }
    out_of_order = MAX_DELAYED_PIC_COUNT - i;
    if(   cur->f.pict_type == AV_PICTURE_TYPE_B
       || (h->last_pocs[MAX_DELAYED_PIC_COUNT-2] > INT_MIN && h->last_pocs[MAX_DELAYED_PIC_COUNT-1] - h->last_pocs[MAX_DELAYED_PIC_COUNT-2] > 2))
        out_of_order = FFMAX(out_of_order, 1);
    if (out_of_order == MAX_DELAYED_PIC_COUNT) {
        av_log(h->avctx, AV_LOG_VERBOSE, "Invalid POC %d<%d\n", cur->poc, h->last_pocs[0]);
        for (i = 1; i < MAX_DELAYED_PIC_COUNT; i++)
            h->last_pocs[i] = INT_MIN;
        h->last_pocs[0] = cur->poc;
        cur->mmco_reset = 1;
    } else if(h->avctx->has_b_frames < out_of_order && !h->sps.bitstream_restriction_flag){
        av_log(h->avctx, AV_LOG_VERBOSE, "Increasing reorder buffer to %d\n", out_of_order);
        h->avctx->has_b_frames = out_of_order;
        h->low_delay = 0;
    }

    pics = 0;
    while (h->delayed_pic[pics])
        pics++;

    av_assert0(pics <= MAX_DELAYED_PIC_COUNT);

    h->delayed_pic[pics++] = cur;
    if (cur->reference == 0)
        cur->reference = DELAYED_PIC_REF;

    out     = h->delayed_pic[0];
    out_idx = 0;
    for (i = 1; h->delayed_pic[i] &&
                !h->delayed_pic[i]->f.key_frame &&
                !h->delayed_pic[i]->mmco_reset;
         i++)
        if (h->delayed_pic[i]->poc < out->poc) {
            out     = h->delayed_pic[i];
            out_idx = i;
        }
    if (h->avctx->has_b_frames == 0 &&
        (h->delayed_pic[0]->f.key_frame || h->delayed_pic[0]->mmco_reset))
        h->next_outputed_poc = INT_MIN;
    out_of_order = out->poc < h->next_outputed_poc;

    if (out_of_order || pics > h->avctx->has_b_frames) {
        out->reference &= ~DELAYED_PIC_REF;
        // for frame threading, the owner must be the second field's thread or
        // else the first thread can release the picture and reuse it unsafely
        for (i = out_idx; h->delayed_pic[i]; i++)
            h->delayed_pic[i] = h->delayed_pic[i + 1];
    }
    if (!out_of_order && pics > h->avctx->has_b_frames) {
        h->next_output_pic = out;
        if (out_idx == 0 && h->delayed_pic[0] && (h->delayed_pic[0]->f.key_frame || h->delayed_pic[0]->mmco_reset)) {
            h->next_outputed_poc = INT_MIN;
        } else
            h->next_outputed_poc = out->poc;
    } else {
        av_log(h->avctx, AV_LOG_DEBUG, "no picture %s\n", out_of_order ? "ooo" : "");
    }

    if (h->next_output_pic) {
        if (h->next_output_pic->recovered) {
            // We have reached an recovery point and all frames after it in
            // display order are "recovered".
            h->frame_recovered |= FRAME_RECOVERED_SEI;
        }
        h->next_output_pic->recovered |= !!(h->frame_recovered & FRAME_RECOVERED_SEI);
    }

    if (setup_finished && !h->avctx->hwaccel)
        ff_thread_finish_setup(h->avctx);
}

int ff_pred_weight_table(H264Context *h)
{
    int list, i;
    int luma_def, chroma_def;

    h->use_weight             = 0;
    h->use_weight_chroma      = 0;
    h->luma_log2_weight_denom = get_ue_golomb(&h->gb);
    if (h->sps.chroma_format_idc)
        h->chroma_log2_weight_denom = get_ue_golomb(&h->gb);
    luma_def   = 1 << h->luma_log2_weight_denom;
    chroma_def = 1 << h->chroma_log2_weight_denom;

    for (list = 0; list < 2; list++) {
        h->luma_weight_flag[list]   = 0;
        h->chroma_weight_flag[list] = 0;
        for (i = 0; i < h->ref_count[list]; i++) {
            int luma_weight_flag, chroma_weight_flag;

            luma_weight_flag = get_bits1(&h->gb);
            if (luma_weight_flag) {
                h->luma_weight[i][list][0] = get_se_golomb(&h->gb);
                h->luma_weight[i][list][1] = get_se_golomb(&h->gb);
                if (h->luma_weight[i][list][0] != luma_def ||
                    h->luma_weight[i][list][1] != 0) {
                    h->use_weight             = 1;
                    h->luma_weight_flag[list] = 1;
                }
            } else {
                h->luma_weight[i][list][0] = luma_def;
                h->luma_weight[i][list][1] = 0;
            }

            if (h->sps.chroma_format_idc) {
                chroma_weight_flag = get_bits1(&h->gb);
                if (chroma_weight_flag) {
                    int j;
                    for (j = 0; j < 2; j++) {
                        h->chroma_weight[i][list][j][0] = get_se_golomb(&h->gb);
                        h->chroma_weight[i][list][j][1] = get_se_golomb(&h->gb);
                        if (h->chroma_weight[i][list][j][0] != chroma_def ||
                            h->chroma_weight[i][list][j][1] != 0) {
                            h->use_weight_chroma        = 1;
                            h->chroma_weight_flag[list] = 1;
                        }
                    }
                } else {
                    int j;
                    for (j = 0; j < 2; j++) {
                        h->chroma_weight[i][list][j][0] = chroma_def;
                        h->chroma_weight[i][list][j][1] = 0;
                    }
                }
            }
        }
        if (h->slice_type_nos != AV_PICTURE_TYPE_B)
            break;
    }
    h->use_weight = h->use_weight || h->use_weight_chroma;
    return 0;
}

/**
 * instantaneous decoder refresh.
 */
static void idr(H264Context *h)
{
    int i;
    ff_h264_remove_all_refs(h);
    h->prev_frame_num        = 0;
    h->prev_frame_num_offset = 0;
    h->prev_poc_msb          = 1<<16;
    h->prev_poc_lsb          = 0;
    for (i = 0; i < MAX_DELAYED_PIC_COUNT; i++)
        h->last_pocs[i] = INT_MIN;
}

/* forget old pics after a seek */
void ff_h264_flush_change(H264Context *h)
{
    int i, j;

    h->outputed_poc          = h->next_outputed_poc = INT_MIN;
    h->prev_interlaced_frame = 1;
    idr(h);

    h->prev_frame_num = -1;
    if (h->cur_pic_ptr) {
        h->cur_pic_ptr->reference = 0;
        for (j=i=0; h->delayed_pic[i]; i++)
            if (h->delayed_pic[i] != h->cur_pic_ptr)
                h->delayed_pic[j++] = h->delayed_pic[i];
        h->delayed_pic[j] = NULL;
    }
    h->first_field = 0;
    memset(h->ref_list[0], 0, sizeof(h->ref_list[0]));
    memset(h->ref_list[1], 0, sizeof(h->ref_list[1]));
    memset(h->default_ref_list[0], 0, sizeof(h->default_ref_list[0]));
    memset(h->default_ref_list[1], 0, sizeof(h->default_ref_list[1]));
    ff_h264_reset_sei(h);
    h->recovery_frame = -1;
    h->frame_recovered = 0;
    h->list_count = 0;
    h->current_slice = 0;
    h->mmco_reset = 1;
}

/* forget old pics after a seek */
static void flush_dpb(AVCodecContext *avctx)
{
    H264Context *h = avctx->priv_data;
    int i;

    for (i = 0; i <= MAX_DELAYED_PIC_COUNT; i++) {
        if (h->delayed_pic[i])
            h->delayed_pic[i]->reference = 0;
        h->delayed_pic[i] = NULL;
    }

    ff_h264_flush_change(h);

    if (h->DPB)
        for (i = 0; i < H264_MAX_PICTURE_COUNT; i++)
            ff_h264_unref_picture(h, &h->DPB[i]);
    h->cur_pic_ptr = NULL;
    ff_h264_unref_picture(h, &h->cur_pic);

    h->mb_x = h->mb_y = 0;

    h->parse_context.state             = -1;
    h->parse_context.frame_start_found = 0;
    h->parse_context.overread          = 0;
    h->parse_context.overread_index    = 0;
    h->parse_context.index             = 0;
    h->parse_context.last_index        = 0;

    ff_h264_free_tables(h, 1);
    h->context_initialized = 0;
}

int ff_init_poc(H264Context *h, int pic_field_poc[2], int *pic_poc)
{
    const int max_frame_num = 1 << h->sps.log2_max_frame_num;
    int field_poc[2];

    h->frame_num_offset = h->prev_frame_num_offset;
    if (h->frame_num < h->prev_frame_num)
        h->frame_num_offset += max_frame_num;

    if (h->sps.poc_type == 0) {
        const int max_poc_lsb = 1 << h->sps.log2_max_poc_lsb;

        if (h->poc_lsb < h->prev_poc_lsb &&
            h->prev_poc_lsb - h->poc_lsb >= max_poc_lsb / 2)
            h->poc_msb = h->prev_poc_msb + max_poc_lsb;
        else if (h->poc_lsb > h->prev_poc_lsb &&
                 h->prev_poc_lsb - h->poc_lsb < -max_poc_lsb / 2)
            h->poc_msb = h->prev_poc_msb - max_poc_lsb;
        else
            h->poc_msb = h->prev_poc_msb;
        field_poc[0] =
        field_poc[1] = h->poc_msb + h->poc_lsb;
        if (h->picture_structure == PICT_FRAME)
            field_poc[1] += h->delta_poc_bottom;
    } else if (h->sps.poc_type == 1) {
        int abs_frame_num, expected_delta_per_poc_cycle, expectedpoc;
        int i;

        if (h->sps.poc_cycle_length != 0)
            abs_frame_num = h->frame_num_offset + h->frame_num;
        else
            abs_frame_num = 0;

        if (h->nal_ref_idc == 0 && abs_frame_num > 0)
            abs_frame_num--;

        expected_delta_per_poc_cycle = 0;
        for (i = 0; i < h->sps.poc_cycle_length; i++)
            // FIXME integrate during sps parse
            expected_delta_per_poc_cycle += h->sps.offset_for_ref_frame[i];

        if (abs_frame_num > 0) {
            int poc_cycle_cnt          = (abs_frame_num - 1) / h->sps.poc_cycle_length;
            int frame_num_in_poc_cycle = (abs_frame_num - 1) % h->sps.poc_cycle_length;

            expectedpoc = poc_cycle_cnt * expected_delta_per_poc_cycle;
            for (i = 0; i <= frame_num_in_poc_cycle; i++)
                expectedpoc = expectedpoc + h->sps.offset_for_ref_frame[i];
        } else
            expectedpoc = 0;

        if (h->nal_ref_idc == 0)
            expectedpoc = expectedpoc + h->sps.offset_for_non_ref_pic;

        field_poc[0] = expectedpoc + h->delta_poc[0];
        field_poc[1] = field_poc[0] + h->sps.offset_for_top_to_bottom_field;

        if (h->picture_structure == PICT_FRAME)
            field_poc[1] += h->delta_poc[1];
    } else {
        int poc = 2 * (h->frame_num_offset + h->frame_num);

        if (!h->nal_ref_idc)
            poc--;

        field_poc[0] = poc;
        field_poc[1] = poc;
    }

    if (h->picture_structure != PICT_BOTTOM_FIELD)
        pic_field_poc[0] = field_poc[0];
    if (h->picture_structure != PICT_TOP_FIELD)
        pic_field_poc[1] = field_poc[1];
    *pic_poc = FFMIN(pic_field_poc[0], pic_field_poc[1]);

    return 0;
}

/**
 * Compute profile from profile_idc and constraint_set?_flags.
 *
 * @param sps SPS
 *
 * @return profile as defined by FF_PROFILE_H264_*
 */
int ff_h264_get_profile(SPS *sps)
{
    int profile = sps->profile_idc;

    switch (sps->profile_idc) {
    case FF_PROFILE_H264_BASELINE:
        // constraint_set1_flag set to 1
        profile |= (sps->constraint_set_flags & 1 << 1) ? FF_PROFILE_H264_CONSTRAINED : 0;
        break;
    case FF_PROFILE_H264_HIGH_10:
    case FF_PROFILE_H264_HIGH_422:
    case FF_PROFILE_H264_HIGH_444_PREDICTIVE:
        // constraint_set3_flag set to 1
        profile |= (sps->constraint_set_flags & 1 << 3) ? FF_PROFILE_H264_INTRA : 0;
        break;
    }

    return profile;
}

int ff_h264_set_parameter_from_sps(H264Context *h)
{
    if (h->flags & CODEC_FLAG_LOW_DELAY ||
        (h->sps.bitstream_restriction_flag &&
         !h->sps.num_reorder_frames)) {
        if (h->avctx->has_b_frames > 1 || h->delayed_pic[0])
            av_log(h->avctx, AV_LOG_WARNING, "Delayed frames seen. "
                   "Reenabling low delay requires a codec flush.\n");
        else
            h->low_delay = 1;
    }

    if (h->avctx->has_b_frames < 2)
        h->avctx->has_b_frames = !h->low_delay;

    if (h->avctx->bits_per_raw_sample != h->sps.bit_depth_luma ||
        h->cur_chroma_format_idc      != h->sps.chroma_format_idc) {
        if (h->avctx->codec &&
            h->avctx->codec->capabilities & CODEC_CAP_HWACCEL_VDPAU &&
            (h->sps.bit_depth_luma != 8 || h->sps.chroma_format_idc > 1)) {
            av_log(h->avctx, AV_LOG_ERROR,
                   "VDPAU decoding does not support video colorspace.\n");
            return AVERROR_INVALIDDATA;
        }
        if (h->sps.bit_depth_luma >= 8 && h->sps.bit_depth_luma <= 14 &&
            h->sps.bit_depth_luma != 11 && h->sps.bit_depth_luma != 13) {
            h->avctx->bits_per_raw_sample = h->sps.bit_depth_luma;
            h->cur_chroma_format_idc      = h->sps.chroma_format_idc;
            h->pixel_shift                = h->sps.bit_depth_luma > 8;

            ff_h264dsp_init(&h->h264dsp, h->sps.bit_depth_luma,
                            h->sps.chroma_format_idc);
            ff_h264chroma_init(&h->h264chroma, h->sps.bit_depth_chroma);
            ff_h264qpel_init(&h->h264qpel, h->sps.bit_depth_luma);
            ff_h264_pred_init(&h->hpc, h->avctx->codec_id, h->sps.bit_depth_luma,
                              h->sps.chroma_format_idc);

            if (CONFIG_ERROR_RESILIENCE)
                ff_dsputil_init(&h->dsp, h->avctx);
            ff_videodsp_init(&h->vdsp, h->sps.bit_depth_luma);
        } else {
            av_log(h->avctx, AV_LOG_ERROR, "Unsupported bit depth %d\n",
                   h->sps.bit_depth_luma);
            return AVERROR_INVALIDDATA;
        }
    }
    return 0;
}

int ff_set_ref_count(H264Context *h)
{
    int ref_count[2], list_count;
    int num_ref_idx_active_override_flag;

    // set defaults, might be overridden a few lines later
    ref_count[0] = h->pps.ref_count[0];
    ref_count[1] = h->pps.ref_count[1];

    if (h->slice_type_nos != AV_PICTURE_TYPE_I) {
        unsigned max[2];
        max[0] = max[1] = h->picture_structure == PICT_FRAME ? 15 : 31;

        if (h->slice_type_nos == AV_PICTURE_TYPE_B)
            h->direct_spatial_mv_pred = get_bits1(&h->gb);
        num_ref_idx_active_override_flag = get_bits1(&h->gb);

        if (num_ref_idx_active_override_flag) {
            ref_count[0] = get_ue_golomb(&h->gb) + 1;
            if (h->slice_type_nos == AV_PICTURE_TYPE_B) {
                ref_count[1] = get_ue_golomb(&h->gb) + 1;
            } else
                // full range is spec-ok in this case, even for frames
                ref_count[1] = 1;
        }

        if (ref_count[0]-1 > max[0] || ref_count[1]-1 > max[1]){
            av_log(h->avctx, AV_LOG_ERROR, "reference overflow %u > %u or %u > %u\n", ref_count[0]-1, max[0], ref_count[1]-1, max[1]);
            h->ref_count[0] = h->ref_count[1] = 0;
            h->list_count   = 0;
            return AVERROR_INVALIDDATA;
        }

        if (h->slice_type_nos == AV_PICTURE_TYPE_B)
            list_count = 2;
        else
            list_count = 1;
    } else {
        list_count   = 0;
        ref_count[0] = ref_count[1] = 0;
    }

    if (list_count != h->list_count ||
        ref_count[0] != h->ref_count[0] ||
        ref_count[1] != h->ref_count[1]) {
        h->ref_count[0] = ref_count[0];
        h->ref_count[1] = ref_count[1];
        h->list_count   = list_count;
        return 1;
    }

    return 0;
}

static const uint8_t start_code[] = { 0x00, 0x00, 0x01 };

static int find_start_code(const uint8_t *buf, int buf_size,
                           int buf_index, int next_avc)
{
    // start code prefix search
    for (; buf_index + 3 < next_avc; buf_index++)
        // This should always succeed in the first iteration.
        if (buf[buf_index]     == 0 &&
            buf[buf_index + 1] == 0 &&
            buf[buf_index + 2] == 1)
            break;

    buf_index += 3;

    if (buf_index >= buf_size)
        return buf_size;

    return buf_index;
}

static int get_avc_nalsize(H264Context *h, const uint8_t *buf,
                           int buf_size, int *buf_index)
{
    int i, nalsize = 0;

    if (*buf_index >= buf_size - h->nal_length_size)
        return -1;

    for (i = 0; i < h->nal_length_size; i++)
        nalsize = (nalsize << 8) | buf[(*buf_index)++];
    if (nalsize <= 0 || nalsize > buf_size - *buf_index) {
        av_log(h->avctx, AV_LOG_ERROR,
               "AVC: nal size %d\n", nalsize);
        return -1;
    }
    return nalsize;
}

static int get_bit_length(H264Context *h, const uint8_t *buf,
                          const uint8_t *ptr, int dst_length,
                          int i, int next_avc)
{
    if ((h->workaround_bugs & FF_BUG_AUTODETECT) && i + 3 < next_avc &&
        buf[i]     == 0x00 && buf[i + 1] == 0x00 &&
        buf[i + 2] == 0x01 && buf[i + 3] == 0xE0)
        h->workaround_bugs |= FF_BUG_TRUNCATED;

    if (!(h->workaround_bugs & FF_BUG_TRUNCATED))
        while (dst_length > 0 && ptr[dst_length - 1] == 0)
            dst_length--;

    if (!dst_length)
        return 0;

    return 8 * dst_length - decode_rbsp_trailing(h, ptr + dst_length - 1);
}

static int get_last_needed_nal(H264Context *h, const uint8_t *buf, int buf_size)
{
    int next_avc    = h->is_avc ? 0 : buf_size;
    int nal_index   = 0;
    int buf_index   = 0;
    int nals_needed = 0;
    int first_slice = 0;

    while(1) {
        int nalsize = 0;
        int dst_length, bit_length, consumed;
        const uint8_t *ptr;

        if (buf_index >= next_avc) {
            nalsize = get_avc_nalsize(h, buf, buf_size, &buf_index);
            if (nalsize < 0)
                break;
            next_avc = buf_index + nalsize;
        } else {
            buf_index = find_start_code(buf, buf_size, buf_index, next_avc);
            if (buf_index >= buf_size)
                break;
            if (buf_index >= next_avc)
                continue;
        }

        ptr = ff_h264_decode_nal(h, buf + buf_index, &dst_length, &consumed,
                                 next_avc - buf_index);

        if (ptr == NULL || dst_length < 0)
            return AVERROR_INVALIDDATA;

        buf_index += consumed;

        bit_length = get_bit_length(h, buf, ptr, dst_length,
                                    buf_index, next_avc);
        nal_index++;

        /* packets can sometimes contain multiple PPS/SPS,
         * e.g. two PAFF field pictures in one packet, or a demuxer
         * which splits NALs strangely if so, when frame threading we
         * can't start the next thread until we've read all of them */
        switch (h->nal_unit_type) {
        case NAL_SPS:
        case NAL_PPS:
            nals_needed = nal_index;
            break;
        case NAL_DPA:
        case NAL_IDR_SLICE:
        case NAL_SLICE:
            init_get_bits(&h->gb, ptr, bit_length);
            if (!get_ue_golomb(&h->gb) ||
                !first_slice ||
                first_slice != h->nal_unit_type)
                nals_needed = nal_index;
            if (!first_slice)
                first_slice = h->nal_unit_type;
        }
    }

    return nals_needed;
}

static int decode_nal_units(H264Context *h, const uint8_t *buf, int buf_size,
                            int parse_extradata)
{
    AVCodecContext *const avctx = h->avctx;
    H264Context *hx; ///< thread context
    int buf_index;
    unsigned context_count;
    int next_avc;
    int nals_needed = 0; ///< number of NALs that need decoding before the next frame thread starts
    int nal_index;
    int idr_cleared=0;
    int ret = 0;

    h->nal_unit_type= 0;

    if(!h->slice_context_count)
         h->slice_context_count= 1;
    h->max_contexts = h->slice_context_count;
    if (!(avctx->flags2 & CODEC_FLAG2_CHUNKS)) {
        h->current_slice = 0;
        if (!h->first_field)
            h->cur_pic_ptr = NULL;
        ff_h264_reset_sei(h);
    }

    if (h->nal_length_size == 4) {
        if (buf_size > 8 && AV_RB32(buf) == 1 && AV_RB32(buf+5) > (unsigned)buf_size) {
            h->is_avc = 0;
        }else if(buf_size > 3 && AV_RB32(buf) > 1 && AV_RB32(buf) <= (unsigned)buf_size)
            h->is_avc = 1;
    }

    if (avctx->active_thread_type & FF_THREAD_FRAME)
        nals_needed = get_last_needed_nal(h, buf, buf_size);

    {
        buf_index     = 0;
        context_count = 0;
        next_avc      = h->is_avc ? 0 : buf_size;
        nal_index     = 0;
        for (;;) {
            int consumed;
            int dst_length;
            int bit_length;
            const uint8_t *ptr;
            int nalsize = 0;
            int err;

            if (buf_index >= next_avc) {
                nalsize = get_avc_nalsize(h, buf, buf_size, &buf_index);
                if (nalsize < 0)
                    break;
                next_avc = buf_index + nalsize;
            } else {
                buf_index = find_start_code(buf, buf_size, buf_index, next_avc);
                if (buf_index >= buf_size)
                    break;
                if (buf_index >= next_avc)
                    continue;
            }

            hx = h->thread_context[context_count];

            ptr = ff_h264_decode_nal(hx, buf + buf_index, &dst_length,
                                     &consumed, next_avc - buf_index);
            if (ptr == NULL || dst_length < 0) {
                ret = -1;
                goto end;
            }

            bit_length = get_bit_length(h, buf, ptr, dst_length,
                                        buf_index + consumed, next_avc);

            if (h->avctx->debug & FF_DEBUG_STARTCODE)
                av_log(h->avctx, AV_LOG_DEBUG,
                       "NAL %d/%d at %d/%d length %d\n",
                       hx->nal_unit_type, hx->nal_ref_idc, buf_index, buf_size, dst_length);

            if (h->is_avc && (nalsize != consumed) && nalsize)
                av_log(h->avctx, AV_LOG_DEBUG,
                       "AVC: Consumed only %d bytes instead of %d\n",
                       consumed, nalsize);

            buf_index += consumed;
            nal_index++;

            if (avctx->skip_frame >= AVDISCARD_NONREF &&
                h->nal_ref_idc == 0 &&
                h->nal_unit_type != NAL_SEI)
                continue;

again:
            if (   !(avctx->active_thread_type & FF_THREAD_FRAME)
                || nals_needed >= nal_index)
                h->au_pps_id = -1;
            /* Ignore per frame NAL unit type during extradata
             * parsing. Decoding slices is not possible in codec init
             * with frame-mt */
            if (parse_extradata) {
                switch (hx->nal_unit_type) {
                case NAL_IDR_SLICE:
                case NAL_SLICE:
                case NAL_DPA:
                case NAL_DPB:
                case NAL_DPC:
                    av_log(h->avctx, AV_LOG_WARNING,
                           "Ignoring NAL %d in global header/extradata\n",
                           hx->nal_unit_type);
                    // fall through to next case
                case NAL_AUXILIARY_SLICE:
                    hx->nal_unit_type = NAL_FF_IGNORE;
                }
            }

            err = 0;

            switch (hx->nal_unit_type) {
            case NAL_IDR_SLICE:
                if (h->nal_unit_type != NAL_IDR_SLICE) {
                    av_log(h->avctx, AV_LOG_ERROR,
                           "Invalid mix of idr and non-idr slices\n");
                    ret = -1;
                    goto end;
                }
                if(!idr_cleared)
                    idr(h); // FIXME ensure we don't lose some frames if there is reordering
                idr_cleared = 1;
                h->has_recovery_point = 1;
            case NAL_SLICE:
                init_get_bits(&hx->gb, ptr, bit_length);
                hx->intra_gb_ptr      =
                hx->inter_gb_ptr      = &hx->gb;
                hx->data_partitioning = 0;

                if ((err = ff_h264_decode_slice_header(hx, h)))
                    break;

                if (h->sei_recovery_frame_cnt >= 0) {
                    if (h->frame_num != h->sei_recovery_frame_cnt || hx->slice_type_nos != AV_PICTURE_TYPE_I)
                        h->valid_recovery_point = 1;

                    if (   h->recovery_frame < 0
                        || ((h->recovery_frame - h->frame_num) & ((1 << h->sps.log2_max_frame_num)-1)) > h->sei_recovery_frame_cnt) {
                        h->recovery_frame = (h->frame_num + h->sei_recovery_frame_cnt) &
                                            ((1 << h->sps.log2_max_frame_num) - 1);

                        if (!h->valid_recovery_point)
                            h->recovery_frame = h->frame_num;
                    }
                }

                h->cur_pic_ptr->f.key_frame |=
                    (hx->nal_unit_type == NAL_IDR_SLICE);

                if (hx->nal_unit_type == NAL_IDR_SLICE ||
                    h->recovery_frame == h->frame_num) {
                    h->recovery_frame         = -1;
                    h->cur_pic_ptr->recovered = 1;
                }
                // If we have an IDR, all frames after it in decoded order are
                // "recovered".
                if (hx->nal_unit_type == NAL_IDR_SLICE)
                    h->frame_recovered |= FRAME_RECOVERED_IDR;
                h->frame_recovered |= 3*!!(avctx->flags2 & CODEC_FLAG2_SHOW_ALL);
                h->frame_recovered |= 3*!!(avctx->flags & CODEC_FLAG_OUTPUT_CORRUPT);
#if 1
                h->cur_pic_ptr->recovered |= h->frame_recovered;
#else
                h->cur_pic_ptr->recovered |= !!(h->frame_recovered & FRAME_RECOVERED_IDR);
#endif

                if (h->current_slice == 1) {
                    if (!(avctx->flags2 & CODEC_FLAG2_CHUNKS))
                        decode_postinit(h, nal_index >= nals_needed);

                    if (h->avctx->hwaccel &&
                        (ret = h->avctx->hwaccel->start_frame(h->avctx, NULL, 0)) < 0)
                        return ret;
                    if (CONFIG_H264_VDPAU_DECODER &&
                        h->avctx->codec->capabilities & CODEC_CAP_HWACCEL_VDPAU)
                        ff_vdpau_h264_picture_start(h);
                }

                if (hx->redundant_pic_count == 0) {
                    if (avctx->hwaccel) {
                        ret = avctx->hwaccel->decode_slice(avctx,
                                                           &buf[buf_index - consumed],
                                                           consumed);
                        if (ret < 0)
                            return ret;
                    } else if (CONFIG_H264_VDPAU_DECODER &&
                               h->avctx->codec->capabilities & CODEC_CAP_HWACCEL_VDPAU) {
                        ff_vdpau_add_data_chunk(h->cur_pic_ptr->f.data[0],
                                                start_code,
                                                sizeof(start_code));
                        ff_vdpau_add_data_chunk(h->cur_pic_ptr->f.data[0],
                                                &buf[buf_index - consumed],
                                                consumed);
                    } else
                        context_count++;
                }
                break;
            case NAL_DPA:
                if (h->avctx->flags & CODEC_FLAG2_CHUNKS) {
                    av_log(h->avctx, AV_LOG_ERROR,
                           "Decoding in chunks is not supported for "
                           "partitioned slices.\n");
                    return AVERROR(ENOSYS);
                }

                init_get_bits(&hx->gb, ptr, bit_length);
                hx->intra_gb_ptr =
                hx->inter_gb_ptr = NULL;

                if ((err = ff_h264_decode_slice_header(hx, h))) {
                    /* make sure data_partitioning is cleared if it was set
                     * before, so we don't try decoding a slice without a valid
                     * slice header later */
                    h->data_partitioning = 0;
                    break;
                }

                hx->data_partitioning = 1;
                break;
            case NAL_DPB:
                init_get_bits(&hx->intra_gb, ptr, bit_length);
                hx->intra_gb_ptr = &hx->intra_gb;
                break;
            case NAL_DPC:
                init_get_bits(&hx->inter_gb, ptr, bit_length);
                hx->inter_gb_ptr = &hx->inter_gb;

                av_log(h->avctx, AV_LOG_ERROR, "Partitioned H.264 support is incomplete\n");
                break;

                if (hx->redundant_pic_count == 0 &&
                    hx->intra_gb_ptr &&
                    hx->data_partitioning &&
                    h->cur_pic_ptr && h->context_initialized &&
                    (avctx->skip_frame < AVDISCARD_NONREF || hx->nal_ref_idc) &&
                    (avctx->skip_frame < AVDISCARD_BIDIR  ||
                     hx->slice_type_nos != AV_PICTURE_TYPE_B) &&
                    (avctx->skip_frame < AVDISCARD_NONINTRA ||
                     hx->slice_type_nos == AV_PICTURE_TYPE_I) &&
                    avctx->skip_frame < AVDISCARD_ALL)
                    context_count++;
                break;
            case NAL_SEI:
                init_get_bits(&h->gb, ptr, bit_length);
                ret = ff_h264_decode_sei(h);
                if (ret < 0 && (h->avctx->err_recognition & AV_EF_EXPLODE))
                    goto end;
                break;
            case NAL_SPS:
                init_get_bits(&h->gb, ptr, bit_length);
                if (ff_h264_decode_seq_parameter_set(h) < 0 && (h->is_avc ? nalsize : 1)) {
                    av_log(h->avctx, AV_LOG_DEBUG,
                           "SPS decoding failure, trying again with the complete NAL\n");
                    if (h->is_avc)
                        av_assert0(next_avc - buf_index + consumed == nalsize);
                    if ((next_avc - buf_index + consumed - 1) >= INT_MAX/8)
                        break;
                    init_get_bits(&h->gb, &buf[buf_index + 1 - consumed],
                                  8*(next_avc - buf_index + consumed - 1));
                    ff_h264_decode_seq_parameter_set(h);
                }

                break;
            case NAL_PPS:
                init_get_bits(&h->gb, ptr, bit_length);
                ret = ff_h264_decode_picture_parameter_set(h, bit_length);
                if (ret < 0 && (h->avctx->err_recognition & AV_EF_EXPLODE))
                    goto end;
                break;
            case NAL_AUD:
            case NAL_END_SEQUENCE:
            case NAL_END_STREAM:
            case NAL_FILLER_DATA:
            case NAL_SPS_EXT:
            case NAL_AUXILIARY_SLICE:
                break;
            case NAL_FF_IGNORE:
                break;
            default:
                av_log(avctx, AV_LOG_DEBUG, "Unknown NAL code: %d (%d bits)\n",
                       hx->nal_unit_type, bit_length);
            }

            if (context_count == h->max_contexts) {
                ret = ff_h264_execute_decode_slices(h, context_count);
                if (ret < 0 && (h->avctx->err_recognition & AV_EF_EXPLODE))
                    goto end;
                context_count = 0;
            }

            if (err < 0 || err == SLICE_SKIPED) {
                if (err < 0)
                    av_log(h->avctx, AV_LOG_ERROR, "decode_slice_header error\n");
                h->ref_count[0] = h->ref_count[1] = h->list_count = 0;
            } else if (err == SLICE_SINGLETHREAD) {
                /* Slice could not be decoded in parallel mode, copy down
                 * NAL unit stuff to context 0 and restart. Note that
                 * rbsp_buffer is not transferred, but since we no longer
                 * run in parallel mode this should not be an issue. */
                h->nal_unit_type = hx->nal_unit_type;
                h->nal_ref_idc   = hx->nal_ref_idc;
                hx               = h;
                goto again;
            }
        }
    }
    if (context_count) {
        ret = ff_h264_execute_decode_slices(h, context_count);
        if (ret < 0 && (h->avctx->err_recognition & AV_EF_EXPLODE))
            goto end;
    }

    ret = 0;
end:
    /* clean up */
    if (h->cur_pic_ptr && !h->droppable) {
        ff_thread_report_progress(&h->cur_pic_ptr->tf, INT_MAX,
                                  h->picture_structure == PICT_BOTTOM_FIELD);
    }

    return (ret < 0) ? ret : buf_index;
}

/**
 * Return the number of bytes consumed for building the current frame.
 */
static int get_consumed_bytes(int pos, int buf_size)
{
    if (pos == 0)
        pos = 1;          // avoid infinite loops (i doubt that is needed but ...)
    if (pos + 10 > buf_size)
        pos = buf_size;                   // oops ;)

    return pos;
}

static int output_frame(H264Context *h, AVFrame *dst, H264Picture *srcp)
{
    AVFrame *src = &srcp->f;
    const AVPixFmtDescriptor *desc = av_pix_fmt_desc_get(src->format);
    int i;
    int ret = av_frame_ref(dst, src);
    if (ret < 0)
        return ret;

    av_dict_set(&dst->metadata, "stereo_mode", ff_h264_sei_stereo_mode(h), 0);

    if (srcp->sei_recovery_frame_cnt == 0)
        dst->key_frame = 1;
    if (!srcp->crop)
        return 0;

    for (i = 0; i < desc->nb_components; i++) {
        int hshift = (i > 0) ? desc->log2_chroma_w : 0;
        int vshift = (i > 0) ? desc->log2_chroma_h : 0;
        int off    = ((srcp->crop_left >> hshift) << h->pixel_shift) +
                      (srcp->crop_top  >> vshift) * dst->linesize[i];
        dst->data[i] += off;
    }
    return 0;
}

static int h264_decode_frame(AVCodecContext *avctx, void *data,
                             int *got_frame, AVPacket *avpkt)
{
    const uint8_t *buf = avpkt->data;
    int buf_size       = avpkt->size;
    H264Context *h     = avctx->priv_data;
    AVFrame *pict      = data;
    int buf_index      = 0;
    H264Picture *out;
    int i, out_idx;
    int ret;

    h->flags = avctx->flags;
    /* reset data partitioning here, to ensure GetBitContexts from previous
     * packets do not get used. */
    h->data_partitioning = 0;

    /* end of stream, output what is still in the buffers */
    if (buf_size == 0) {
 out:

        h->cur_pic_ptr = NULL;
        h->first_field = 0;

        // FIXME factorize this with the output code below
        out     = h->delayed_pic[0];
        out_idx = 0;
        for (i = 1;
             h->delayed_pic[i] &&
             !h->delayed_pic[i]->f.key_frame &&
             !h->delayed_pic[i]->mmco_reset;
             i++)
            if (h->delayed_pic[i]->poc < out->poc) {
                out     = h->delayed_pic[i];
                out_idx = i;
            }

        for (i = out_idx; h->delayed_pic[i]; i++)
            h->delayed_pic[i] = h->delayed_pic[i + 1];

        if (out) {
            out->reference &= ~DELAYED_PIC_REF;
            ret = output_frame(h, pict, out);
            if (ret < 0)
                return ret;
            *got_frame = 1;
        }

        return buf_index;
    }
    if(h->is_avc && buf_size >= 9 && buf[0]==1 && buf[2]==0 && (buf[4]&0xFC)==0xFC && (buf[5]&0x1F) && buf[8]==0x67){
        int cnt= buf[5]&0x1f;
        const uint8_t *p= buf+6;
        while(cnt--){
            int nalsize= AV_RB16(p) + 2;
            if(nalsize > buf_size - (p-buf) || p[2]!=0x67)
                goto not_extra;
            p += nalsize;
        }
        cnt = *(p++);
        if(!cnt)
            goto not_extra;
        while(cnt--){
            int nalsize= AV_RB16(p) + 2;
            if(nalsize > buf_size - (p-buf) || p[2]!=0x68)
                goto not_extra;
            p += nalsize;
        }

        return ff_h264_decode_extradata(h, buf, buf_size);
    }
not_extra:

    buf_index = decode_nal_units(h, buf, buf_size, 0);
    if (buf_index < 0)
        return AVERROR_INVALIDDATA;

    if (!h->cur_pic_ptr && h->nal_unit_type == NAL_END_SEQUENCE) {
        av_assert0(buf_index <= buf_size);
        goto out;
    }

    if (!(avctx->flags2 & CODEC_FLAG2_CHUNKS) && !h->cur_pic_ptr) {
        if (avctx->skip_frame >= AVDISCARD_NONREF ||
            buf_size >= 4 && !memcmp("Q264", buf, 4))
            return buf_size;
        av_log(avctx, AV_LOG_ERROR, "no frame!\n");
        return AVERROR_INVALIDDATA;
    }

    if (!(avctx->flags2 & CODEC_FLAG2_CHUNKS) ||
        (h->mb_y >= h->mb_height && h->mb_height)) {
        if (avctx->flags2 & CODEC_FLAG2_CHUNKS)
            decode_postinit(h, 1);

        ff_h264_field_end(h, 0);

        /* Wait for second field. */
        *got_frame = 0;
        if (h->next_output_pic && (
                                   h->next_output_pic->recovered)) {
            if (!h->next_output_pic->recovered)
                h->next_output_pic->f.flags |= AV_FRAME_FLAG_CORRUPT;

            ret = output_frame(h, pict, h->next_output_pic);
            if (ret < 0)
                return ret;
            *got_frame = 1;
            if (CONFIG_MPEGVIDEO) {
                ff_print_debug_info2(h->avctx, pict, h->er.mbskip_table,
                                    h->next_output_pic->mb_type,
                                    h->next_output_pic->qscale_table,
                                    h->next_output_pic->motion_val,
                                    &h->low_delay,
                                    h->mb_width, h->mb_height, h->mb_stride, 1);
            }
        }
    }

    assert(pict->buf[0] || !*got_frame);

    return get_consumed_bytes(buf_index, buf_size);
}

av_cold void ff_h264_free_context(H264Context *h)
{
    int i;

    ff_h264_free_tables(h, 1); // FIXME cleanup init stuff perhaps

    for (i = 0; i < MAX_SPS_COUNT; i++)
        av_freep(h->sps_buffers + i);

    for (i = 0; i < MAX_PPS_COUNT; i++)
        av_freep(h->pps_buffers + i);
}

static av_cold int h264_decode_end(AVCodecContext *avctx)
{
    H264Context *h = avctx->priv_data;

    ff_h264_remove_all_refs(h);
    ff_h264_free_context(h);

    ff_h264_unref_picture(h, &h->cur_pic);

    return 0;
}

static const AVProfile profiles[] = {
    { FF_PROFILE_H264_BASELINE,             "Baseline"              },
    { FF_PROFILE_H264_CONSTRAINED_BASELINE, "Constrained Baseline"  },
    { FF_PROFILE_H264_MAIN,                 "Main"                  },
    { FF_PROFILE_H264_EXTENDED,             "Extended"              },
    { FF_PROFILE_H264_HIGH,                 "High"                  },
    { FF_PROFILE_H264_HIGH_10,              "High 10"               },
    { FF_PROFILE_H264_HIGH_10_INTRA,        "High 10 Intra"         },
    { FF_PROFILE_H264_HIGH_422,             "High 4:2:2"            },
    { FF_PROFILE_H264_HIGH_422_INTRA,       "High 4:2:2 Intra"      },
    { FF_PROFILE_H264_HIGH_444,             "High 4:4:4"            },
    { FF_PROFILE_H264_HIGH_444_PREDICTIVE,  "High 4:4:4 Predictive" },
    { FF_PROFILE_H264_HIGH_444_INTRA,       "High 4:4:4 Intra"      },
    { FF_PROFILE_H264_CAVLC_444,            "CAVLC 4:4:4"           },
    { FF_PROFILE_UNKNOWN },
};

static const AVOption h264_options[] = {
    {"is_avc", "is avc", offsetof(H264Context, is_avc), FF_OPT_TYPE_INT, {.i64 = 0}, 0, 1, 0},
    {"nal_length_size", "nal_length_size", offsetof(H264Context, nal_length_size), FF_OPT_TYPE_INT, {.i64 = 0}, 0, 4, 0},
    {NULL}
};

static const AVClass h264_class = {
    .class_name = "H264 Decoder",
    .item_name  = av_default_item_name,
    .option     = h264_options,
    .version    = LIBAVUTIL_VERSION_INT,
};

static const AVClass h264_vdpau_class = {
    .class_name = "H264 VDPAU Decoder",
    .item_name  = av_default_item_name,
    .option     = h264_options,
    .version    = LIBAVUTIL_VERSION_INT,
};

AVCodec ff_h264_decoder = {
    .name                  = "h264",
    .long_name             = NULL_IF_CONFIG_SMALL("H.264 / AVC / MPEG-4 AVC / MPEG-4 part 10"),
    .type                  = AVMEDIA_TYPE_VIDEO,
    .id                    = AV_CODEC_ID_H264,
    .priv_data_size        = sizeof(H264Context),
    .init                  = ff_h264_decode_init,
    .close                 = h264_decode_end,
    .decode                = h264_decode_frame,
    .capabilities          = /*CODEC_CAP_DRAW_HORIZ_BAND |*/ CODEC_CAP_DR1 |
                             CODEC_CAP_DELAY | CODEC_CAP_SLICE_THREADS |
                             CODEC_CAP_FRAME_THREADS,
    .flush                 = flush_dpb,
    .init_thread_copy      = ONLY_IF_THREADS_ENABLED(decode_init_thread_copy),
    .update_thread_context = ONLY_IF_THREADS_ENABLED(ff_h264_update_thread_context),
    .profiles              = NULL_IF_CONFIG_SMALL(profiles),
    .priv_class            = &h264_class,
};

#if CONFIG_H264_VDPAU_DECODER
AVCodec ff_h264_vdpau_decoder = {
    .name           = "h264_vdpau",
    .long_name      = NULL_IF_CONFIG_SMALL("H.264 / AVC / MPEG-4 AVC / MPEG-4 part 10 (VDPAU acceleration)"),
    .type           = AVMEDIA_TYPE_VIDEO,
    .id             = AV_CODEC_ID_H264,
    .priv_data_size = sizeof(H264Context),
    .init           = ff_h264_decode_init,
    .close          = h264_decode_end,
    .decode         = h264_decode_frame,
    .capabilities   = CODEC_CAP_DR1 | CODEC_CAP_DELAY | CODEC_CAP_HWACCEL_VDPAU,
    .flush          = flush_dpb,
    .pix_fmts       = (const enum AVPixelFormat[]) { AV_PIX_FMT_VDPAU_H264,
                                                     AV_PIX_FMT_NONE},
    .profiles       = NULL_IF_CONFIG_SMALL(profiles),
    .priv_class     = &h264_vdpau_class,
};
#endif<|MERGE_RESOLUTION|>--- conflicted
+++ resolved
@@ -867,10 +867,6 @@
             stereo->flags = AV_STEREO3D_FLAG_INVERT;
     }
 
-<<<<<<< HEAD
-    cur->mmco_reset = h->mmco_reset;
-    h->mmco_reset = 0;
-=======
     if (h->sei_display_orientation_present &&
         (h->sei_anticlockwise_rotation || h->sei_hflip || h->sei_vflip)) {
         double angle = h->sei_anticlockwise_rotation * 360 / (double) (1 << 16);
@@ -884,7 +880,9 @@
         av_display_matrix_flip((int32_t *)rotation->data,
                                h->sei_vflip, h->sei_hflip);
     }
->>>>>>> 18e3d61e
+
+    cur->mmco_reset = h->mmco_reset;
+    h->mmco_reset = 0;
 
     // FIXME do something with unavailable reference frames
 
