--- conflicted
+++ resolved
@@ -57,13 +57,8 @@
     const uint8_t *s;
     static const int masks[] = {0x80, 0x08, 0x88, 0x22, 0xaa, 0x55, 0xff};
 
-<<<<<<< HEAD
     mask = masks[pass];
-    switch(bits_per_pixel) {
-=======
-    mask = ff_png_pass_mask[pass];
     switch (bits_per_pixel) {
->>>>>>> c598b569
     case 1:
         memset(dst, 0, row_size);
         dst_x = 0;
@@ -146,12 +141,7 @@
         memcpy(dst, src, size);
         break;
     case PNG_FILTER_VALUE_SUB:
-<<<<<<< HEAD
         sub_left_prediction(dsp, dst, src, bpp, size);
-=======
-        dsp->diff_bytes(dst, src, src - bpp, size);
-        memcpy(dst, src, bpp);
->>>>>>> c598b569
         break;
     case PNG_FILTER_VALUE_UP:
         dsp->diff_bytes(dst, src, top, size);
@@ -174,13 +164,8 @@
                                   uint8_t *src, uint8_t *top, int size, int bpp)
 {
     int pred = s->filter_type;
-<<<<<<< HEAD
     av_assert0(bpp || !pred);
-    if(!top && pred)
-=======
-    assert(bpp || !pred);
     if (!top && pred)
->>>>>>> c598b569
         pred = PNG_FILTER_VALUE_SUB;
     if (pred == PNG_FILTER_VALUE_MIXED) {
         int i;
@@ -205,26 +190,6 @@
     }
 }
 
-<<<<<<< HEAD
-=======
-static void convert_from_rgb32(uint8_t *dst, const uint8_t *src, int width)
-{
-    uint8_t *d;
-    int j;
-    unsigned int v;
-
-    d = dst;
-    for (j = 0; j < width; j++) {
-        v    = ((const uint32_t *) src)[j];
-        d[0] = v >> 16;
-        d[1] = v >> 8;
-        d[2] = v;
-        d[3] = v >> 24;
-        d   += 4;
-    }
-}
-
->>>>>>> c598b569
 static void png_write_chunk(uint8_t **f, uint32_t tag,
                             const uint8_t *buf, int length)
 {
@@ -278,30 +243,20 @@
     uint8_t *ptr, *top, *crow_buf, *crow;
     uint8_t *crow_base       = NULL;
     uint8_t *progressive_buf = NULL;
-<<<<<<< HEAD
-    uint8_t *top_buf = NULL;
-
-    is_progressive = !!(avctx->flags & CODEC_FLAG_INTERLACED_DCT);
-    switch(avctx->pix_fmt) {
-    case AV_PIX_FMT_RGBA64BE:
-        bit_depth = 16;
-        color_type = PNG_COLOR_TYPE_RGB_ALPHA;
-        break;
-    case AV_PIX_FMT_RGB48BE:
-        bit_depth = 16;
-        color_type = PNG_COLOR_TYPE_RGB;
-        break;
-    case AV_PIX_FMT_RGBA:
-        bit_depth = 8;
-=======
-    uint8_t *rgba_buf        = NULL;
     uint8_t *top_buf         = NULL;
 
     is_progressive = !!(avctx->flags & CODEC_FLAG_INTERLACED_DCT);
     switch (avctx->pix_fmt) {
-    case AV_PIX_FMT_RGB32:
+    case AV_PIX_FMT_RGBA64BE:
+        bit_depth  = 16;
+        color_type = PNG_COLOR_TYPE_RGB_ALPHA;
+        break;
+    case AV_PIX_FMT_RGB48BE:
+        bit_depth  = 16;
+        color_type = PNG_COLOR_TYPE_RGB;
+        break;
+    case AV_PIX_FMT_RGBA:
         bit_depth  = 8;
->>>>>>> c598b569
         color_type = PNG_COLOR_TYPE_RGB_ALPHA;
         break;
     case AV_PIX_FMT_RGB24:
@@ -441,15 +396,7 @@
                 for (y = 0; y < avctx->height; y++)
                     if ((ff_png_pass_ymask[pass] << (y & 7)) & 0x80) {
                         ptr = p->data[0] + y * p->linesize[0];
-<<<<<<< HEAD
-                        FFSWAP(uint8_t*, progressive_buf, top_buf);
-=======
                         FFSWAP(uint8_t *, progressive_buf, top_buf);
-                        if (color_type == PNG_COLOR_TYPE_RGB_ALPHA) {
-                            convert_from_rgb32(rgba_buf, ptr, avctx->width);
-                            ptr = rgba_buf;
-                        }
->>>>>>> c598b569
                         png_get_interlaced_row(progressive_buf, pass_row_size,
                                                bits_per_pixel, pass,
                                                ptr, avctx->width);
@@ -464,17 +411,8 @@
         top = NULL;
         for (y = 0; y < avctx->height; y++) {
             ptr = p->data[0] + y * p->linesize[0];
-<<<<<<< HEAD
-            crow = png_choose_filter(s, crow_buf, ptr, top, row_size, bits_per_pixel>>3);
-=======
-            if (color_type == PNG_COLOR_TYPE_RGB_ALPHA) {
-                FFSWAP(uint8_t *, rgba_buf, top_buf);
-                convert_from_rgb32(rgba_buf, ptr, avctx->width);
-                ptr = rgba_buf;
-            }
             crow = png_choose_filter(s, crow_buf, ptr, top,
                                      row_size, bits_per_pixel >> 3);
->>>>>>> c598b569
             png_write_row(s, crow, row_size + 1);
             top = ptr;
         }
@@ -517,7 +455,7 @@
 {
     PNGEncContext *s = avctx->priv_data;
 
-    switch(avctx->pix_fmt) {
+    switch (avctx->pix_fmt) {
     case AV_PIX_FMT_RGBA:
         avctx->bits_per_coded_sample = 32;
         break;
@@ -589,17 +527,12 @@
     .init           = png_enc_init,
     .close          = png_enc_close,
     .encode2        = encode_frame,
-<<<<<<< HEAD
     .capabilities   = CODEC_CAP_FRAME_THREADS | CODEC_CAP_INTRA_ONLY,
-    .pix_fmts       = (const enum AVPixelFormat[]){
+    .pix_fmts       = (const enum AVPixelFormat[]) {
         AV_PIX_FMT_RGB24, AV_PIX_FMT_RGBA,
         AV_PIX_FMT_RGB48BE, AV_PIX_FMT_RGBA64BE,
         AV_PIX_FMT_PAL8,
         AV_PIX_FMT_GRAY8, AV_PIX_FMT_GRAY8A,
-=======
-    .pix_fmts       = (const enum AVPixelFormat[]) {
-        AV_PIX_FMT_RGB24, AV_PIX_FMT_RGB32, AV_PIX_FMT_PAL8, AV_PIX_FMT_GRAY8,
->>>>>>> c598b569
         AV_PIX_FMT_GRAY16BE,
         AV_PIX_FMT_MONOBLACK, AV_PIX_FMT_NONE
     },
