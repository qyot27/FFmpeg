--- conflicted
+++ resolved
@@ -597,74 +597,22 @@
     }
 }
 
-void ff_init_buffer_info(AVCodecContext *s, AVFrame *frame)
-{
-    if (s->pkt) {
-        frame->pkt_pts = s->pkt->pts;
-        av_frame_set_pkt_pos     (frame, s->pkt->pos);
-        av_frame_set_pkt_duration(frame, s->pkt->duration);
-        av_frame_set_pkt_size    (frame, s->pkt->size);
+void ff_init_buffer_info(AVCodecContext *avctx, AVFrame *frame)
+{
+    if (avctx->pkt) {
+        frame->pkt_pts = avctx->pkt->pts;
+        av_frame_set_pkt_pos     (frame, avctx->pkt->pos);
+        av_frame_set_pkt_duration(frame, avctx->pkt->duration);
+        av_frame_set_pkt_size    (frame, avctx->pkt->size);
     } else {
         frame->pkt_pts = AV_NOPTS_VALUE;
         av_frame_set_pkt_pos     (frame, -1);
         av_frame_set_pkt_duration(frame, 0);
         av_frame_set_pkt_size    (frame, -1);
     }
-    frame->reordered_opaque = s->reordered_opaque;
-
-    switch (s->codec->type) {
-    case AVMEDIA_TYPE_VIDEO:
-        frame->width               = s->width;
-        frame->height              = s->height;
-        frame->format              = s->pix_fmt;
-        frame->sample_aspect_ratio = s->sample_aspect_ratio;
-        break;
-    case AVMEDIA_TYPE_AUDIO:
-        frame->sample_rate    = s->sample_rate;
-        frame->format         = s->sample_fmt;
-        frame->channel_layout = s->channel_layout;
-        av_frame_set_channels(frame, s->channels);
-        break;
-    }
-}
-
-#if FF_API_GET_BUFFER
-int avcodec_default_get_buffer(AVCodecContext *avctx, AVFrame *frame)
-{
-    return avcodec_default_get_buffer2(avctx, frame, 0);
-}
-
-typedef struct CompatReleaseBufPriv {
-    AVCodecContext avctx;
-    AVFrame frame;
-} CompatReleaseBufPriv;
-
-static void compat_free_buffer(void *opaque, uint8_t *data)
-{
-    CompatReleaseBufPriv *priv = opaque;
-    priv->avctx.release_buffer(&priv->avctx, &priv->frame);
-    av_freep(&priv);
-}
-
-static void compat_release_buffer(void *opaque, uint8_t *data)
-{
-    AVBufferRef *buf = opaque;
-    av_buffer_unref(&buf);
-}
-#endif
-
-int ff_get_buffer(AVCodecContext *avctx, AVFrame *frame, int flags)
-{
-    int ret;
-
-<<<<<<< HEAD
-    if (avctx->codec_type == AVMEDIA_TYPE_VIDEO) {
-        if ((ret = av_image_check_size(avctx->width, avctx->height, 0, avctx)) < 0 || avctx->pix_fmt<0) {
-            av_log(avctx, AV_LOG_ERROR, "video_get_buffer: image parameters invalid\n");
-            return AVERROR(EINVAL);
-        }
-=======
-    switch (avctx->codec_type) {
+    frame->reordered_opaque = avctx->reordered_opaque;
+
+    switch (avctx->codec->type) {
     case AVMEDIA_TYPE_VIDEO:
         if (!frame->width)
             frame->width               = avctx->width;
@@ -674,9 +622,6 @@
             frame->format              = avctx->pix_fmt;
         if (!frame->sample_aspect_ratio.num)
             frame->sample_aspect_ratio = avctx->sample_aspect_ratio;
-
-        if ((ret = av_image_check_size(avctx->width, avctx->height, 0, avctx)) < 0)
-            return ret;
         break;
     case AVMEDIA_TYPE_AUDIO:
         if (!frame->sample_rate)
@@ -685,9 +630,45 @@
             frame->format         = avctx->sample_fmt;
         if (!frame->channel_layout)
             frame->channel_layout = avctx->channel_layout;
+        av_frame_set_channels(frame, avctx->channels);
         break;
-    default: return AVERROR(EINVAL);
->>>>>>> 15ec0450
+    }
+}
+
+#if FF_API_GET_BUFFER
+int avcodec_default_get_buffer(AVCodecContext *avctx, AVFrame *frame)
+{
+    return avcodec_default_get_buffer2(avctx, frame, 0);
+}
+
+typedef struct CompatReleaseBufPriv {
+    AVCodecContext avctx;
+    AVFrame frame;
+} CompatReleaseBufPriv;
+
+static void compat_free_buffer(void *opaque, uint8_t *data)
+{
+    CompatReleaseBufPriv *priv = opaque;
+    priv->avctx.release_buffer(&priv->avctx, &priv->frame);
+    av_freep(&priv);
+}
+
+static void compat_release_buffer(void *opaque, uint8_t *data)
+{
+    AVBufferRef *buf = opaque;
+    av_buffer_unref(&buf);
+}
+#endif
+
+int ff_get_buffer(AVCodecContext *avctx, AVFrame *frame, int flags)
+{
+    int ret;
+
+    if (avctx->codec_type == AVMEDIA_TYPE_VIDEO) {
+        if ((ret = av_image_check_size(avctx->width, avctx->height, 0, avctx)) < 0 || avctx->pix_fmt<0) {
+            av_log(avctx, AV_LOG_ERROR, "video_get_buffer: image parameters invalid\n");
+            return AVERROR(EINVAL);
+        }
     }
     ff_init_buffer_info(avctx, frame);
 
