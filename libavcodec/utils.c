/*
 * utils for libavcodec
 * Copyright (c) 2001 Fabrice Bellard
 * Copyright (c) 2002-2004 Michael Niedermayer <michaelni@gmx.at>
 *
 * This file is part of FFmpeg.
 *
 * FFmpeg is free software; you can redistribute it and/or
 * modify it under the terms of the GNU Lesser General Public
 * License as published by the Free Software Foundation; either
 * version 2.1 of the License, or (at your option) any later version.
 *
 * FFmpeg is distributed in the hope that it will be useful,
 * but WITHOUT ANY WARRANTY; without even the implied warranty of
 * MERCHANTABILITY or FITNESS FOR A PARTICULAR PURPOSE.  See the GNU
 * Lesser General Public License for more details.
 *
 * You should have received a copy of the GNU Lesser General Public
 * License along with FFmpeg; if not, write to the Free Software
 * Foundation, Inc., 51 Franklin Street, Fifth Floor, Boston, MA 02110-1301 USA
 */

/**
 * @file
 * utils.
 */

#include "config.h"
#include "libavutil/atomic.h"
#include "libavutil/attributes.h"
#include "libavutil/avassert.h"
#include "libavutil/avstring.h"
#include "libavutil/bprint.h"
#include "libavutil/channel_layout.h"
#include "libavutil/crc.h"
#include "libavutil/frame.h"
#include "libavutil/internal.h"
#include "libavutil/mathematics.h"
#include "libavutil/mem_internal.h"
#include "libavutil/pixdesc.h"
#include "libavutil/imgutils.h"
#include "libavutil/samplefmt.h"
#include "libavutil/dict.h"
#include "libavutil/thread.h"
#include "avcodec.h"
#include "libavutil/opt.h"
#include "me_cmp.h"
#include "mpegvideo.h"
#include "thread.h"
#include "frame_thread_encoder.h"
#include "internal.h"
#include "raw.h"
#include "bytestream.h"
#include "version.h"
#include <stdlib.h>
#include <stdarg.h>
#include <limits.h>
#include <float.h>
#if CONFIG_ICONV
# include <iconv.h>
#endif

#include "libavutil/ffversion.h"
const char av_codec_ffversion[] = "FFmpeg version " FFMPEG_VERSION;

#if HAVE_PTHREADS || HAVE_W32THREADS || HAVE_OS2THREADS
static int default_lockmgr_cb(void **arg, enum AVLockOp op)
{
    void * volatile * mutex = arg;
    int err;

    switch (op) {
    case AV_LOCK_CREATE:
        return 0;
    case AV_LOCK_OBTAIN:
        if (!*mutex) {
            pthread_mutex_t *tmp = av_malloc(sizeof(pthread_mutex_t));
            if (!tmp)
                return AVERROR(ENOMEM);
            if ((err = pthread_mutex_init(tmp, NULL))) {
                av_free(tmp);
                return AVERROR(err);
            }
            if (avpriv_atomic_ptr_cas(mutex, NULL, tmp)) {
                pthread_mutex_destroy(tmp);
                av_free(tmp);
            }
        }

        if ((err = pthread_mutex_lock(*mutex)))
            return AVERROR(err);

        return 0;
    case AV_LOCK_RELEASE:
        if ((err = pthread_mutex_unlock(*mutex)))
            return AVERROR(err);

        return 0;
    case AV_LOCK_DESTROY:
        if (*mutex)
            pthread_mutex_destroy(*mutex);
        av_free(*mutex);
        avpriv_atomic_ptr_cas(mutex, *mutex, NULL);
        return 0;
    }
    return 1;
}
static int (*lockmgr_cb)(void **mutex, enum AVLockOp op) = default_lockmgr_cb;
#else
static int (*lockmgr_cb)(void **mutex, enum AVLockOp op) = NULL;
#endif


volatile int ff_avcodec_locked;
static int volatile entangled_thread_counter = 0;
static void *codec_mutex;
static void *avformat_mutex;

void av_fast_padded_malloc(void *ptr, unsigned int *size, size_t min_size)
{
    uint8_t **p = ptr;
    if (min_size > SIZE_MAX - AV_INPUT_BUFFER_PADDING_SIZE) {
        av_freep(p);
        *size = 0;
        return;
    }
    if (!ff_fast_malloc(p, size, min_size + AV_INPUT_BUFFER_PADDING_SIZE, 1))
        memset(*p + min_size, 0, AV_INPUT_BUFFER_PADDING_SIZE);
}

void av_fast_padded_mallocz(void *ptr, unsigned int *size, size_t min_size)
{
    uint8_t **p = ptr;
    if (min_size > SIZE_MAX - AV_INPUT_BUFFER_PADDING_SIZE) {
        av_freep(p);
        *size = 0;
        return;
    }
    if (!ff_fast_malloc(p, size, min_size + AV_INPUT_BUFFER_PADDING_SIZE, 1))
        memset(*p, 0, min_size + AV_INPUT_BUFFER_PADDING_SIZE);
}

/* encoder management */
static AVCodec *first_avcodec = NULL;
static AVCodec **last_avcodec = &first_avcodec;

AVCodec *av_codec_next(const AVCodec *c)
{
    if (c)
        return c->next;
    else
        return first_avcodec;
}

static av_cold void avcodec_init(void)
{
    static int initialized = 0;

    if (initialized != 0)
        return;
    initialized = 1;

    if (CONFIG_ME_CMP)
        ff_me_cmp_init_static();
}

int av_codec_is_encoder(const AVCodec *codec)
{
    return codec && (codec->encode_sub || codec->encode2);
}

int av_codec_is_decoder(const AVCodec *codec)
{
    return codec && codec->decode;
}

av_cold void avcodec_register(AVCodec *codec)
{
    AVCodec **p;
    avcodec_init();
    p = last_avcodec;
    codec->next = NULL;

    while(*p || avpriv_atomic_ptr_cas((void * volatile *)p, NULL, codec))
        p = &(*p)->next;
    last_avcodec = &codec->next;

    if (codec->init_static_data)
        codec->init_static_data(codec);
}

#if FF_API_EMU_EDGE
unsigned avcodec_get_edge_width(void)
{
    return EDGE_WIDTH;
}
#endif

#if FF_API_SET_DIMENSIONS
void avcodec_set_dimensions(AVCodecContext *s, int width, int height)
{
    int ret = ff_set_dimensions(s, width, height);
    if (ret < 0) {
        av_log(s, AV_LOG_WARNING, "Failed to set dimensions %d %d\n", width, height);
    }
}
#endif

int ff_set_dimensions(AVCodecContext *s, int width, int height)
{
    int ret = av_image_check_size(width, height, 0, s);

    if (ret < 0)
        width = height = 0;

    s->coded_width  = width;
    s->coded_height = height;
    s->width        = FF_CEIL_RSHIFT(width,  s->lowres);
    s->height       = FF_CEIL_RSHIFT(height, s->lowres);

    return ret;
}

int ff_set_sar(AVCodecContext *avctx, AVRational sar)
{
    int ret = av_image_check_sar(avctx->width, avctx->height, sar);

    if (ret < 0) {
        av_log(avctx, AV_LOG_WARNING, "ignoring invalid SAR: %d/%d\n",
               sar.num, sar.den);
        avctx->sample_aspect_ratio = (AVRational){ 0, 1 };
        return ret;
    } else {
        avctx->sample_aspect_ratio = sar;
    }
    return 0;
}

int ff_side_data_update_matrix_encoding(AVFrame *frame,
                                        enum AVMatrixEncoding matrix_encoding)
{
    AVFrameSideData *side_data;
    enum AVMatrixEncoding *data;

    side_data = av_frame_get_side_data(frame, AV_FRAME_DATA_MATRIXENCODING);
    if (!side_data)
        side_data = av_frame_new_side_data(frame, AV_FRAME_DATA_MATRIXENCODING,
                                           sizeof(enum AVMatrixEncoding));

    if (!side_data)
        return AVERROR(ENOMEM);

    data  = (enum AVMatrixEncoding*)side_data->data;
    *data = matrix_encoding;

    return 0;
}

void avcodec_align_dimensions2(AVCodecContext *s, int *width, int *height,
                               int linesize_align[AV_NUM_DATA_POINTERS])
{
    int i;
    int w_align = 1;
    int h_align = 1;
    AVPixFmtDescriptor const *desc = av_pix_fmt_desc_get(s->pix_fmt);

    if (desc) {
        w_align = 1 << desc->log2_chroma_w;
        h_align = 1 << desc->log2_chroma_h;
    }

    switch (s->pix_fmt) {
    case AV_PIX_FMT_YUV420P:
    case AV_PIX_FMT_YUYV422:
    case AV_PIX_FMT_YVYU422:
    case AV_PIX_FMT_UYVY422:
    case AV_PIX_FMT_YUV422P:
    case AV_PIX_FMT_YUV440P:
    case AV_PIX_FMT_YUV444P:
    case AV_PIX_FMT_GBRP:
    case AV_PIX_FMT_GBRAP:
    case AV_PIX_FMT_GRAY8:
    case AV_PIX_FMT_GRAY16BE:
    case AV_PIX_FMT_GRAY16LE:
    case AV_PIX_FMT_YUVJ420P:
    case AV_PIX_FMT_YUVJ422P:
    case AV_PIX_FMT_YUVJ440P:
    case AV_PIX_FMT_YUVJ444P:
    case AV_PIX_FMT_YUVA420P:
    case AV_PIX_FMT_YUVA422P:
    case AV_PIX_FMT_YUVA444P:
    case AV_PIX_FMT_YUV420P9LE:
    case AV_PIX_FMT_YUV420P9BE:
    case AV_PIX_FMT_YUV420P10LE:
    case AV_PIX_FMT_YUV420P10BE:
    case AV_PIX_FMT_YUV420P12LE:
    case AV_PIX_FMT_YUV420P12BE:
    case AV_PIX_FMT_YUV420P14LE:
    case AV_PIX_FMT_YUV420P14BE:
    case AV_PIX_FMT_YUV420P16LE:
    case AV_PIX_FMT_YUV420P16BE:
    case AV_PIX_FMT_YUVA420P9LE:
    case AV_PIX_FMT_YUVA420P9BE:
    case AV_PIX_FMT_YUVA420P10LE:
    case AV_PIX_FMT_YUVA420P10BE:
    case AV_PIX_FMT_YUVA420P16LE:
    case AV_PIX_FMT_YUVA420P16BE:
    case AV_PIX_FMT_YUV422P9LE:
    case AV_PIX_FMT_YUV422P9BE:
    case AV_PIX_FMT_YUV422P10LE:
    case AV_PIX_FMT_YUV422P10BE:
    case AV_PIX_FMT_YUV422P12LE:
    case AV_PIX_FMT_YUV422P12BE:
    case AV_PIX_FMT_YUV422P14LE:
    case AV_PIX_FMT_YUV422P14BE:
    case AV_PIX_FMT_YUV422P16LE:
    case AV_PIX_FMT_YUV422P16BE:
    case AV_PIX_FMT_YUVA422P9LE:
    case AV_PIX_FMT_YUVA422P9BE:
    case AV_PIX_FMT_YUVA422P10LE:
    case AV_PIX_FMT_YUVA422P10BE:
    case AV_PIX_FMT_YUVA422P16LE:
    case AV_PIX_FMT_YUVA422P16BE:
    case AV_PIX_FMT_YUV440P10LE:
    case AV_PIX_FMT_YUV440P10BE:
    case AV_PIX_FMT_YUV440P12LE:
    case AV_PIX_FMT_YUV440P12BE:
    case AV_PIX_FMT_YUV444P9LE:
    case AV_PIX_FMT_YUV444P9BE:
    case AV_PIX_FMT_YUV444P10LE:
    case AV_PIX_FMT_YUV444P10BE:
    case AV_PIX_FMT_YUV444P12LE:
    case AV_PIX_FMT_YUV444P12BE:
    case AV_PIX_FMT_YUV444P14LE:
    case AV_PIX_FMT_YUV444P14BE:
    case AV_PIX_FMT_YUV444P16LE:
    case AV_PIX_FMT_YUV444P16BE:
    case AV_PIX_FMT_YUVA444P9LE:
    case AV_PIX_FMT_YUVA444P9BE:
    case AV_PIX_FMT_YUVA444P10LE:
    case AV_PIX_FMT_YUVA444P10BE:
    case AV_PIX_FMT_YUVA444P16LE:
    case AV_PIX_FMT_YUVA444P16BE:
    case AV_PIX_FMT_GBRP9LE:
    case AV_PIX_FMT_GBRP9BE:
    case AV_PIX_FMT_GBRP10LE:
    case AV_PIX_FMT_GBRP10BE:
    case AV_PIX_FMT_GBRP12LE:
    case AV_PIX_FMT_GBRP12BE:
    case AV_PIX_FMT_GBRP14LE:
    case AV_PIX_FMT_GBRP14BE:
    case AV_PIX_FMT_GBRP16LE:
    case AV_PIX_FMT_GBRP16BE:
        w_align = 16; //FIXME assume 16 pixel per macroblock
        h_align = 16 * 2; // interlaced needs 2 macroblocks height
        break;
    case AV_PIX_FMT_YUV411P:
    case AV_PIX_FMT_YUVJ411P:
    case AV_PIX_FMT_UYYVYY411:
        w_align = 32;
        h_align = 16 * 2;
        break;
    case AV_PIX_FMT_YUV410P:
        if (s->codec_id == AV_CODEC_ID_SVQ1) {
            w_align = 64;
            h_align = 64;
        }
        break;
    case AV_PIX_FMT_RGB555:
        if (s->codec_id == AV_CODEC_ID_RPZA) {
            w_align = 4;
            h_align = 4;
        }
        break;
    case AV_PIX_FMT_PAL8:
    case AV_PIX_FMT_BGR8:
    case AV_PIX_FMT_RGB8:
        if (s->codec_id == AV_CODEC_ID_SMC ||
            s->codec_id == AV_CODEC_ID_CINEPAK) {
            w_align = 4;
            h_align = 4;
        }
        if (s->codec_id == AV_CODEC_ID_JV) {
            w_align = 8;
            h_align = 8;
        }
        break;
    case AV_PIX_FMT_BGR24:
        if ((s->codec_id == AV_CODEC_ID_MSZH) ||
            (s->codec_id == AV_CODEC_ID_ZLIB)) {
            w_align = 4;
            h_align = 4;
        }
        break;
    case AV_PIX_FMT_RGB24:
        if (s->codec_id == AV_CODEC_ID_CINEPAK) {
            w_align = 4;
            h_align = 4;
        }
        break;
    default:
        break;
    }

    if (s->codec_id == AV_CODEC_ID_IFF_ILBM) {
        w_align = FFMAX(w_align, 8);
    }

    *width  = FFALIGN(*width, w_align);
    *height = FFALIGN(*height, h_align);
    if (s->codec_id == AV_CODEC_ID_H264 || s->lowres) {
        // some of the optimized chroma MC reads one line too much
        // which is also done in mpeg decoders with lowres > 0
        *height += 2;

        // H.264 uses edge emulation for out of frame motion vectors, for this
        // it requires a temporary area large enough to hold a 21x21 block,
        // increasing witdth ensure that the temporary area is large enough,
        // the next rounded up width is 32
        *width = FFMAX(*width, 32);
    }

    for (i = 0; i < 4; i++)
        linesize_align[i] = STRIDE_ALIGN;
}

void avcodec_align_dimensions(AVCodecContext *s, int *width, int *height)
{
    const AVPixFmtDescriptor *desc = av_pix_fmt_desc_get(s->pix_fmt);
    int chroma_shift = desc->log2_chroma_w;
    int linesize_align[AV_NUM_DATA_POINTERS];
    int align;

    avcodec_align_dimensions2(s, width, height, linesize_align);
    align               = FFMAX(linesize_align[0], linesize_align[3]);
    linesize_align[1] <<= chroma_shift;
    linesize_align[2] <<= chroma_shift;
    align               = FFMAX3(align, linesize_align[1], linesize_align[2]);
    *width              = FFALIGN(*width, align);
}

int avcodec_enum_to_chroma_pos(int *xpos, int *ypos, enum AVChromaLocation pos)
{
    if (pos <= AVCHROMA_LOC_UNSPECIFIED || pos >= AVCHROMA_LOC_NB)
        return AVERROR(EINVAL);
    pos--;

    *xpos = (pos&1) * 128;
    *ypos = ((pos>>1)^(pos<4)) * 128;

    return 0;
}

enum AVChromaLocation avcodec_chroma_pos_to_enum(int xpos, int ypos)
{
    int pos, xout, yout;

    for (pos = AVCHROMA_LOC_UNSPECIFIED + 1; pos < AVCHROMA_LOC_NB; pos++) {
        if (avcodec_enum_to_chroma_pos(&xout, &yout, pos) == 0 && xout == xpos && yout == ypos)
            return pos;
    }
    return AVCHROMA_LOC_UNSPECIFIED;
}

int avcodec_fill_audio_frame(AVFrame *frame, int nb_channels,
                             enum AVSampleFormat sample_fmt, const uint8_t *buf,
                             int buf_size, int align)
{
    int ch, planar, needed_size, ret = 0;

    needed_size = av_samples_get_buffer_size(NULL, nb_channels,
                                             frame->nb_samples, sample_fmt,
                                             align);
    if (buf_size < needed_size)
        return AVERROR(EINVAL);

    planar = av_sample_fmt_is_planar(sample_fmt);
    if (planar && nb_channels > AV_NUM_DATA_POINTERS) {
        if (!(frame->extended_data = av_mallocz_array(nb_channels,
                                                sizeof(*frame->extended_data))))
            return AVERROR(ENOMEM);
    } else {
        frame->extended_data = frame->data;
    }

    if ((ret = av_samples_fill_arrays(frame->extended_data, &frame->linesize[0],
                                      (uint8_t *)(intptr_t)buf, nb_channels, frame->nb_samples,
                                      sample_fmt, align)) < 0) {
        if (frame->extended_data != frame->data)
            av_freep(&frame->extended_data);
        return ret;
    }
    if (frame->extended_data != frame->data) {
        for (ch = 0; ch < AV_NUM_DATA_POINTERS; ch++)
            frame->data[ch] = frame->extended_data[ch];
    }

    return ret;
}

static int update_frame_pool(AVCodecContext *avctx, AVFrame *frame)
{
    FramePool *pool = avctx->internal->pool;
    int i, ret;

    switch (avctx->codec_type) {
    case AVMEDIA_TYPE_VIDEO: {
        uint8_t *data[4];
        int linesize[4];
        int size[4] = { 0 };
        int w = frame->width;
        int h = frame->height;
        int tmpsize, unaligned;

        if (pool->format == frame->format &&
            pool->width == frame->width && pool->height == frame->height)
            return 0;

        avcodec_align_dimensions2(avctx, &w, &h, pool->stride_align);

        do {
            // NOTE: do not align linesizes individually, this breaks e.g. assumptions
            // that linesize[0] == 2*linesize[1] in the MPEG-encoder for 4:2:2
            av_image_fill_linesizes(linesize, avctx->pix_fmt, w);
            // increase alignment of w for next try (rhs gives the lowest bit set in w)
            w += w & ~(w - 1);

            unaligned = 0;
            for (i = 0; i < 4; i++)
                unaligned |= linesize[i] % pool->stride_align[i];
        } while (unaligned);

        tmpsize = av_image_fill_pointers(data, avctx->pix_fmt, h,
                                         NULL, linesize);
        if (tmpsize < 0)
            return -1;

        for (i = 0; i < 3 && data[i + 1]; i++)
            size[i] = data[i + 1] - data[i];
        size[i] = tmpsize - (data[i] - data[0]);

        for (i = 0; i < 4; i++) {
            av_buffer_pool_uninit(&pool->pools[i]);
            pool->linesize[i] = linesize[i];
            if (size[i]) {
                pool->pools[i] = av_buffer_pool_init(size[i] + 16 + STRIDE_ALIGN - 1,
                                                     CONFIG_MEMORY_POISONING ?
                                                        NULL :
                                                        av_buffer_allocz);
                if (!pool->pools[i]) {
                    ret = AVERROR(ENOMEM);
                    goto fail;
                }
            }
        }
        pool->format = frame->format;
        pool->width  = frame->width;
        pool->height = frame->height;

        break;
        }
    case AVMEDIA_TYPE_AUDIO: {
        int ch     = av_frame_get_channels(frame); //av_get_channel_layout_nb_channels(frame->channel_layout);
        int planar = av_sample_fmt_is_planar(frame->format);
        int planes = planar ? ch : 1;

        if (pool->format == frame->format && pool->planes == planes &&
            pool->channels == ch && frame->nb_samples == pool->samples)
            return 0;

        av_buffer_pool_uninit(&pool->pools[0]);
        ret = av_samples_get_buffer_size(&pool->linesize[0], ch,
                                         frame->nb_samples, frame->format, 0);
        if (ret < 0)
            goto fail;

        pool->pools[0] = av_buffer_pool_init(pool->linesize[0], NULL);
        if (!pool->pools[0]) {
            ret = AVERROR(ENOMEM);
            goto fail;
        }

        pool->format     = frame->format;
        pool->planes     = planes;
        pool->channels   = ch;
        pool->samples = frame->nb_samples;
        break;
        }
    default: av_assert0(0);
    }
    return 0;
fail:
    for (i = 0; i < 4; i++)
        av_buffer_pool_uninit(&pool->pools[i]);
    pool->format = -1;
    pool->planes = pool->channels = pool->samples = 0;
    pool->width  = pool->height = 0;
    return ret;
}

static int audio_get_buffer(AVCodecContext *avctx, AVFrame *frame)
{
    FramePool *pool = avctx->internal->pool;
    int planes = pool->planes;
    int i;

    frame->linesize[0] = pool->linesize[0];

    if (planes > AV_NUM_DATA_POINTERS) {
        frame->extended_data = av_mallocz_array(planes, sizeof(*frame->extended_data));
        frame->nb_extended_buf = planes - AV_NUM_DATA_POINTERS;
        frame->extended_buf  = av_mallocz_array(frame->nb_extended_buf,
                                          sizeof(*frame->extended_buf));
        if (!frame->extended_data || !frame->extended_buf) {
            av_freep(&frame->extended_data);
            av_freep(&frame->extended_buf);
            return AVERROR(ENOMEM);
        }
    } else {
        frame->extended_data = frame->data;
        av_assert0(frame->nb_extended_buf == 0);
    }

    for (i = 0; i < FFMIN(planes, AV_NUM_DATA_POINTERS); i++) {
        frame->buf[i] = av_buffer_pool_get(pool->pools[0]);
        if (!frame->buf[i])
            goto fail;
        frame->extended_data[i] = frame->data[i] = frame->buf[i]->data;
    }
    for (i = 0; i < frame->nb_extended_buf; i++) {
        frame->extended_buf[i] = av_buffer_pool_get(pool->pools[0]);
        if (!frame->extended_buf[i])
            goto fail;
        frame->extended_data[i + AV_NUM_DATA_POINTERS] = frame->extended_buf[i]->data;
    }

    if (avctx->debug & FF_DEBUG_BUFFERS)
        av_log(avctx, AV_LOG_DEBUG, "default_get_buffer called on frame %p", frame);

    return 0;
fail:
    av_frame_unref(frame);
    return AVERROR(ENOMEM);
}

static int video_get_buffer(AVCodecContext *s, AVFrame *pic)
{
    FramePool *pool = s->internal->pool;
    const AVPixFmtDescriptor *desc = av_pix_fmt_desc_get(pic->format);
    int i;

    if (pic->data[0]) {
        av_log(s, AV_LOG_ERROR, "pic->data[0]!=NULL in avcodec_default_get_buffer\n");
        return -1;
    }

    if (!desc) {
        av_log(s, AV_LOG_ERROR,
            "Unable to get pixel format descriptor for format %s\n",
            av_get_pix_fmt_name(pic->format));
        return AVERROR(EINVAL);
    }

    memset(pic->data, 0, sizeof(pic->data));
    pic->extended_data = pic->data;

    for (i = 0; i < 4 && pool->pools[i]; i++) {
        pic->linesize[i] = pool->linesize[i];

        pic->buf[i] = av_buffer_pool_get(pool->pools[i]);
        if (!pic->buf[i])
            goto fail;

        pic->data[i] = pic->buf[i]->data;
    }
    for (; i < AV_NUM_DATA_POINTERS; i++) {
        pic->data[i] = NULL;
        pic->linesize[i] = 0;
    }
    if (desc->flags & AV_PIX_FMT_FLAG_PAL ||
        desc->flags & AV_PIX_FMT_FLAG_PSEUDOPAL)
        avpriv_set_systematic_pal2((uint32_t *)pic->data[1], pic->format);

    if (s->debug & FF_DEBUG_BUFFERS)
        av_log(s, AV_LOG_DEBUG, "default_get_buffer called on pic %p\n", pic);

    return 0;
fail:
    av_frame_unref(pic);
    return AVERROR(ENOMEM);
}

void ff_color_frame(AVFrame *frame, const int c[4])
{
    const AVPixFmtDescriptor *desc = av_pix_fmt_desc_get(frame->format);
    int p, y, x;

    av_assert0(desc->flags & AV_PIX_FMT_FLAG_PLANAR);

    for (p = 0; p<desc->nb_components; p++) {
        uint8_t *dst = frame->data[p];
        int is_chroma = p == 1 || p == 2;
        int bytes  = is_chroma ? FF_CEIL_RSHIFT(frame->width,  desc->log2_chroma_w) : frame->width;
        int height = is_chroma ? FF_CEIL_RSHIFT(frame->height, desc->log2_chroma_h) : frame->height;
        for (y = 0; y < height; y++) {
            if (desc->comp[0].depth >= 9) {
                for (x = 0; x<bytes; x++)
                    ((uint16_t*)dst)[x] = c[p];
            }else
                memset(dst, c[p], bytes);
            dst += frame->linesize[p];
        }
    }
}

int avcodec_default_get_buffer2(AVCodecContext *avctx, AVFrame *frame, int flags)
{
    int ret;

    if ((ret = update_frame_pool(avctx, frame)) < 0)
        return ret;

    switch (avctx->codec_type) {
    case AVMEDIA_TYPE_VIDEO:
        return video_get_buffer(avctx, frame);
    case AVMEDIA_TYPE_AUDIO:
        return audio_get_buffer(avctx, frame);
    default:
        return -1;
    }
}

static int add_metadata_from_side_data(AVPacket *avpkt, AVFrame *frame)
{
    int size;
    const uint8_t *side_metadata;

    AVDictionary **frame_md = avpriv_frame_get_metadatap(frame);

    side_metadata = av_packet_get_side_data(avpkt,
                                            AV_PKT_DATA_STRINGS_METADATA, &size);
    return av_packet_unpack_dictionary(side_metadata, size, frame_md);
}

int ff_init_buffer_info(AVCodecContext *avctx, AVFrame *frame)
{
    AVPacket *pkt = avctx->internal->pkt;
    int i;
    static const struct {
        enum AVPacketSideDataType packet;
        enum AVFrameSideDataType frame;
    } sd[] = {
        { AV_PKT_DATA_REPLAYGAIN ,   AV_FRAME_DATA_REPLAYGAIN },
        { AV_PKT_DATA_DISPLAYMATRIX, AV_FRAME_DATA_DISPLAYMATRIX },
        { AV_PKT_DATA_STEREO3D,      AV_FRAME_DATA_STEREO3D },
        { AV_PKT_DATA_AUDIO_SERVICE_TYPE, AV_FRAME_DATA_AUDIO_SERVICE_TYPE },
    };

    if (pkt) {
        frame->pkt_pts = pkt->pts;
        av_frame_set_pkt_pos     (frame, pkt->pos);
        av_frame_set_pkt_duration(frame, pkt->duration);
        av_frame_set_pkt_size    (frame, pkt->size);

        for (i = 0; i < FF_ARRAY_ELEMS(sd); i++) {
            int size;
            uint8_t *packet_sd = av_packet_get_side_data(pkt, sd[i].packet, &size);
            if (packet_sd) {
                AVFrameSideData *frame_sd = av_frame_new_side_data(frame,
                                                                   sd[i].frame,
                                                                   size);
                if (!frame_sd)
                    return AVERROR(ENOMEM);

                memcpy(frame_sd->data, packet_sd, size);
            }
        }
        add_metadata_from_side_data(pkt, frame);
    } else {
        frame->pkt_pts = AV_NOPTS_VALUE;
        av_frame_set_pkt_pos     (frame, -1);
        av_frame_set_pkt_duration(frame, 0);
        av_frame_set_pkt_size    (frame, -1);
    }
    frame->reordered_opaque = avctx->reordered_opaque;

    if (frame->color_primaries == AVCOL_PRI_UNSPECIFIED)
        frame->color_primaries = avctx->color_primaries;
    if (frame->color_trc == AVCOL_TRC_UNSPECIFIED)
        frame->color_trc = avctx->color_trc;
    if (av_frame_get_colorspace(frame) == AVCOL_SPC_UNSPECIFIED)
        av_frame_set_colorspace(frame, avctx->colorspace);
    if (av_frame_get_color_range(frame) == AVCOL_RANGE_UNSPECIFIED)
        av_frame_set_color_range(frame, avctx->color_range);
    if (frame->chroma_location == AVCHROMA_LOC_UNSPECIFIED)
        frame->chroma_location = avctx->chroma_sample_location;

    switch (avctx->codec->type) {
    case AVMEDIA_TYPE_VIDEO:
        frame->format              = avctx->pix_fmt;
        if (!frame->sample_aspect_ratio.num)
            frame->sample_aspect_ratio = avctx->sample_aspect_ratio;

        if (frame->width && frame->height &&
            av_image_check_sar(frame->width, frame->height,
                               frame->sample_aspect_ratio) < 0) {
            av_log(avctx, AV_LOG_WARNING, "ignoring invalid SAR: %u/%u\n",
                   frame->sample_aspect_ratio.num,
                   frame->sample_aspect_ratio.den);
            frame->sample_aspect_ratio = (AVRational){ 0, 1 };
        }

        break;
    case AVMEDIA_TYPE_AUDIO:
        if (!frame->sample_rate)
            frame->sample_rate    = avctx->sample_rate;
        if (frame->format < 0)
            frame->format         = avctx->sample_fmt;
        if (!frame->channel_layout) {
            if (avctx->channel_layout) {
                 if (av_get_channel_layout_nb_channels(avctx->channel_layout) !=
                     avctx->channels) {
                     av_log(avctx, AV_LOG_ERROR, "Inconsistent channel "
                            "configuration.\n");
                     return AVERROR(EINVAL);
                 }

                frame->channel_layout = avctx->channel_layout;
            } else {
                if (avctx->channels > FF_SANE_NB_CHANNELS) {
                    av_log(avctx, AV_LOG_ERROR, "Too many channels: %d.\n",
                           avctx->channels);
                    return AVERROR(ENOSYS);
                }
            }
        }
        av_frame_set_channels(frame, avctx->channels);
        break;
    }
    return 0;
}

int ff_decode_frame_props(AVCodecContext *avctx, AVFrame *frame)
{
    return ff_init_buffer_info(avctx, frame);
}

static int get_buffer_internal(AVCodecContext *avctx, AVFrame *frame, int flags)
{
    const AVHWAccel *hwaccel = avctx->hwaccel;
    int override_dimensions = 1;
    int ret;

    if (avctx->codec_type == AVMEDIA_TYPE_VIDEO) {
        if ((ret = av_image_check_size(avctx->width, avctx->height, 0, avctx)) < 0 || avctx->pix_fmt<0) {
            av_log(avctx, AV_LOG_ERROR, "video_get_buffer: image parameters invalid\n");
            return AVERROR(EINVAL);
        }
    }
    if (avctx->codec_type == AVMEDIA_TYPE_VIDEO) {
        if (frame->width <= 0 || frame->height <= 0) {
            frame->width  = FFMAX(avctx->width,  FF_CEIL_RSHIFT(avctx->coded_width,  avctx->lowres));
            frame->height = FFMAX(avctx->height, FF_CEIL_RSHIFT(avctx->coded_height, avctx->lowres));
            override_dimensions = 0;
        }
    }
    ret = ff_decode_frame_props(avctx, frame);
    if (ret < 0)
        return ret;

    if (hwaccel) {
        if (hwaccel->alloc_frame) {
            ret = hwaccel->alloc_frame(avctx, frame);
            goto end;
        }
    } else
        avctx->sw_pix_fmt = avctx->pix_fmt;

    ret = avctx->get_buffer2(avctx, frame, flags);

end:
    if (avctx->codec_type == AVMEDIA_TYPE_VIDEO && !override_dimensions) {
        frame->width  = avctx->width;
        frame->height = avctx->height;
    }

    return ret;
}

int ff_get_buffer(AVCodecContext *avctx, AVFrame *frame, int flags)
{
    int ret = get_buffer_internal(avctx, frame, flags);
    if (ret < 0) {
        av_log(avctx, AV_LOG_ERROR, "get_buffer() failed\n");
        frame->width = frame->height = 0;
    }
    return ret;
}

static int reget_buffer_internal(AVCodecContext *avctx, AVFrame *frame)
{
    AVFrame *tmp;
    int ret;

    av_assert0(avctx->codec_type == AVMEDIA_TYPE_VIDEO);

    if (frame->data[0] && (frame->width != avctx->width || frame->height != avctx->height || frame->format != avctx->pix_fmt)) {
        av_log(avctx, AV_LOG_WARNING, "Picture changed from size:%dx%d fmt:%s to size:%dx%d fmt:%s in reget buffer()\n",
               frame->width, frame->height, av_get_pix_fmt_name(frame->format), avctx->width, avctx->height, av_get_pix_fmt_name(avctx->pix_fmt));
        av_frame_unref(frame);
    }

    ff_init_buffer_info(avctx, frame);

    if (!frame->data[0])
        return ff_get_buffer(avctx, frame, AV_GET_BUFFER_FLAG_REF);

    if (av_frame_is_writable(frame))
        return ff_decode_frame_props(avctx, frame);

    tmp = av_frame_alloc();
    if (!tmp)
        return AVERROR(ENOMEM);

    av_frame_move_ref(tmp, frame);

    ret = ff_get_buffer(avctx, frame, AV_GET_BUFFER_FLAG_REF);
    if (ret < 0) {
        av_frame_free(&tmp);
        return ret;
    }

    av_frame_copy(frame, tmp);
    av_frame_free(&tmp);

    return 0;
}

int ff_reget_buffer(AVCodecContext *avctx, AVFrame *frame)
{
    int ret = reget_buffer_internal(avctx, frame);
    if (ret < 0)
        av_log(avctx, AV_LOG_ERROR, "reget_buffer() failed\n");
    return ret;
}

int avcodec_default_execute(AVCodecContext *c, int (*func)(AVCodecContext *c2, void *arg2), void *arg, int *ret, int count, int size)
{
    int i;

    for (i = 0; i < count; i++) {
        int r = func(c, (char *)arg + i * size);
        if (ret)
            ret[i] = r;
    }
    return 0;
}

int avcodec_default_execute2(AVCodecContext *c, int (*func)(AVCodecContext *c2, void *arg2, int jobnr, int threadnr), void *arg, int *ret, int count)
{
    int i;

    for (i = 0; i < count; i++) {
        int r = func(c, arg, i, 0);
        if (ret)
            ret[i] = r;
    }
    return 0;
}

enum AVPixelFormat avpriv_find_pix_fmt(const PixelFormatTag *tags,
                                       unsigned int fourcc)
{
    while (tags->pix_fmt >= 0) {
        if (tags->fourcc == fourcc)
            return tags->pix_fmt;
        tags++;
    }
    return AV_PIX_FMT_NONE;
}

static int is_hwaccel_pix_fmt(enum AVPixelFormat pix_fmt)
{
    const AVPixFmtDescriptor *desc = av_pix_fmt_desc_get(pix_fmt);
    return desc->flags & AV_PIX_FMT_FLAG_HWACCEL;
}

enum AVPixelFormat avcodec_default_get_format(struct AVCodecContext *s, const enum AVPixelFormat *fmt)
{
    while (*fmt != AV_PIX_FMT_NONE && is_hwaccel_pix_fmt(*fmt))
        ++fmt;
    return fmt[0];
}

static AVHWAccel *find_hwaccel(enum AVCodecID codec_id,
                               enum AVPixelFormat pix_fmt)
{
    AVHWAccel *hwaccel = NULL;

    while ((hwaccel = av_hwaccel_next(hwaccel)))
        if (hwaccel->id == codec_id
            && hwaccel->pix_fmt == pix_fmt)
            return hwaccel;
    return NULL;
}

static int setup_hwaccel(AVCodecContext *avctx,
                         const enum AVPixelFormat fmt,
                         const char *name)
{
    AVHWAccel *hwa = find_hwaccel(avctx->codec_id, fmt);
    int ret        = 0;

    if (avctx->active_thread_type & FF_THREAD_FRAME) {
        av_log(avctx, AV_LOG_ERROR,
               "Hardware accelerated decoding with frame threading is not supported.\n");
        return AVERROR(EINVAL);
    }

    if (!hwa) {
        av_log(avctx, AV_LOG_ERROR,
               "Could not find an AVHWAccel for the pixel format: %s",
               name);
        return AVERROR(ENOENT);
    }

    if (hwa->capabilities & HWACCEL_CODEC_CAP_EXPERIMENTAL &&
        avctx->strict_std_compliance > FF_COMPLIANCE_EXPERIMENTAL) {
        av_log(avctx, AV_LOG_WARNING, "Ignoring experimental hwaccel: %s\n",
               hwa->name);
        return AVERROR_PATCHWELCOME;
    }

    if (hwa->priv_data_size) {
        avctx->internal->hwaccel_priv_data = av_mallocz(hwa->priv_data_size);
        if (!avctx->internal->hwaccel_priv_data)
            return AVERROR(ENOMEM);
    }

    if (hwa->init) {
        ret = hwa->init(avctx);
        if (ret < 0) {
            av_freep(&avctx->internal->hwaccel_priv_data);
            return ret;
        }
    }

    avctx->hwaccel = hwa;

    return 0;
}

int ff_get_format(AVCodecContext *avctx, const enum AVPixelFormat *fmt)
{
    const AVPixFmtDescriptor *desc;
    enum AVPixelFormat *choices;
    enum AVPixelFormat ret;
    unsigned n = 0;

    while (fmt[n] != AV_PIX_FMT_NONE)
        ++n;

    av_assert0(n >= 1);
    avctx->sw_pix_fmt = fmt[n - 1];
    av_assert2(!is_hwaccel_pix_fmt(avctx->sw_pix_fmt));

    choices = av_malloc_array(n + 1, sizeof(*choices));
    if (!choices)
        return AV_PIX_FMT_NONE;

    memcpy(choices, fmt, (n + 1) * sizeof(*choices));

    for (;;) {
        if (avctx->hwaccel && avctx->hwaccel->uninit)
            avctx->hwaccel->uninit(avctx);
        av_freep(&avctx->internal->hwaccel_priv_data);
        avctx->hwaccel = NULL;

        ret = avctx->get_format(avctx, choices);

        desc = av_pix_fmt_desc_get(ret);
        if (!desc) {
            ret = AV_PIX_FMT_NONE;
            break;
        }

        if (!(desc->flags & AV_PIX_FMT_FLAG_HWACCEL))
            break;
#if FF_API_CAP_VDPAU
        if (avctx->codec->capabilities&AV_CODEC_CAP_HWACCEL_VDPAU)
            break;
#endif

        if (!setup_hwaccel(avctx, ret, desc->name))
            break;

        /* Remove failed hwaccel from choices */
        for (n = 0; choices[n] != ret; n++)
            av_assert0(choices[n] != AV_PIX_FMT_NONE);

        do
            choices[n] = choices[n + 1];
        while (choices[n++] != AV_PIX_FMT_NONE);
    }

    av_freep(&choices);
    return ret;
}

MAKE_ACCESSORS(AVCodecContext, codec, AVRational, pkt_timebase)
MAKE_ACCESSORS(AVCodecContext, codec, const AVCodecDescriptor *, codec_descriptor)
MAKE_ACCESSORS(AVCodecContext, codec, int, lowres)
MAKE_ACCESSORS(AVCodecContext, codec, int, seek_preroll)
MAKE_ACCESSORS(AVCodecContext, codec, uint16_t*, chroma_intra_matrix)

unsigned av_codec_get_codec_properties(const AVCodecContext *codec)
{
    return codec->properties;
}

int av_codec_get_max_lowres(const AVCodec *codec)
{
    return codec->max_lowres;
}

static void get_subtitle_defaults(AVSubtitle *sub)
{
    memset(sub, 0, sizeof(*sub));
    sub->pts = AV_NOPTS_VALUE;
}

static int64_t get_bit_rate(AVCodecContext *ctx)
{
    int64_t bit_rate;
    int bits_per_sample;

    switch (ctx->codec_type) {
    case AVMEDIA_TYPE_VIDEO:
    case AVMEDIA_TYPE_DATA:
    case AVMEDIA_TYPE_SUBTITLE:
    case AVMEDIA_TYPE_ATTACHMENT:
        bit_rate = ctx->bit_rate;
        break;
    case AVMEDIA_TYPE_AUDIO:
        bits_per_sample = av_get_bits_per_sample(ctx->codec_id);
        bit_rate = bits_per_sample ? ctx->sample_rate * (int64_t)ctx->channels * bits_per_sample : ctx->bit_rate;
        break;
    default:
        bit_rate = 0;
        break;
    }
    return bit_rate;
}

int attribute_align_arg ff_codec_open2_recursive(AVCodecContext *avctx, const AVCodec *codec, AVDictionary **options)
{
    int ret = 0;

    ff_unlock_avcodec(codec);

    ret = avcodec_open2(avctx, codec, options);

    ff_lock_avcodec(avctx, codec);
    return ret;
}

int attribute_align_arg avcodec_open2(AVCodecContext *avctx, const AVCodec *codec, AVDictionary **options)
{
    int ret = 0;
    AVDictionary *tmp = NULL;

    if (avcodec_is_open(avctx))
        return 0;

    if ((!codec && !avctx->codec)) {
        av_log(avctx, AV_LOG_ERROR, "No codec provided to avcodec_open2()\n");
        return AVERROR(EINVAL);
    }
    if ((codec && avctx->codec && codec != avctx->codec)) {
        av_log(avctx, AV_LOG_ERROR, "This AVCodecContext was allocated for %s, "
                                    "but %s passed to avcodec_open2()\n", avctx->codec->name, codec->name);
        return AVERROR(EINVAL);
    }
    if (!codec)
        codec = avctx->codec;

    if (avctx->extradata_size < 0 || avctx->extradata_size >= FF_MAX_EXTRADATA_SIZE)
        return AVERROR(EINVAL);

    if (options)
        av_dict_copy(&tmp, *options, 0);

    ret = ff_lock_avcodec(avctx, codec);
    if (ret < 0)
        return ret;

    avctx->internal = av_mallocz(sizeof(AVCodecInternal));
    if (!avctx->internal) {
        ret = AVERROR(ENOMEM);
        goto end;
    }

    avctx->internal->pool = av_mallocz(sizeof(*avctx->internal->pool));
    if (!avctx->internal->pool) {
        ret = AVERROR(ENOMEM);
        goto free_and_end;
    }

    avctx->internal->to_free = av_frame_alloc();
    if (!avctx->internal->to_free) {
        ret = AVERROR(ENOMEM);
        goto free_and_end;
    }

    if (codec->priv_data_size > 0) {
        if (!avctx->priv_data) {
            avctx->priv_data = av_mallocz(codec->priv_data_size);
            if (!avctx->priv_data) {
                ret = AVERROR(ENOMEM);
                goto end;
            }
            if (codec->priv_class) {
                *(const AVClass **)avctx->priv_data = codec->priv_class;
                av_opt_set_defaults(avctx->priv_data);
            }
        }
        if (codec->priv_class && (ret = av_opt_set_dict(avctx->priv_data, &tmp)) < 0)
            goto free_and_end;
    } else {
        avctx->priv_data = NULL;
    }
    if ((ret = av_opt_set_dict(avctx, &tmp)) < 0)
        goto free_and_end;

    if (avctx->codec_whitelist && av_match_list(codec->name, avctx->codec_whitelist, ',') <= 0) {
        av_log(avctx, AV_LOG_ERROR, "Codec (%s) not on whitelist\n", codec->name);
        ret = AVERROR(EINVAL);
        goto free_and_end;
    }

    // only call ff_set_dimensions() for non H.264/VP6F/DXV codecs so as not to overwrite previously setup dimensions
    if (!(avctx->coded_width && avctx->coded_height && avctx->width && avctx->height &&
          (avctx->codec_id == AV_CODEC_ID_H264 || avctx->codec_id == AV_CODEC_ID_VP6F || avctx->codec_id == AV_CODEC_ID_DXV))) {
    if (avctx->coded_width && avctx->coded_height)
        ret = ff_set_dimensions(avctx, avctx->coded_width, avctx->coded_height);
    else if (avctx->width && avctx->height)
        ret = ff_set_dimensions(avctx, avctx->width, avctx->height);
    if (ret < 0)
        goto free_and_end;
    }

    if ((avctx->coded_width || avctx->coded_height || avctx->width || avctx->height)
        && (  av_image_check_size(avctx->coded_width, avctx->coded_height, 0, avctx) < 0
           || av_image_check_size(avctx->width,       avctx->height,       0, avctx) < 0)) {
        av_log(avctx, AV_LOG_WARNING, "Ignoring invalid width/height values\n");
        ff_set_dimensions(avctx, 0, 0);
    }

    if (avctx->width > 0 && avctx->height > 0) {
        if (av_image_check_sar(avctx->width, avctx->height,
                               avctx->sample_aspect_ratio) < 0) {
            av_log(avctx, AV_LOG_WARNING, "ignoring invalid SAR: %u/%u\n",
                   avctx->sample_aspect_ratio.num,
                   avctx->sample_aspect_ratio.den);
            avctx->sample_aspect_ratio = (AVRational){ 0, 1 };
        }
    }

    /* if the decoder init function was already called previously,
     * free the already allocated subtitle_header before overwriting it */
    if (av_codec_is_decoder(codec))
        av_freep(&avctx->subtitle_header);

    if (avctx->channels > FF_SANE_NB_CHANNELS) {
        ret = AVERROR(EINVAL);
        goto free_and_end;
    }

    avctx->codec = codec;
    if ((avctx->codec_type == AVMEDIA_TYPE_UNKNOWN || avctx->codec_type == codec->type) &&
        avctx->codec_id == AV_CODEC_ID_NONE) {
        avctx->codec_type = codec->type;
        avctx->codec_id   = codec->id;
    }
    if (avctx->codec_id != codec->id || (avctx->codec_type != codec->type
                                         && avctx->codec_type != AVMEDIA_TYPE_ATTACHMENT)) {
        av_log(avctx, AV_LOG_ERROR, "Codec type or id mismatches\n");
        ret = AVERROR(EINVAL);
        goto free_and_end;
    }
    avctx->frame_number = 0;
    avctx->codec_descriptor = avcodec_descriptor_get(avctx->codec_id);

    if ((avctx->codec->capabilities & AV_CODEC_CAP_EXPERIMENTAL) &&
        avctx->strict_std_compliance > FF_COMPLIANCE_EXPERIMENTAL) {
        const char *codec_string = av_codec_is_encoder(codec) ? "encoder" : "decoder";
        AVCodec *codec2;
        av_log(avctx, AV_LOG_ERROR,
               "The %s '%s' is experimental but experimental codecs are not enabled, "
               "add '-strict %d' if you want to use it.\n",
               codec_string, codec->name, FF_COMPLIANCE_EXPERIMENTAL);
        codec2 = av_codec_is_encoder(codec) ? avcodec_find_encoder(codec->id) : avcodec_find_decoder(codec->id);
        if (!(codec2->capabilities & AV_CODEC_CAP_EXPERIMENTAL))
            av_log(avctx, AV_LOG_ERROR, "Alternatively use the non experimental %s '%s'.\n",
                codec_string, codec2->name);
        ret = AVERROR_EXPERIMENTAL;
        goto free_and_end;
    }

    if (avctx->codec_type == AVMEDIA_TYPE_AUDIO &&
        (!avctx->time_base.num || !avctx->time_base.den)) {
        avctx->time_base.num = 1;
        avctx->time_base.den = avctx->sample_rate;
    }

    if (!HAVE_THREADS)
        av_log(avctx, AV_LOG_WARNING, "Warning: not compiled with thread support, using thread emulation\n");

    if (CONFIG_FRAME_THREAD_ENCODER) {
        ff_unlock_avcodec(codec); //we will instanciate a few encoders thus kick the counter to prevent false detection of a problem
        ret = ff_frame_thread_encoder_init(avctx, options ? *options : NULL);
        ff_lock_avcodec(avctx, codec);
        if (ret < 0)
            goto free_and_end;
    }

    if (HAVE_THREADS
        && !(avctx->internal->frame_thread_encoder && (avctx->active_thread_type&FF_THREAD_FRAME))) {
        ret = ff_thread_init(avctx);
        if (ret < 0) {
            goto free_and_end;
        }
    }
    if (!HAVE_THREADS && !(codec->capabilities & AV_CODEC_CAP_AUTO_THREADS))
        avctx->thread_count = 1;

    if (avctx->codec->max_lowres < avctx->lowres || avctx->lowres < 0) {
        av_log(avctx, AV_LOG_ERROR, "The maximum value for lowres supported by the decoder is %d\n",
               avctx->codec->max_lowres);
        ret = AVERROR(EINVAL);
        goto free_and_end;
    }

#if FF_API_VISMV
    if (avctx->debug_mv)
        av_log(avctx, AV_LOG_WARNING, "The 'vismv' option is deprecated, "
               "see the codecview filter instead.\n");
#endif

    if (av_codec_is_encoder(avctx->codec)) {
        int i;
#if FF_API_CODED_FRAME
FF_DISABLE_DEPRECATION_WARNINGS
        avctx->coded_frame = av_frame_alloc();
        if (!avctx->coded_frame) {
            ret = AVERROR(ENOMEM);
            goto free_and_end;
        }
FF_ENABLE_DEPRECATION_WARNINGS
#endif
        if (avctx->codec->sample_fmts) {
            for (i = 0; avctx->codec->sample_fmts[i] != AV_SAMPLE_FMT_NONE; i++) {
                if (avctx->sample_fmt == avctx->codec->sample_fmts[i])
                    break;
                if (avctx->channels == 1 &&
                    av_get_planar_sample_fmt(avctx->sample_fmt) ==
                    av_get_planar_sample_fmt(avctx->codec->sample_fmts[i])) {
                    avctx->sample_fmt = avctx->codec->sample_fmts[i];
                    break;
                }
            }
            if (avctx->codec->sample_fmts[i] == AV_SAMPLE_FMT_NONE) {
                char buf[128];
                snprintf(buf, sizeof(buf), "%d", avctx->sample_fmt);
                av_log(avctx, AV_LOG_ERROR, "Specified sample format %s is invalid or not supported\n",
                       (char *)av_x_if_null(av_get_sample_fmt_name(avctx->sample_fmt), buf));
                ret = AVERROR(EINVAL);
                goto free_and_end;
            }
        }
        if (avctx->codec->pix_fmts) {
            for (i = 0; avctx->codec->pix_fmts[i] != AV_PIX_FMT_NONE; i++)
                if (avctx->pix_fmt == avctx->codec->pix_fmts[i])
                    break;
            if (avctx->codec->pix_fmts[i] == AV_PIX_FMT_NONE
                && !((avctx->codec_id == AV_CODEC_ID_MJPEG || avctx->codec_id == AV_CODEC_ID_LJPEG)
                     && avctx->strict_std_compliance <= FF_COMPLIANCE_UNOFFICIAL)) {
                char buf[128];
                snprintf(buf, sizeof(buf), "%d", avctx->pix_fmt);
                av_log(avctx, AV_LOG_ERROR, "Specified pixel format %s is invalid or not supported\n",
                       (char *)av_x_if_null(av_get_pix_fmt_name(avctx->pix_fmt), buf));
                ret = AVERROR(EINVAL);
                goto free_and_end;
            }
            if (avctx->codec->pix_fmts[i] == AV_PIX_FMT_YUVJ420P ||
                avctx->codec->pix_fmts[i] == AV_PIX_FMT_YUVJ411P ||
                avctx->codec->pix_fmts[i] == AV_PIX_FMT_YUVJ422P ||
                avctx->codec->pix_fmts[i] == AV_PIX_FMT_YUVJ440P ||
                avctx->codec->pix_fmts[i] == AV_PIX_FMT_YUVJ444P)
                avctx->color_range = AVCOL_RANGE_JPEG;
        }
        if (avctx->codec->supported_samplerates) {
            for (i = 0; avctx->codec->supported_samplerates[i] != 0; i++)
                if (avctx->sample_rate == avctx->codec->supported_samplerates[i])
                    break;
            if (avctx->codec->supported_samplerates[i] == 0) {
                av_log(avctx, AV_LOG_ERROR, "Specified sample rate %d is not supported\n",
                       avctx->sample_rate);
                ret = AVERROR(EINVAL);
                goto free_and_end;
            }
        }
        if (avctx->sample_rate < 0) {
            av_log(avctx, AV_LOG_ERROR, "Specified sample rate %d is not supported\n",
                    avctx->sample_rate);
            ret = AVERROR(EINVAL);
            goto free_and_end;
        }
        if (avctx->codec->channel_layouts) {
            if (!avctx->channel_layout) {
                av_log(avctx, AV_LOG_WARNING, "Channel layout not specified\n");
            } else {
                for (i = 0; avctx->codec->channel_layouts[i] != 0; i++)
                    if (avctx->channel_layout == avctx->codec->channel_layouts[i])
                        break;
                if (avctx->codec->channel_layouts[i] == 0) {
                    char buf[512];
                    av_get_channel_layout_string(buf, sizeof(buf), -1, avctx->channel_layout);
                    av_log(avctx, AV_LOG_ERROR, "Specified channel layout '%s' is not supported\n", buf);
                    ret = AVERROR(EINVAL);
                    goto free_and_end;
                }
            }
        }
        if (avctx->channel_layout && avctx->channels) {
            int channels = av_get_channel_layout_nb_channels(avctx->channel_layout);
            if (channels != avctx->channels) {
                char buf[512];
                av_get_channel_layout_string(buf, sizeof(buf), -1, avctx->channel_layout);
                av_log(avctx, AV_LOG_ERROR,
                       "Channel layout '%s' with %d channels does not match number of specified channels %d\n",
                       buf, channels, avctx->channels);
                ret = AVERROR(EINVAL);
                goto free_and_end;
            }
        } else if (avctx->channel_layout) {
            avctx->channels = av_get_channel_layout_nb_channels(avctx->channel_layout);
        }
        if (avctx->channels < 0) {
            av_log(avctx, AV_LOG_ERROR, "Specified number of channels %d is not supported\n",
                    avctx->channels);
            ret = AVERROR(EINVAL);
            goto free_and_end;
        }
        if(avctx->codec_type == AVMEDIA_TYPE_VIDEO) {
            if (avctx->width <= 0 || avctx->height <= 0) {
                av_log(avctx, AV_LOG_ERROR, "dimensions not set\n");
                ret = AVERROR(EINVAL);
                goto free_and_end;
            }
        }
        if (   (avctx->codec_type == AVMEDIA_TYPE_VIDEO || avctx->codec_type == AVMEDIA_TYPE_AUDIO)
            && avctx->bit_rate>0 && avctx->bit_rate<1000) {
            av_log(avctx, AV_LOG_WARNING, "Bitrate %"PRId64" is extremely low, maybe you mean %"PRId64"k\n", (int64_t)avctx->bit_rate, (int64_t)avctx->bit_rate);
        }

        if (!avctx->rc_initial_buffer_occupancy)
            avctx->rc_initial_buffer_occupancy = avctx->rc_buffer_size * 3 / 4;
    }

    avctx->pts_correction_num_faulty_pts =
    avctx->pts_correction_num_faulty_dts = 0;
    avctx->pts_correction_last_pts =
    avctx->pts_correction_last_dts = INT64_MIN;

    if (   !CONFIG_GRAY && avctx->flags & AV_CODEC_FLAG_GRAY
        && avctx->codec_descriptor->type == AVMEDIA_TYPE_VIDEO)
        av_log(avctx, AV_LOG_WARNING,
               "gray decoding requested but not enabled at configuration time\n");

    if (   avctx->codec->init && (!(avctx->active_thread_type&FF_THREAD_FRAME)
        || avctx->internal->frame_thread_encoder)) {
        ret = avctx->codec->init(avctx);
        if (ret < 0) {
            goto free_and_end;
        }
    }

    ret=0;

#if FF_API_AUDIOENC_DELAY
    if (av_codec_is_encoder(avctx->codec))
        avctx->delay = avctx->initial_padding;
#endif

    if (av_codec_is_decoder(avctx->codec)) {
        if (!avctx->bit_rate)
            avctx->bit_rate = get_bit_rate(avctx);
        /* validate channel layout from the decoder */
        if (avctx->channel_layout) {
            int channels = av_get_channel_layout_nb_channels(avctx->channel_layout);
            if (!avctx->channels)
                avctx->channels = channels;
            else if (channels != avctx->channels) {
                char buf[512];
                av_get_channel_layout_string(buf, sizeof(buf), -1, avctx->channel_layout);
                av_log(avctx, AV_LOG_WARNING,
                       "Channel layout '%s' with %d channels does not match specified number of channels %d: "
                       "ignoring specified channel layout\n",
                       buf, channels, avctx->channels);
                avctx->channel_layout = 0;
            }
        }
        if (avctx->channels && avctx->channels < 0 ||
            avctx->channels > FF_SANE_NB_CHANNELS) {
            ret = AVERROR(EINVAL);
            goto free_and_end;
        }
        if (avctx->sub_charenc) {
            if (avctx->codec_type != AVMEDIA_TYPE_SUBTITLE) {
                av_log(avctx, AV_LOG_ERROR, "Character encoding is only "
                       "supported with subtitles codecs\n");
                ret = AVERROR(EINVAL);
                goto free_and_end;
            } else if (avctx->codec_descriptor->props & AV_CODEC_PROP_BITMAP_SUB) {
                av_log(avctx, AV_LOG_WARNING, "Codec '%s' is bitmap-based, "
                       "subtitles character encoding will be ignored\n",
                       avctx->codec_descriptor->name);
                avctx->sub_charenc_mode = FF_SUB_CHARENC_MODE_DO_NOTHING;
            } else {
                /* input character encoding is set for a text based subtitle
                 * codec at this point */
                if (avctx->sub_charenc_mode == FF_SUB_CHARENC_MODE_AUTOMATIC)
                    avctx->sub_charenc_mode = FF_SUB_CHARENC_MODE_PRE_DECODER;

                if (avctx->sub_charenc_mode == FF_SUB_CHARENC_MODE_PRE_DECODER) {
#if CONFIG_ICONV
                    iconv_t cd = iconv_open("UTF-8", avctx->sub_charenc);
                    if (cd == (iconv_t)-1) {
                        ret = AVERROR(errno);
                        av_log(avctx, AV_LOG_ERROR, "Unable to open iconv context "
                               "with input character encoding \"%s\"\n", avctx->sub_charenc);
                        goto free_and_end;
                    }
                    iconv_close(cd);
#else
                    av_log(avctx, AV_LOG_ERROR, "Character encoding subtitles "
                           "conversion needs a libavcodec built with iconv support "
                           "for this codec\n");
                    ret = AVERROR(ENOSYS);
                    goto free_and_end;
#endif
                }
            }
        }

#if FF_API_AVCTX_TIMEBASE
        if (avctx->framerate.num > 0 && avctx->framerate.den > 0)
            avctx->time_base = av_inv_q(av_mul_q(avctx->framerate, (AVRational){avctx->ticks_per_frame, 1}));
#endif
    }
    if (codec->priv_data_size > 0 && avctx->priv_data && codec->priv_class) {
        av_assert0(*(const AVClass **)avctx->priv_data == codec->priv_class);
    }

end:
    ff_unlock_avcodec(codec);
    if (options) {
        av_dict_free(options);
        *options = tmp;
    }

    return ret;
free_and_end:
    if (avctx->codec &&
        (avctx->codec->caps_internal & FF_CODEC_CAP_INIT_CLEANUP))
        avctx->codec->close(avctx);

    if (codec->priv_class && codec->priv_data_size)
        av_opt_free(avctx->priv_data);
    av_opt_free(avctx);

#if FF_API_CODED_FRAME
FF_DISABLE_DEPRECATION_WARNINGS
    av_frame_free(&avctx->coded_frame);
FF_ENABLE_DEPRECATION_WARNINGS
#endif

    av_dict_free(&tmp);
    av_freep(&avctx->priv_data);
    if (avctx->internal) {
        av_frame_free(&avctx->internal->to_free);
        av_freep(&avctx->internal->pool);
    }
    av_freep(&avctx->internal);
    avctx->codec = NULL;
    goto end;
}

int ff_alloc_packet2(AVCodecContext *avctx, AVPacket *avpkt, int64_t size, int64_t min_size)
{
    if (avpkt->size < 0) {
        av_log(avctx, AV_LOG_ERROR, "Invalid negative user packet size %d\n", avpkt->size);
        return AVERROR(EINVAL);
    }
    if (size < 0 || size > INT_MAX - AV_INPUT_BUFFER_PADDING_SIZE) {
        av_log(avctx, AV_LOG_ERROR, "Invalid minimum required packet size %"PRId64" (max allowed is %d)\n",
               size, INT_MAX - AV_INPUT_BUFFER_PADDING_SIZE);
        return AVERROR(EINVAL);
    }

    if (avctx && 2*min_size < size) { // FIXME The factor needs to be finetuned
        av_assert0(!avpkt->data || avpkt->data != avctx->internal->byte_buffer);
        if (!avpkt->data || avpkt->size < size) {
            av_fast_padded_malloc(&avctx->internal->byte_buffer, &avctx->internal->byte_buffer_size, size);
            avpkt->data = avctx->internal->byte_buffer;
            avpkt->size = avctx->internal->byte_buffer_size;
        }
    }

    if (avpkt->data) {
        AVBufferRef *buf = avpkt->buf;

        if (avpkt->size < size) {
            av_log(avctx, AV_LOG_ERROR, "User packet is too small (%d < %"PRId64")\n", avpkt->size, size);
            return AVERROR(EINVAL);
        }

        av_init_packet(avpkt);
        avpkt->buf      = buf;
        avpkt->size     = size;
        return 0;
    } else {
        int ret = av_new_packet(avpkt, size);
        if (ret < 0)
            av_log(avctx, AV_LOG_ERROR, "Failed to allocate packet of size %"PRId64"\n", size);
        return ret;
    }
}

int ff_alloc_packet(AVPacket *avpkt, int size)
{
    return ff_alloc_packet2(NULL, avpkt, size, 0);
}

/**
 * Pad last frame with silence.
 */
static int pad_last_frame(AVCodecContext *s, AVFrame **dst, const AVFrame *src)
{
    AVFrame *frame = NULL;
    int ret;

    if (!(frame = av_frame_alloc()))
        return AVERROR(ENOMEM);

    frame->format         = src->format;
    frame->channel_layout = src->channel_layout;
    av_frame_set_channels(frame, av_frame_get_channels(src));
    frame->nb_samples     = s->frame_size;
    ret = av_frame_get_buffer(frame, 32);
    if (ret < 0)
        goto fail;

    ret = av_frame_copy_props(frame, src);
    if (ret < 0)
        goto fail;

    if ((ret = av_samples_copy(frame->extended_data, src->extended_data, 0, 0,
                               src->nb_samples, s->channels, s->sample_fmt)) < 0)
        goto fail;
    if ((ret = av_samples_set_silence(frame->extended_data, src->nb_samples,
                                      frame->nb_samples - src->nb_samples,
                                      s->channels, s->sample_fmt)) < 0)
        goto fail;

    *dst = frame;

    return 0;

fail:
    av_frame_free(&frame);
    return ret;
}

int attribute_align_arg avcodec_encode_audio2(AVCodecContext *avctx,
                                              AVPacket *avpkt,
                                              const AVFrame *frame,
                                              int *got_packet_ptr)
{
    AVFrame *extended_frame = NULL;
    AVFrame *padded_frame = NULL;
    int ret;
    AVPacket user_pkt = *avpkt;
    int needs_realloc = !user_pkt.data;

    *got_packet_ptr = 0;

    if (!(avctx->codec->capabilities & AV_CODEC_CAP_DELAY) && !frame) {
        av_packet_unref(avpkt);
        av_init_packet(avpkt);
        return 0;
    }

    /* ensure that extended_data is properly set */
    if (frame && !frame->extended_data) {
        if (av_sample_fmt_is_planar(avctx->sample_fmt) &&
            avctx->channels > AV_NUM_DATA_POINTERS) {
            av_log(avctx, AV_LOG_ERROR, "Encoding to a planar sample format, "
                                        "with more than %d channels, but extended_data is not set.\n",
                   AV_NUM_DATA_POINTERS);
            return AVERROR(EINVAL);
        }
        av_log(avctx, AV_LOG_WARNING, "extended_data is not set.\n");

        extended_frame = av_frame_alloc();
        if (!extended_frame)
            return AVERROR(ENOMEM);

        memcpy(extended_frame, frame, sizeof(AVFrame));
        extended_frame->extended_data = extended_frame->data;
        frame = extended_frame;
    }

    /* extract audio service type metadata */
    if (frame) {
        AVFrameSideData *sd = av_frame_get_side_data(frame, AV_FRAME_DATA_AUDIO_SERVICE_TYPE);
        if (sd && sd->size >= sizeof(enum AVAudioServiceType))
            avctx->audio_service_type = *(enum AVAudioServiceType*)sd->data;
    }

    /* check for valid frame size */
    if (frame) {
        if (avctx->codec->capabilities & AV_CODEC_CAP_SMALL_LAST_FRAME) {
            if (frame->nb_samples > avctx->frame_size) {
                av_log(avctx, AV_LOG_ERROR, "more samples than frame size (avcodec_encode_audio2)\n");
                ret = AVERROR(EINVAL);
                goto end;
            }
        } else if (!(avctx->codec->capabilities & AV_CODEC_CAP_VARIABLE_FRAME_SIZE)) {
            if (frame->nb_samples < avctx->frame_size &&
                !avctx->internal->last_audio_frame) {
                ret = pad_last_frame(avctx, &padded_frame, frame);
                if (ret < 0)
                    goto end;

                frame = padded_frame;
                avctx->internal->last_audio_frame = 1;
            }

            if (frame->nb_samples != avctx->frame_size) {
                av_log(avctx, AV_LOG_ERROR, "nb_samples (%d) != frame_size (%d) (avcodec_encode_audio2)\n", frame->nb_samples, avctx->frame_size);
                ret = AVERROR(EINVAL);
                goto end;
            }
        }
    }

    av_assert0(avctx->codec->encode2);

    ret = avctx->codec->encode2(avctx, avpkt, frame, got_packet_ptr);
    if (!ret) {
        if (*got_packet_ptr) {
            if (!(avctx->codec->capabilities & AV_CODEC_CAP_DELAY)) {
                if (avpkt->pts == AV_NOPTS_VALUE)
                    avpkt->pts = frame->pts;
                if (!avpkt->duration)
                    avpkt->duration = ff_samples_to_time_base(avctx,
                                                              frame->nb_samples);
            }
            avpkt->dts = avpkt->pts;
        } else {
            avpkt->size = 0;
        }
    }
    if (avpkt->data && avpkt->data == avctx->internal->byte_buffer) {
        needs_realloc = 0;
        if (user_pkt.data) {
            if (user_pkt.size >= avpkt->size) {
                memcpy(user_pkt.data, avpkt->data, avpkt->size);
            } else {
                av_log(avctx, AV_LOG_ERROR, "Provided packet is too small, needs to be %d\n", avpkt->size);
                avpkt->size = user_pkt.size;
                ret = -1;
            }
            avpkt->buf      = user_pkt.buf;
            avpkt->data     = user_pkt.data;
        } else {
            if (av_dup_packet(avpkt) < 0) {
                ret = AVERROR(ENOMEM);
            }
        }
    }

    if (!ret) {
        if (needs_realloc && avpkt->data) {
            ret = av_buffer_realloc(&avpkt->buf, avpkt->size + AV_INPUT_BUFFER_PADDING_SIZE);
            if (ret >= 0)
                avpkt->data = avpkt->buf->data;
        }

        avctx->frame_number++;
    }

    if (ret < 0 || !*got_packet_ptr) {
        av_packet_unref(avpkt);
        av_init_packet(avpkt);
        goto end;
    }

    /* NOTE: if we add any audio encoders which output non-keyframe packets,
     *       this needs to be moved to the encoders, but for now we can do it
     *       here to simplify things */
    avpkt->flags |= AV_PKT_FLAG_KEY;

end:
    av_frame_free(&padded_frame);
    av_free(extended_frame);

#if FF_API_AUDIOENC_DELAY
    avctx->delay = avctx->initial_padding;
#endif

    return ret;
}

int attribute_align_arg avcodec_encode_video2(AVCodecContext *avctx,
                                              AVPacket *avpkt,
                                              const AVFrame *frame,
                                              int *got_packet_ptr)
{
    int ret;
    AVPacket user_pkt = *avpkt;
    int needs_realloc = !user_pkt.data;

    *got_packet_ptr = 0;

    if(CONFIG_FRAME_THREAD_ENCODER &&
       avctx->internal->frame_thread_encoder && (avctx->active_thread_type&FF_THREAD_FRAME))
        return ff_thread_video_encode_frame(avctx, avpkt, frame, got_packet_ptr);

    if ((avctx->flags&AV_CODEC_FLAG_PASS1) && avctx->stats_out)
        avctx->stats_out[0] = '\0';

    if (!(avctx->codec->capabilities & AV_CODEC_CAP_DELAY) && !frame) {
        av_packet_unref(avpkt);
        av_init_packet(avpkt);
        avpkt->size = 0;
        return 0;
    }

    if (av_image_check_size(avctx->width, avctx->height, 0, avctx))
        return AVERROR(EINVAL);

    if (frame && frame->format == AV_PIX_FMT_NONE)
        av_log(avctx, AV_LOG_WARNING, "AVFrame.format is not set\n");
    if (frame && (frame->width == 0 || frame->height == 0))
        av_log(avctx, AV_LOG_WARNING, "AVFrame.width or height is not set\n");

    av_assert0(avctx->codec->encode2);

    ret = avctx->codec->encode2(avctx, avpkt, frame, got_packet_ptr);
    av_assert0(ret <= 0);

    if (avpkt->data && avpkt->data == avctx->internal->byte_buffer) {
        needs_realloc = 0;
        if (user_pkt.data) {
            if (user_pkt.size >= avpkt->size) {
                memcpy(user_pkt.data, avpkt->data, avpkt->size);
            } else {
                av_log(avctx, AV_LOG_ERROR, "Provided packet is too small, needs to be %d\n", avpkt->size);
                avpkt->size = user_pkt.size;
                ret = -1;
            }
            avpkt->buf      = user_pkt.buf;
            avpkt->data     = user_pkt.data;
        } else {
            if (av_dup_packet(avpkt) < 0) {
                ret = AVERROR(ENOMEM);
            }
        }
    }

    if (!ret) {
        if (!*got_packet_ptr)
            avpkt->size = 0;
        else if (!(avctx->codec->capabilities & AV_CODEC_CAP_DELAY))
            avpkt->pts = avpkt->dts = frame->pts;

        if (needs_realloc && avpkt->data) {
            ret = av_buffer_realloc(&avpkt->buf, avpkt->size + AV_INPUT_BUFFER_PADDING_SIZE);
            if (ret >= 0)
                avpkt->data = avpkt->buf->data;
        }

        avctx->frame_number++;
    }

    if (ret < 0 || !*got_packet_ptr)
        av_packet_unref(avpkt);

    emms_c();
    return ret;
}

int avcodec_encode_subtitle(AVCodecContext *avctx, uint8_t *buf, int buf_size,
                            const AVSubtitle *sub)
{
    int ret;
    if (sub->start_display_time) {
        av_log(avctx, AV_LOG_ERROR, "start_display_time must be 0.\n");
        return -1;
    }

    ret = avctx->codec->encode_sub(avctx, buf, buf_size, sub);
    avctx->frame_number++;
    return ret;
}

/**
 * Attempt to guess proper monotonic timestamps for decoded video frames
 * which might have incorrect times. Input timestamps may wrap around, in
 * which case the output will as well.
 *
 * @param pts the pts field of the decoded AVPacket, as passed through
 * AVFrame.pkt_pts
 * @param dts the dts field of the decoded AVPacket
 * @return one of the input values, may be AV_NOPTS_VALUE
 */
static int64_t guess_correct_pts(AVCodecContext *ctx,
                                 int64_t reordered_pts, int64_t dts)
{
    int64_t pts = AV_NOPTS_VALUE;

    if (dts != AV_NOPTS_VALUE) {
        ctx->pts_correction_num_faulty_dts += dts <= ctx->pts_correction_last_dts;
        ctx->pts_correction_last_dts = dts;
    } else if (reordered_pts != AV_NOPTS_VALUE)
        ctx->pts_correction_last_dts = reordered_pts;

    if (reordered_pts != AV_NOPTS_VALUE) {
        ctx->pts_correction_num_faulty_pts += reordered_pts <= ctx->pts_correction_last_pts;
        ctx->pts_correction_last_pts = reordered_pts;
    } else if(dts != AV_NOPTS_VALUE)
        ctx->pts_correction_last_pts = dts;

    if ((ctx->pts_correction_num_faulty_pts<=ctx->pts_correction_num_faulty_dts || dts == AV_NOPTS_VALUE)
       && reordered_pts != AV_NOPTS_VALUE)
        pts = reordered_pts;
    else
        pts = dts;

    return pts;
}

static int apply_param_change(AVCodecContext *avctx, AVPacket *avpkt)
{
    int size = 0, ret;
    const uint8_t *data;
    uint32_t flags;
    int64_t val;

    data = av_packet_get_side_data(avpkt, AV_PKT_DATA_PARAM_CHANGE, &size);
    if (!data)
        return 0;

    if (!(avctx->codec->capabilities & AV_CODEC_CAP_PARAM_CHANGE)) {
        av_log(avctx, AV_LOG_ERROR, "This decoder does not support parameter "
               "changes, but PARAM_CHANGE side data was sent to it.\n");
        return AVERROR(EINVAL);
    }

    if (size < 4)
        goto fail;

    flags = bytestream_get_le32(&data);
    size -= 4;

    if (flags & AV_SIDE_DATA_PARAM_CHANGE_CHANNEL_COUNT) {
        if (size < 4)
            goto fail;
        val = bytestream_get_le32(&data);
        if (val <= 0 || val > INT_MAX) {
            av_log(avctx, AV_LOG_ERROR, "Invalid channel count");
            return AVERROR_INVALIDDATA;
        }
        avctx->channels = val;
        size -= 4;
    }
    if (flags & AV_SIDE_DATA_PARAM_CHANGE_CHANNEL_LAYOUT) {
        if (size < 8)
            goto fail;
        avctx->channel_layout = bytestream_get_le64(&data);
        size -= 8;
    }
    if (flags & AV_SIDE_DATA_PARAM_CHANGE_SAMPLE_RATE) {
        if (size < 4)
            goto fail;
        val = bytestream_get_le32(&data);
        if (val <= 0 || val > INT_MAX) {
            av_log(avctx, AV_LOG_ERROR, "Invalid sample rate");
            return AVERROR_INVALIDDATA;
        }
        avctx->sample_rate = val;
        size -= 4;
    }
    if (flags & AV_SIDE_DATA_PARAM_CHANGE_DIMENSIONS) {
        if (size < 8)
            goto fail;
        avctx->width  = bytestream_get_le32(&data);
        avctx->height = bytestream_get_le32(&data);
        size -= 8;
        ret = ff_set_dimensions(avctx, avctx->width, avctx->height);
        if (ret < 0)
            return ret;
    }

    return 0;
fail:
    av_log(avctx, AV_LOG_ERROR, "PARAM_CHANGE side data too small.\n");
    return AVERROR_INVALIDDATA;
}

static int unrefcount_frame(AVCodecInternal *avci, AVFrame *frame)
{
    int ret;

    /* move the original frame to our backup */
    av_frame_unref(avci->to_free);
    av_frame_move_ref(avci->to_free, frame);

    /* now copy everything except the AVBufferRefs back
     * note that we make a COPY of the side data, so calling av_frame_free() on
     * the caller's frame will work properly */
    ret = av_frame_copy_props(frame, avci->to_free);
    if (ret < 0)
        return ret;

    memcpy(frame->data,     avci->to_free->data,     sizeof(frame->data));
    memcpy(frame->linesize, avci->to_free->linesize, sizeof(frame->linesize));
    if (avci->to_free->extended_data != avci->to_free->data) {
        int planes = av_frame_get_channels(avci->to_free);
        int size   = planes * sizeof(*frame->extended_data);

        if (!size) {
            av_frame_unref(frame);
            return AVERROR_BUG;
        }

        frame->extended_data = av_malloc(size);
        if (!frame->extended_data) {
            av_frame_unref(frame);
            return AVERROR(ENOMEM);
        }
        memcpy(frame->extended_data, avci->to_free->extended_data,
               size);
    } else
        frame->extended_data = frame->data;

    frame->format         = avci->to_free->format;
    frame->width          = avci->to_free->width;
    frame->height         = avci->to_free->height;
    frame->channel_layout = avci->to_free->channel_layout;
    frame->nb_samples     = avci->to_free->nb_samples;
    av_frame_set_channels(frame, av_frame_get_channels(avci->to_free));

    return 0;
}

int attribute_align_arg avcodec_decode_video2(AVCodecContext *avctx, AVFrame *picture,
                                              int *got_picture_ptr,
                                              const AVPacket *avpkt)
{
    AVCodecInternal *avci = avctx->internal;
    int ret;
    // copy to ensure we do not change avpkt
    AVPacket tmp = *avpkt;

    if (!avctx->codec)
        return AVERROR(EINVAL);
    if (avctx->codec->type != AVMEDIA_TYPE_VIDEO) {
        av_log(avctx, AV_LOG_ERROR, "Invalid media type for video\n");
        return AVERROR(EINVAL);
    }

    *got_picture_ptr = 0;
    if ((avctx->coded_width || avctx->coded_height) && av_image_check_size(avctx->coded_width, avctx->coded_height, 0, avctx))
        return AVERROR(EINVAL);

    av_frame_unref(picture);

    if ((avctx->codec->capabilities & AV_CODEC_CAP_DELAY) || avpkt->size ||
        (avctx->active_thread_type & FF_THREAD_FRAME)) {
        int did_split = av_packet_split_side_data(&tmp);
        ret = apply_param_change(avctx, &tmp);
        if (ret < 0) {
            av_log(avctx, AV_LOG_ERROR, "Error applying parameter changes.\n");
            if (avctx->err_recognition & AV_EF_EXPLODE)
                goto fail;
        }

        avctx->internal->pkt = &tmp;
        if (HAVE_THREADS && avctx->active_thread_type & FF_THREAD_FRAME)
            ret = ff_thread_decode_frame(avctx, picture, got_picture_ptr,
                                         &tmp);
        else {
            ret = avctx->codec->decode(avctx, picture, got_picture_ptr,
                                       &tmp);
            if (!(avctx->codec->caps_internal & FF_CODEC_CAP_SETS_PKT_DTS))
                picture->pkt_dts = avpkt->dts;

            if(!avctx->has_b_frames){
                av_frame_set_pkt_pos(picture, avpkt->pos);
            }
            //FIXME these should be under if(!avctx->has_b_frames)
            /* get_buffer is supposed to set frame parameters */
            if (!(avctx->codec->capabilities & AV_CODEC_CAP_DR1)) {
                if (!picture->sample_aspect_ratio.num)    picture->sample_aspect_ratio = avctx->sample_aspect_ratio;
                if (!picture->width)                      picture->width               = avctx->width;
                if (!picture->height)                     picture->height              = avctx->height;
                if (picture->format == AV_PIX_FMT_NONE)   picture->format              = avctx->pix_fmt;
            }
        }

fail:
        emms_c(); //needed to avoid an emms_c() call before every return;

        avctx->internal->pkt = NULL;
        if (did_split) {
            av_packet_free_side_data(&tmp);
            if(ret == tmp.size)
                ret = avpkt->size;
        }

        if (*got_picture_ptr) {
            if (!avctx->refcounted_frames) {
                int err = unrefcount_frame(avci, picture);
                if (err < 0)
                    return err;
            }

            avctx->frame_number++;
            av_frame_set_best_effort_timestamp(picture,
                                               guess_correct_pts(avctx,
                                                                 picture->pkt_pts,
                                                                 picture->pkt_dts));
        } else
            av_frame_unref(picture);
    } else
        ret = 0;

    /* many decoders assign whole AVFrames, thus overwriting extended_data;
     * make sure it's set correctly */
    av_assert0(!picture->extended_data || picture->extended_data == picture->data);

#if FF_API_AVCTX_TIMEBASE
    if (avctx->framerate.num > 0 && avctx->framerate.den > 0)
        avctx->time_base = av_inv_q(av_mul_q(avctx->framerate, (AVRational){avctx->ticks_per_frame, 1}));
#endif

    return ret;
}

int attribute_align_arg avcodec_decode_audio4(AVCodecContext *avctx,
                                              AVFrame *frame,
                                              int *got_frame_ptr,
                                              const AVPacket *avpkt)
{
    AVCodecInternal *avci = avctx->internal;
    int ret = 0;

    *got_frame_ptr = 0;

    if (!avpkt->data && avpkt->size) {
        av_log(avctx, AV_LOG_ERROR, "invalid packet: NULL data, size != 0\n");
        return AVERROR(EINVAL);
    }
    if (!avctx->codec)
        return AVERROR(EINVAL);
    if (avctx->codec->type != AVMEDIA_TYPE_AUDIO) {
        av_log(avctx, AV_LOG_ERROR, "Invalid media type for audio\n");
        return AVERROR(EINVAL);
    }

    av_frame_unref(frame);

    if ((avctx->codec->capabilities & AV_CODEC_CAP_DELAY) || avpkt->size || (avctx->active_thread_type & FF_THREAD_FRAME)) {
        uint8_t *side;
        int side_size;
        uint32_t discard_padding = 0;
        uint8_t skip_reason = 0;
        uint8_t discard_reason = 0;
        // copy to ensure we do not change avpkt
        AVPacket tmp = *avpkt;
        int did_split = av_packet_split_side_data(&tmp);
        ret = apply_param_change(avctx, &tmp);
        if (ret < 0) {
            av_log(avctx, AV_LOG_ERROR, "Error applying parameter changes.\n");
            if (avctx->err_recognition & AV_EF_EXPLODE)
                goto fail;
        }

        avctx->internal->pkt = &tmp;
        if (HAVE_THREADS && avctx->active_thread_type & FF_THREAD_FRAME)
            ret = ff_thread_decode_frame(avctx, frame, got_frame_ptr, &tmp);
        else {
            ret = avctx->codec->decode(avctx, frame, got_frame_ptr, &tmp);
            av_assert0(ret <= tmp.size);
            frame->pkt_dts = avpkt->dts;
        }
        if (ret >= 0 && *got_frame_ptr) {
            avctx->frame_number++;
            av_frame_set_best_effort_timestamp(frame,
                                               guess_correct_pts(avctx,
                                                                 frame->pkt_pts,
                                                                 frame->pkt_dts));
            if (frame->format == AV_SAMPLE_FMT_NONE)
                frame->format = avctx->sample_fmt;
            if (!frame->channel_layout)
                frame->channel_layout = avctx->channel_layout;
            if (!av_frame_get_channels(frame))
                av_frame_set_channels(frame, avctx->channels);
            if (!frame->sample_rate)
                frame->sample_rate = avctx->sample_rate;
        }

        side= av_packet_get_side_data(avctx->internal->pkt, AV_PKT_DATA_SKIP_SAMPLES, &side_size);
        if(side && side_size>=10) {
            avctx->internal->skip_samples = AV_RL32(side);
            discard_padding = AV_RL32(side + 4);
            av_log(avctx, AV_LOG_DEBUG, "skip %d / discard %d samples due to side data\n",
                   avctx->internal->skip_samples, (int)discard_padding);
            skip_reason = AV_RL8(side + 8);
            discard_reason = AV_RL8(side + 9);
        }
        if (avctx->internal->skip_samples && *got_frame_ptr &&
            !(avctx->flags2 & AV_CODEC_FLAG2_SKIP_MANUAL)) {
            if(frame->nb_samples <= avctx->internal->skip_samples){
                *got_frame_ptr = 0;
                avctx->internal->skip_samples -= frame->nb_samples;
                av_log(avctx, AV_LOG_DEBUG, "skip whole frame, skip left: %d\n",
                       avctx->internal->skip_samples);
            } else {
                av_samples_copy(frame->extended_data, frame->extended_data, 0, avctx->internal->skip_samples,
                                frame->nb_samples - avctx->internal->skip_samples, avctx->channels, frame->format);
                if(avctx->pkt_timebase.num && avctx->sample_rate) {
                    int64_t diff_ts = av_rescale_q(avctx->internal->skip_samples,
                                                   (AVRational){1, avctx->sample_rate},
                                                   avctx->pkt_timebase);
                    if(frame->pkt_pts!=AV_NOPTS_VALUE)
                        frame->pkt_pts += diff_ts;
                    if(frame->pkt_dts!=AV_NOPTS_VALUE)
                        frame->pkt_dts += diff_ts;
                    if (av_frame_get_pkt_duration(frame) >= diff_ts)
                        av_frame_set_pkt_duration(frame, av_frame_get_pkt_duration(frame) - diff_ts);
                } else {
                    av_log(avctx, AV_LOG_WARNING, "Could not update timestamps for skipped samples.\n");
                }
                av_log(avctx, AV_LOG_DEBUG, "skip %d/%d samples\n",
                       avctx->internal->skip_samples, frame->nb_samples);
                frame->nb_samples -= avctx->internal->skip_samples;
                avctx->internal->skip_samples = 0;
            }
        }

        if (discard_padding > 0 && discard_padding <= frame->nb_samples && *got_frame_ptr &&
            !(avctx->flags2 & AV_CODEC_FLAG2_SKIP_MANUAL)) {
            if (discard_padding == frame->nb_samples) {
                *got_frame_ptr = 0;
            } else {
                if(avctx->pkt_timebase.num && avctx->sample_rate) {
                    int64_t diff_ts = av_rescale_q(frame->nb_samples - discard_padding,
                                                   (AVRational){1, avctx->sample_rate},
                                                   avctx->pkt_timebase);
                    if (av_frame_get_pkt_duration(frame) >= diff_ts)
                        av_frame_set_pkt_duration(frame, av_frame_get_pkt_duration(frame) - diff_ts);
                } else {
                    av_log(avctx, AV_LOG_WARNING, "Could not update timestamps for discarded samples.\n");
                }
                av_log(avctx, AV_LOG_DEBUG, "discard %d/%d samples\n",
                       (int)discard_padding, frame->nb_samples);
                frame->nb_samples -= discard_padding;
            }
        }

        if ((avctx->flags2 & AV_CODEC_FLAG2_SKIP_MANUAL) && *got_frame_ptr) {
            AVFrameSideData *fside = av_frame_new_side_data(frame, AV_FRAME_DATA_SKIP_SAMPLES, 10);
            if (fside) {
                AV_WL32(fside->data, avctx->internal->skip_samples);
                AV_WL32(fside->data + 4, discard_padding);
                AV_WL8(fside->data + 8, skip_reason);
                AV_WL8(fside->data + 9, discard_reason);
                avctx->internal->skip_samples = 0;
            }
        }
fail:
        avctx->internal->pkt = NULL;
        if (did_split) {
            av_packet_free_side_data(&tmp);
            if(ret == tmp.size)
                ret = avpkt->size;
        }

        if (ret >= 0 && *got_frame_ptr) {
            if (!avctx->refcounted_frames) {
                int err = unrefcount_frame(avci, frame);
                if (err < 0)
                    return err;
            }
        } else
            av_frame_unref(frame);
    }

    return ret;
}

#define UTF8_MAX_BYTES 4 /* 5 and 6 bytes sequences should not be used */
static int recode_subtitle(AVCodecContext *avctx,
                           AVPacket *outpkt, const AVPacket *inpkt)
{
#if CONFIG_ICONV
    iconv_t cd = (iconv_t)-1;
    int ret = 0;
    char *inb, *outb;
    size_t inl, outl;
    AVPacket tmp;
#endif

    if (avctx->sub_charenc_mode != FF_SUB_CHARENC_MODE_PRE_DECODER || inpkt->size == 0)
        return 0;

#if CONFIG_ICONV
    cd = iconv_open("UTF-8", avctx->sub_charenc);
    av_assert0(cd != (iconv_t)-1);

    inb = inpkt->data;
    inl = inpkt->size;

    if (inl >= INT_MAX / UTF8_MAX_BYTES - AV_INPUT_BUFFER_PADDING_SIZE) {
        av_log(avctx, AV_LOG_ERROR, "Subtitles packet is too big for recoding\n");
        ret = AVERROR(ENOMEM);
        goto end;
    }

    ret = av_new_packet(&tmp, inl * UTF8_MAX_BYTES);
    if (ret < 0)
        goto end;
    outpkt->buf  = tmp.buf;
    outpkt->data = tmp.data;
    outpkt->size = tmp.size;
    outb = outpkt->data;
    outl = outpkt->size;

    if (iconv(cd, &inb, &inl, &outb, &outl) == (size_t)-1 ||
        iconv(cd, NULL, NULL, &outb, &outl) == (size_t)-1 ||
        outl >= outpkt->size || inl != 0) {
        ret = FFMIN(AVERROR(errno), -1);
        av_log(avctx, AV_LOG_ERROR, "Unable to recode subtitle event \"%s\" "
               "from %s to UTF-8\n", inpkt->data, avctx->sub_charenc);
        av_packet_unref(&tmp);
        goto end;
    }
    outpkt->size -= outl;
    memset(outpkt->data + outpkt->size, 0, outl);

end:
    if (cd != (iconv_t)-1)
        iconv_close(cd);
    return ret;
#else
    av_log(avctx, AV_LOG_ERROR, "requesting subtitles recoding without iconv");
    return AVERROR(EINVAL);
#endif
}

static int utf8_check(const uint8_t *str)
{
    const uint8_t *byte;
    uint32_t codepoint, min;

    while (*str) {
        byte = str;
        GET_UTF8(codepoint, *(byte++), return 0;);
        min = byte - str == 1 ? 0 : byte - str == 2 ? 0x80 :
              1 << (5 * (byte - str) - 4);
        if (codepoint < min || codepoint >= 0x110000 ||
            codepoint == 0xFFFE /* BOM */ ||
            codepoint >= 0xD800 && codepoint <= 0xDFFF /* surrogates */)
            return 0;
        str = byte;
    }
    return 1;
}

int avcodec_decode_subtitle2(AVCodecContext *avctx, AVSubtitle *sub,
                             int *got_sub_ptr,
                             AVPacket *avpkt)
{
    int i, ret = 0;

    if (!avpkt->data && avpkt->size) {
        av_log(avctx, AV_LOG_ERROR, "invalid packet: NULL data, size != 0\n");
        return AVERROR(EINVAL);
    }
    if (!avctx->codec)
        return AVERROR(EINVAL);
    if (avctx->codec->type != AVMEDIA_TYPE_SUBTITLE) {
        av_log(avctx, AV_LOG_ERROR, "Invalid media type for subtitles\n");
        return AVERROR(EINVAL);
    }

    *got_sub_ptr = 0;
    get_subtitle_defaults(sub);

    if ((avctx->codec->capabilities & AV_CODEC_CAP_DELAY) || avpkt->size) {
        AVPacket pkt_recoded;
        AVPacket tmp = *avpkt;
        int did_split = av_packet_split_side_data(&tmp);
        //apply_param_change(avctx, &tmp);

        if (did_split) {
            /* FFMIN() prevents overflow in case the packet wasn't allocated with
             * proper padding.
             * If the side data is smaller than the buffer padding size, the
             * remaining bytes should have already been filled with zeros by the
             * original packet allocation anyway. */
            memset(tmp.data + tmp.size, 0,
                   FFMIN(avpkt->size - tmp.size, AV_INPUT_BUFFER_PADDING_SIZE));
        }

        pkt_recoded = tmp;
        ret = recode_subtitle(avctx, &pkt_recoded, &tmp);
        if (ret < 0) {
            *got_sub_ptr = 0;
        } else {
            avctx->internal->pkt = &pkt_recoded;

            if (avctx->pkt_timebase.num && avpkt->pts != AV_NOPTS_VALUE)
                sub->pts = av_rescale_q(avpkt->pts,
                                        avctx->pkt_timebase, AV_TIME_BASE_Q);
            ret = avctx->codec->decode(avctx, sub, got_sub_ptr, &pkt_recoded);
            av_assert1((ret >= 0) >= !!*got_sub_ptr &&
                       !!*got_sub_ptr >= !!sub->num_rects);

            if (sub->num_rects && !sub->end_display_time && avpkt->duration &&
                avctx->pkt_timebase.num) {
                AVRational ms = { 1, 1000 };
                sub->end_display_time = av_rescale_q(avpkt->duration,
                                                     avctx->pkt_timebase, ms);
            }

            for (i = 0; i < sub->num_rects; i++) {
                if (sub->rects[i]->ass && !utf8_check(sub->rects[i]->ass)) {
                    av_log(avctx, AV_LOG_ERROR,
                           "Invalid UTF-8 in decoded subtitles text; "
                           "maybe missing -sub_charenc option\n");
                    avsubtitle_free(sub);
                    return AVERROR_INVALIDDATA;
                }
            }

            if (tmp.data != pkt_recoded.data) { // did we recode?
                /* prevent from destroying side data from original packet */
                pkt_recoded.side_data = NULL;
                pkt_recoded.side_data_elems = 0;

                av_packet_unref(&pkt_recoded);
            }
            if (avctx->codec_descriptor->props & AV_CODEC_PROP_BITMAP_SUB)
                sub->format = 0;
            else if (avctx->codec_descriptor->props & AV_CODEC_PROP_TEXT_SUB)
                sub->format = 1;
            avctx->internal->pkt = NULL;
        }

        if (did_split) {
            av_packet_free_side_data(&tmp);
            if(ret == tmp.size)
                ret = avpkt->size;
        }

        if (*got_sub_ptr)
            avctx->frame_number++;
    }

    return ret;
}

void avsubtitle_free(AVSubtitle *sub)
{
    int i;

    for (i = 0; i < sub->num_rects; i++) {
        av_freep(&sub->rects[i]->data[0]);
        av_freep(&sub->rects[i]->data[1]);
        av_freep(&sub->rects[i]->data[2]);
        av_freep(&sub->rects[i]->data[3]);
        av_freep(&sub->rects[i]->text);
        av_freep(&sub->rects[i]->ass);
        av_freep(&sub->rects[i]);
    }

    av_freep(&sub->rects);

    memset(sub, 0, sizeof(AVSubtitle));
}

av_cold int avcodec_close(AVCodecContext *avctx)
{
    int i;

    if (!avctx)
        return 0;

    if (avcodec_is_open(avctx)) {
        FramePool *pool = avctx->internal->pool;
        if (CONFIG_FRAME_THREAD_ENCODER &&
            avctx->internal->frame_thread_encoder && avctx->thread_count > 1) {
            ff_frame_thread_encoder_free(avctx);
        }
        if (HAVE_THREADS && avctx->internal->thread_ctx)
            ff_thread_free(avctx);
        if (avctx->codec && avctx->codec->close)
            avctx->codec->close(avctx);
        avctx->internal->byte_buffer_size = 0;
        av_freep(&avctx->internal->byte_buffer);
        av_frame_free(&avctx->internal->to_free);
        for (i = 0; i < FF_ARRAY_ELEMS(pool->pools); i++)
            av_buffer_pool_uninit(&pool->pools[i]);
        av_freep(&avctx->internal->pool);

        if (avctx->hwaccel && avctx->hwaccel->uninit)
            avctx->hwaccel->uninit(avctx);
        av_freep(&avctx->internal->hwaccel_priv_data);

        av_freep(&avctx->internal);
    }

    for (i = 0; i < avctx->nb_coded_side_data; i++)
        av_freep(&avctx->coded_side_data[i].data);
    av_freep(&avctx->coded_side_data);
    avctx->nb_coded_side_data = 0;

    if (avctx->priv_data && avctx->codec && avctx->codec->priv_class)
        av_opt_free(avctx->priv_data);
    av_opt_free(avctx);
    av_freep(&avctx->priv_data);
    if (av_codec_is_encoder(avctx->codec)) {
        av_freep(&avctx->extradata);
#if FF_API_CODED_FRAME
FF_DISABLE_DEPRECATION_WARNINGS
        av_frame_free(&avctx->coded_frame);
FF_ENABLE_DEPRECATION_WARNINGS
#endif
    }
    avctx->codec = NULL;
    avctx->active_thread_type = 0;

    return 0;
}

static enum AVCodecID remap_deprecated_codec_id(enum AVCodecID id)
{
    switch(id){
        //This is for future deprecatec codec ids, its empty since
        //last major bump but will fill up again over time, please don't remove it
        default                                         : return id;
    }
}

static AVCodec *find_encdec(enum AVCodecID id, int encoder)
{
    AVCodec *p, *experimental = NULL;
    p = first_avcodec;
    id= remap_deprecated_codec_id(id);
    while (p) {
        if ((encoder ? av_codec_is_encoder(p) : av_codec_is_decoder(p)) &&
            p->id == id) {
            if (p->capabilities & AV_CODEC_CAP_EXPERIMENTAL && !experimental) {
                experimental = p;
            } else
                return p;
        }
        p = p->next;
    }
    return experimental;
}

AVCodec *avcodec_find_encoder(enum AVCodecID id)
{
    return find_encdec(id, 1);
}

AVCodec *avcodec_find_encoder_by_name(const char *name)
{
    AVCodec *p;
    if (!name)
        return NULL;
    p = first_avcodec;
    while (p) {
        if (av_codec_is_encoder(p) && strcmp(name, p->name) == 0)
            return p;
        p = p->next;
    }
    return NULL;
}

AVCodec *avcodec_find_decoder(enum AVCodecID id)
{
    return find_encdec(id, 0);
}

AVCodec *avcodec_find_decoder_by_name(const char *name)
{
    AVCodec *p;
    if (!name)
        return NULL;
    p = first_avcodec;
    while (p) {
        if (av_codec_is_decoder(p) && strcmp(name, p->name) == 0)
            return p;
        p = p->next;
    }
    return NULL;
}

const char *avcodec_get_name(enum AVCodecID id)
{
    const AVCodecDescriptor *cd;
    AVCodec *codec;

    if (id == AV_CODEC_ID_NONE)
        return "none";
    cd = avcodec_descriptor_get(id);
    if (cd)
        return cd->name;
    av_log(NULL, AV_LOG_WARNING, "Codec 0x%x is not in the full list.\n", id);
    codec = avcodec_find_decoder(id);
    if (codec)
        return codec->name;
    codec = avcodec_find_encoder(id);
    if (codec)
        return codec->name;
    return "unknown_codec";
}

size_t av_get_codec_tag_string(char *buf, size_t buf_size, unsigned int codec_tag)
{
    int i, len, ret = 0;

#define TAG_PRINT(x)                                              \
    (((x) >= '0' && (x) <= '9') ||                                \
     ((x) >= 'a' && (x) <= 'z') || ((x) >= 'A' && (x) <= 'Z') ||  \
     ((x) == '.' || (x) == ' ' || (x) == '-' || (x) == '_'))

    for (i = 0; i < 4; i++) {
        len = snprintf(buf, buf_size,
                       TAG_PRINT(codec_tag & 0xFF) ? "%c" : "[%d]", codec_tag & 0xFF);
        buf        += len;
        buf_size    = buf_size > len ? buf_size - len : 0;
        ret        += len;
        codec_tag >>= 8;
    }
    return ret;
}

void avcodec_string(char *buf, int buf_size, AVCodecContext *enc, int encode)
{
    const char *codec_type;
    const char *codec_name;
    const char *profile = NULL;
<<<<<<< HEAD
    const AVCodec *p;
    int64_t bitrate;
    int new_line = 0;
    AVRational display_aspect_ratio;
    const char *separator = enc->dump_separator ? (const char *)enc->dump_separator : ", ";

    if (!buf || buf_size <= 0)
        return;
    codec_type = av_get_media_type_string(enc->codec_type);
    codec_name = avcodec_get_name(enc->codec_id);
    if (enc->profile != FF_PROFILE_UNKNOWN) {
        if (enc->codec)
            p = enc->codec;
        else
            p = encode ? avcodec_find_encoder(enc->codec_id) :
                        avcodec_find_decoder(enc->codec_id);
        if (p)
            profile = av_get_profile_name(p, enc->profile);
    }

    snprintf(buf, buf_size, "%s: %s", codec_type ? codec_type : "unknown",
             codec_name);
    buf[0] ^= 'a' ^ 'A'; /* first letter in uppercase */

    if (enc->codec && strcmp(enc->codec->name, codec_name))
        snprintf(buf + strlen(buf), buf_size - strlen(buf), " (%s)", enc->codec->name);

    if (profile)
        snprintf(buf + strlen(buf), buf_size - strlen(buf), " (%s)", profile);
    if (   enc->codec_type == AVMEDIA_TYPE_VIDEO
        && av_log_get_level() >= AV_LOG_VERBOSE
        && enc->refs)
        snprintf(buf + strlen(buf), buf_size - strlen(buf),
                 ", %d reference frame%s",
                 enc->refs, enc->refs > 1 ? "s" : "");

    if (enc->codec_tag) {
=======
    char buf1[32];
    int bitrate;
    int new_line = 0;
    AVRational display_aspect_ratio;
    const AVCodecDescriptor *desc = avcodec_descriptor_get(enc->codec_id);

    if (desc) {
        codec_name = desc->name;
        profile = avcodec_profile_name(enc->codec_id, enc->profile);
    } else if (enc->codec_id == AV_CODEC_ID_MPEG2TS) {
        /* fake mpeg2 transport stream codec (currently not
         * registered) */
        codec_name = "mpeg2ts";
    } else {
        /* output avi tags */
>>>>>>> cea1eef2
        char tag_buf[32];
        av_get_codec_tag_string(tag_buf, sizeof(tag_buf), enc->codec_tag);
        snprintf(buf + strlen(buf), buf_size - strlen(buf),
                 " (%s / 0x%04X)", tag_buf, enc->codec_tag);
    }

    switch (enc->codec_type) {
    case AVMEDIA_TYPE_VIDEO:
        {
            char detail[256] = "(";

            av_strlcat(buf, separator, buf_size);

            snprintf(buf + strlen(buf), buf_size - strlen(buf),
                 "%s", enc->pix_fmt == AV_PIX_FMT_NONE ? "none" :
                     av_get_pix_fmt_name(enc->pix_fmt));
            if (enc->bits_per_raw_sample && enc->pix_fmt != AV_PIX_FMT_NONE &&
                enc->bits_per_raw_sample < av_pix_fmt_desc_get(enc->pix_fmt)->comp[0].depth)
                av_strlcatf(detail, sizeof(detail), "%d bpc, ", enc->bits_per_raw_sample);
            if (enc->color_range != AVCOL_RANGE_UNSPECIFIED)
                av_strlcatf(detail, sizeof(detail), "%s, ",
                            av_color_range_name(enc->color_range));

            if (enc->colorspace != AVCOL_SPC_UNSPECIFIED ||
                enc->color_primaries != AVCOL_PRI_UNSPECIFIED ||
                enc->color_trc != AVCOL_TRC_UNSPECIFIED) {
                if (enc->colorspace != (int)enc->color_primaries ||
                    enc->colorspace != (int)enc->color_trc) {
                    new_line = 1;
                    av_strlcatf(detail, sizeof(detail), "%s/%s/%s, ",
                                av_color_space_name(enc->colorspace),
                                av_color_primaries_name(enc->color_primaries),
                                av_color_transfer_name(enc->color_trc));
                } else
                    av_strlcatf(detail, sizeof(detail), "%s, ",
                                av_get_colorspace_name(enc->colorspace));
            }

            if (av_log_get_level() >= AV_LOG_DEBUG &&
                enc->chroma_sample_location != AVCHROMA_LOC_UNSPECIFIED)
                av_strlcatf(detail, sizeof(detail), "%s, ",
                            av_chroma_location_name(enc->chroma_sample_location));

            if (strlen(detail) > 1) {
                detail[strlen(detail) - 2] = 0;
                av_strlcatf(buf, buf_size, "%s)", detail);
            }
        }

        if (enc->width) {
            av_strlcat(buf, new_line ? separator : ", ", buf_size);

            snprintf(buf + strlen(buf), buf_size - strlen(buf),
                     "%dx%d",
                     enc->width, enc->height);

            if (av_log_get_level() >= AV_LOG_VERBOSE &&
                (enc->width != enc->coded_width ||
                 enc->height != enc->coded_height))
                snprintf(buf + strlen(buf), buf_size - strlen(buf),
                         " (%dx%d)", enc->coded_width, enc->coded_height);

            if (enc->sample_aspect_ratio.num) {
                av_reduce(&display_aspect_ratio.num, &display_aspect_ratio.den,
                          enc->width * (int64_t)enc->sample_aspect_ratio.num,
                          enc->height * (int64_t)enc->sample_aspect_ratio.den,
                          1024 * 1024);
                snprintf(buf + strlen(buf), buf_size - strlen(buf),
                         " [SAR %d:%d DAR %d:%d]",
                         enc->sample_aspect_ratio.num, enc->sample_aspect_ratio.den,
                         display_aspect_ratio.num, display_aspect_ratio.den);
            }
            if (av_log_get_level() >= AV_LOG_DEBUG) {
                int g = av_gcd(enc->time_base.num, enc->time_base.den);
                snprintf(buf + strlen(buf), buf_size - strlen(buf),
                         ", %d/%d",
                         enc->time_base.num / g, enc->time_base.den / g);
            }
        }
        if (encode) {
            snprintf(buf + strlen(buf), buf_size - strlen(buf),
                     ", q=%d-%d", enc->qmin, enc->qmax);
        } else {
            if (enc->properties & FF_CODEC_PROPERTY_CLOSED_CAPTIONS)
                snprintf(buf + strlen(buf), buf_size - strlen(buf),
                         ", Closed Captions");
            if (enc->properties & FF_CODEC_PROPERTY_LOSSLESS)
                snprintf(buf + strlen(buf), buf_size - strlen(buf),
                         ", lossless");
        }
        break;
    case AVMEDIA_TYPE_AUDIO:
        av_strlcat(buf, separator, buf_size);

        if (enc->sample_rate) {
            snprintf(buf + strlen(buf), buf_size - strlen(buf),
                     "%d Hz, ", enc->sample_rate);
        }
        av_get_channel_layout_string(buf + strlen(buf), buf_size - strlen(buf), enc->channels, enc->channel_layout);
        if (enc->sample_fmt != AV_SAMPLE_FMT_NONE) {
            snprintf(buf + strlen(buf), buf_size - strlen(buf),
                     ", %s", av_get_sample_fmt_name(enc->sample_fmt));
        }
        if (   enc->bits_per_raw_sample > 0
            && enc->bits_per_raw_sample != av_get_bytes_per_sample(enc->sample_fmt) * 8)
            snprintf(buf + strlen(buf), buf_size - strlen(buf),
                     " (%d bit)", enc->bits_per_raw_sample);
        break;
    case AVMEDIA_TYPE_DATA:
        if (av_log_get_level() >= AV_LOG_DEBUG) {
            int g = av_gcd(enc->time_base.num, enc->time_base.den);
            if (g)
                snprintf(buf + strlen(buf), buf_size - strlen(buf),
                         ", %d/%d",
                         enc->time_base.num / g, enc->time_base.den / g);
        }
        break;
    case AVMEDIA_TYPE_SUBTITLE:
        if (enc->width)
            snprintf(buf + strlen(buf), buf_size - strlen(buf),
                     ", %dx%d", enc->width, enc->height);
        break;
    default:
        return;
    }
    if (encode) {
        if (enc->flags & AV_CODEC_FLAG_PASS1)
            snprintf(buf + strlen(buf), buf_size - strlen(buf),
                     ", pass 1");
        if (enc->flags & AV_CODEC_FLAG_PASS2)
            snprintf(buf + strlen(buf), buf_size - strlen(buf),
                     ", pass 2");
    }
    bitrate = get_bit_rate(enc);
    if (bitrate != 0) {
        snprintf(buf + strlen(buf), buf_size - strlen(buf),
                 ", %"PRId64" kb/s", bitrate / 1000);
    } else if (enc->rc_max_rate > 0) {
        snprintf(buf + strlen(buf), buf_size - strlen(buf),
                 ", max. %"PRId64" kb/s", (int64_t)enc->rc_max_rate / 1000);
    }
}

const char *av_get_profile_name(const AVCodec *codec, int profile)
{
    const AVProfile *p;
    if (profile == FF_PROFILE_UNKNOWN || !codec->profiles)
        return NULL;

    for (p = codec->profiles; p->profile != FF_PROFILE_UNKNOWN; p++)
        if (p->profile == profile)
            return p->name;

    return NULL;
}

const char *avcodec_profile_name(enum AVCodecID codec_id, int profile)
{
    const AVCodecDescriptor *desc = avcodec_descriptor_get(codec_id);
    const AVProfile *p;

    if (profile == FF_PROFILE_UNKNOWN || !desc || !desc->profiles)
        return NULL;

    for (p = desc->profiles; p->profile != FF_PROFILE_UNKNOWN; p++)
        if (p->profile == profile)
            return p->name;

    return NULL;
}

unsigned avcodec_version(void)
{
//    av_assert0(AV_CODEC_ID_V410==164);
    av_assert0(AV_CODEC_ID_PCM_S8_PLANAR==65563);
    av_assert0(AV_CODEC_ID_ADPCM_G722==69660);
//     av_assert0(AV_CODEC_ID_BMV_AUDIO==86071);
    av_assert0(AV_CODEC_ID_SRT==94216);
    av_assert0(LIBAVCODEC_VERSION_MICRO >= 100);

    return LIBAVCODEC_VERSION_INT;
}

const char *avcodec_configuration(void)
{
    return FFMPEG_CONFIGURATION;
}

const char *avcodec_license(void)
{
#define LICENSE_PREFIX "libavcodec license: "
    return LICENSE_PREFIX FFMPEG_LICENSE + sizeof(LICENSE_PREFIX) - 1;
}

void avcodec_flush_buffers(AVCodecContext *avctx)
{
    if (HAVE_THREADS && avctx->active_thread_type & FF_THREAD_FRAME)
        ff_thread_flush(avctx);
    else if (avctx->codec->flush)
        avctx->codec->flush(avctx);

    avctx->pts_correction_last_pts =
    avctx->pts_correction_last_dts = INT64_MIN;

    if (!avctx->refcounted_frames)
        av_frame_unref(avctx->internal->to_free);
}

int av_get_exact_bits_per_sample(enum AVCodecID codec_id)
{
    switch (codec_id) {
    case AV_CODEC_ID_8SVX_EXP:
    case AV_CODEC_ID_8SVX_FIB:
    case AV_CODEC_ID_ADPCM_CT:
    case AV_CODEC_ID_ADPCM_IMA_APC:
    case AV_CODEC_ID_ADPCM_IMA_EA_SEAD:
    case AV_CODEC_ID_ADPCM_IMA_OKI:
    case AV_CODEC_ID_ADPCM_IMA_WS:
    case AV_CODEC_ID_ADPCM_G722:
    case AV_CODEC_ID_ADPCM_YAMAHA:
    case AV_CODEC_ID_ADPCM_AICA:
        return 4;
    case AV_CODEC_ID_DSD_LSBF:
    case AV_CODEC_ID_DSD_MSBF:
    case AV_CODEC_ID_DSD_LSBF_PLANAR:
    case AV_CODEC_ID_DSD_MSBF_PLANAR:
    case AV_CODEC_ID_PCM_ALAW:
    case AV_CODEC_ID_PCM_MULAW:
    case AV_CODEC_ID_PCM_S8:
    case AV_CODEC_ID_PCM_S8_PLANAR:
    case AV_CODEC_ID_PCM_U8:
    case AV_CODEC_ID_PCM_ZORK:
    case AV_CODEC_ID_SDX2_DPCM:
        return 8;
    case AV_CODEC_ID_PCM_S16BE:
    case AV_CODEC_ID_PCM_S16BE_PLANAR:
    case AV_CODEC_ID_PCM_S16LE:
    case AV_CODEC_ID_PCM_S16LE_PLANAR:
    case AV_CODEC_ID_PCM_U16BE:
    case AV_CODEC_ID_PCM_U16LE:
        return 16;
    case AV_CODEC_ID_PCM_S24DAUD:
    case AV_CODEC_ID_PCM_S24BE:
    case AV_CODEC_ID_PCM_S24LE:
    case AV_CODEC_ID_PCM_S24LE_PLANAR:
    case AV_CODEC_ID_PCM_U24BE:
    case AV_CODEC_ID_PCM_U24LE:
        return 24;
    case AV_CODEC_ID_PCM_S32BE:
    case AV_CODEC_ID_PCM_S32LE:
    case AV_CODEC_ID_PCM_S32LE_PLANAR:
    case AV_CODEC_ID_PCM_U32BE:
    case AV_CODEC_ID_PCM_U32LE:
    case AV_CODEC_ID_PCM_F32BE:
    case AV_CODEC_ID_PCM_F32LE:
        return 32;
    case AV_CODEC_ID_PCM_F64BE:
    case AV_CODEC_ID_PCM_F64LE:
        return 64;
    default:
        return 0;
    }
}

enum AVCodecID av_get_pcm_codec(enum AVSampleFormat fmt, int be)
{
    static const enum AVCodecID map[AV_SAMPLE_FMT_NB][2] = {
        [AV_SAMPLE_FMT_U8  ] = { AV_CODEC_ID_PCM_U8,    AV_CODEC_ID_PCM_U8    },
        [AV_SAMPLE_FMT_S16 ] = { AV_CODEC_ID_PCM_S16LE, AV_CODEC_ID_PCM_S16BE },
        [AV_SAMPLE_FMT_S32 ] = { AV_CODEC_ID_PCM_S32LE, AV_CODEC_ID_PCM_S32BE },
        [AV_SAMPLE_FMT_FLT ] = { AV_CODEC_ID_PCM_F32LE, AV_CODEC_ID_PCM_F32BE },
        [AV_SAMPLE_FMT_DBL ] = { AV_CODEC_ID_PCM_F64LE, AV_CODEC_ID_PCM_F64BE },
        [AV_SAMPLE_FMT_U8P ] = { AV_CODEC_ID_PCM_U8,    AV_CODEC_ID_PCM_U8    },
        [AV_SAMPLE_FMT_S16P] = { AV_CODEC_ID_PCM_S16LE, AV_CODEC_ID_PCM_S16BE },
        [AV_SAMPLE_FMT_S32P] = { AV_CODEC_ID_PCM_S32LE, AV_CODEC_ID_PCM_S32BE },
        [AV_SAMPLE_FMT_FLTP] = { AV_CODEC_ID_PCM_F32LE, AV_CODEC_ID_PCM_F32BE },
        [AV_SAMPLE_FMT_DBLP] = { AV_CODEC_ID_PCM_F64LE, AV_CODEC_ID_PCM_F64BE },
    };
    if (fmt < 0 || fmt >= AV_SAMPLE_FMT_NB)
        return AV_CODEC_ID_NONE;
    if (be < 0 || be > 1)
        be = AV_NE(1, 0);
    return map[fmt][be];
}

int av_get_bits_per_sample(enum AVCodecID codec_id)
{
    switch (codec_id) {
    case AV_CODEC_ID_ADPCM_SBPRO_2:
        return 2;
    case AV_CODEC_ID_ADPCM_SBPRO_3:
        return 3;
    case AV_CODEC_ID_ADPCM_SBPRO_4:
    case AV_CODEC_ID_ADPCM_IMA_WAV:
    case AV_CODEC_ID_ADPCM_IMA_QT:
    case AV_CODEC_ID_ADPCM_SWF:
    case AV_CODEC_ID_ADPCM_MS:
        return 4;
    default:
        return av_get_exact_bits_per_sample(codec_id);
    }
}

int av_get_audio_frame_duration(AVCodecContext *avctx, int frame_bytes)
{
    int id, sr, ch, ba, tag, bps;

    id  = avctx->codec_id;
    sr  = avctx->sample_rate;
    ch  = avctx->channels;
    ba  = avctx->block_align;
    tag = avctx->codec_tag;
    bps = av_get_exact_bits_per_sample(avctx->codec_id);

    /* codecs with an exact constant bits per sample */
    if (bps > 0 && ch > 0 && frame_bytes > 0 && ch < 32768 && bps < 32768)
        return (frame_bytes * 8LL) / (bps * ch);
    bps = avctx->bits_per_coded_sample;

    /* codecs with a fixed packet duration */
    switch (id) {
    case AV_CODEC_ID_ADPCM_ADX:    return   32;
    case AV_CODEC_ID_ADPCM_IMA_QT: return   64;
    case AV_CODEC_ID_ADPCM_EA_XAS: return  128;
    case AV_CODEC_ID_AMR_NB:
    case AV_CODEC_ID_EVRC:
    case AV_CODEC_ID_GSM:
    case AV_CODEC_ID_QCELP:
    case AV_CODEC_ID_RA_288:       return  160;
    case AV_CODEC_ID_AMR_WB:
    case AV_CODEC_ID_GSM_MS:       return  320;
    case AV_CODEC_ID_MP1:          return  384;
    case AV_CODEC_ID_ATRAC1:       return  512;
    case AV_CODEC_ID_ATRAC3:       return 1024;
    case AV_CODEC_ID_ATRAC3P:      return 2048;
    case AV_CODEC_ID_MP2:
    case AV_CODEC_ID_MUSEPACK7:    return 1152;
    case AV_CODEC_ID_AC3:          return 1536;
    }

    if (sr > 0) {
        /* calc from sample rate */
        if (id == AV_CODEC_ID_TTA)
            return 256 * sr / 245;

        if (ch > 0) {
            /* calc from sample rate and channels */
            if (id == AV_CODEC_ID_BINKAUDIO_DCT)
                return (480 << (sr / 22050)) / ch;
        }
    }

    if (ba > 0) {
        /* calc from block_align */
        if (id == AV_CODEC_ID_SIPR) {
            switch (ba) {
            case 20: return 160;
            case 19: return 144;
            case 29: return 288;
            case 37: return 480;
            }
        } else if (id == AV_CODEC_ID_ILBC) {
            switch (ba) {
            case 38: return 160;
            case 50: return 240;
            }
        }
    }

    if (frame_bytes > 0) {
        /* calc from frame_bytes only */
        if (id == AV_CODEC_ID_TRUESPEECH)
            return 240 * (frame_bytes / 32);
        if (id == AV_CODEC_ID_NELLYMOSER)
            return 256 * (frame_bytes / 64);
        if (id == AV_CODEC_ID_RA_144)
            return 160 * (frame_bytes / 20);
        if (id == AV_CODEC_ID_G723_1)
            return 240 * (frame_bytes / 24);

        if (bps > 0) {
            /* calc from frame_bytes and bits_per_coded_sample */
            if (id == AV_CODEC_ID_ADPCM_G726)
                return frame_bytes * 8 / bps;
        }

        if (ch > 0 && ch < INT_MAX/16) {
            /* calc from frame_bytes and channels */
            switch (id) {
            case AV_CODEC_ID_ADPCM_AFC:
                return frame_bytes / (9 * ch) * 16;
            case AV_CODEC_ID_ADPCM_PSX:
            case AV_CODEC_ID_ADPCM_DTK:
                return frame_bytes / (16 * ch) * 28;
            case AV_CODEC_ID_ADPCM_4XM:
            case AV_CODEC_ID_ADPCM_IMA_ISS:
                return (frame_bytes - 4 * ch) * 2 / ch;
            case AV_CODEC_ID_ADPCM_IMA_SMJPEG:
                return (frame_bytes - 4) * 2 / ch;
            case AV_CODEC_ID_ADPCM_IMA_AMV:
                return (frame_bytes - 8) * 2 / ch;
            case AV_CODEC_ID_ADPCM_THP:
            case AV_CODEC_ID_ADPCM_THP_LE:
                if (avctx->extradata)
                    return frame_bytes * 14 / (8 * ch);
                break;
            case AV_CODEC_ID_ADPCM_XA:
                return (frame_bytes / 128) * 224 / ch;
            case AV_CODEC_ID_INTERPLAY_DPCM:
                return (frame_bytes - 6 - ch) / ch;
            case AV_CODEC_ID_ROQ_DPCM:
                return (frame_bytes - 8) / ch;
            case AV_CODEC_ID_XAN_DPCM:
                return (frame_bytes - 2 * ch) / ch;
            case AV_CODEC_ID_MACE3:
                return 3 * frame_bytes / ch;
            case AV_CODEC_ID_MACE6:
                return 6 * frame_bytes / ch;
            case AV_CODEC_ID_PCM_LXF:
                return 2 * (frame_bytes / (5 * ch));
            case AV_CODEC_ID_IAC:
            case AV_CODEC_ID_IMC:
                return 4 * frame_bytes / ch;
            }

            if (tag) {
                /* calc from frame_bytes, channels, and codec_tag */
                if (id == AV_CODEC_ID_SOL_DPCM) {
                    if (tag == 3)
                        return frame_bytes / ch;
                    else
                        return frame_bytes * 2 / ch;
                }
            }

            if (ba > 0) {
                /* calc from frame_bytes, channels, and block_align */
                int blocks = frame_bytes / ba;
                switch (avctx->codec_id) {
                case AV_CODEC_ID_ADPCM_IMA_WAV:
                    if (bps < 2 || bps > 5)
                        return 0;
                    return blocks * (1 + (ba - 4 * ch) / (bps * ch) * 8);
                case AV_CODEC_ID_ADPCM_IMA_DK3:
                    return blocks * (((ba - 16) * 2 / 3 * 4) / ch);
                case AV_CODEC_ID_ADPCM_IMA_DK4:
                    return blocks * (1 + (ba - 4 * ch) * 2 / ch);
                case AV_CODEC_ID_ADPCM_IMA_RAD:
                    return blocks * ((ba - 4 * ch) * 2 / ch);
                case AV_CODEC_ID_ADPCM_MS:
                    return blocks * (2 + (ba - 7 * ch) * 2 / ch);
                }
            }

            if (bps > 0) {
                /* calc from frame_bytes, channels, and bits_per_coded_sample */
                switch (avctx->codec_id) {
                case AV_CODEC_ID_PCM_DVD:
                    if(bps<4)
                        return 0;
                    return 2 * (frame_bytes / ((bps * 2 / 8) * ch));
                case AV_CODEC_ID_PCM_BLURAY:
                    if(bps<4)
                        return 0;
                    return frame_bytes / ((FFALIGN(ch, 2) * bps) / 8);
                case AV_CODEC_ID_S302M:
                    return 2 * (frame_bytes / ((bps + 4) / 4)) / ch;
                }
            }
        }
    }

    /* Fall back on using frame_size */
    if (avctx->frame_size > 1 && frame_bytes)
        return avctx->frame_size;

    //For WMA we currently have no other means to calculate duration thus we
    //do it here by assuming CBR, which is true for all known cases.
    if (avctx->bit_rate>0 && frame_bytes>0 && avctx->sample_rate>0 && avctx->block_align>1) {
        if (avctx->codec_id == AV_CODEC_ID_WMAV1 || avctx->codec_id == AV_CODEC_ID_WMAV2)
            return  (frame_bytes * 8LL * avctx->sample_rate) / avctx->bit_rate;
    }

    return 0;
}

#if !HAVE_THREADS
int ff_thread_init(AVCodecContext *s)
{
    return -1;
}

#endif

unsigned int av_xiphlacing(unsigned char *s, unsigned int v)
{
    unsigned int n = 0;

    while (v >= 0xff) {
        *s++ = 0xff;
        v -= 0xff;
        n++;
    }
    *s = v;
    n++;
    return n;
}

int ff_match_2uint16(const uint16_t(*tab)[2], int size, int a, int b)
{
    int i;
    for (i = 0; i < size && !(tab[i][0] == a && tab[i][1] == b); i++) ;
    return i;
}

#if FF_API_MISSING_SAMPLE
FF_DISABLE_DEPRECATION_WARNINGS
void av_log_missing_feature(void *avc, const char *feature, int want_sample)
{
    av_log(avc, AV_LOG_WARNING, "%s is not implemented. Update your FFmpeg "
            "version to the newest one from Git. If the problem still "
            "occurs, it means that your file has a feature which has not "
            "been implemented.\n", feature);
    if(want_sample)
        av_log_ask_for_sample(avc, NULL);
}

void av_log_ask_for_sample(void *avc, const char *msg, ...)
{
    va_list argument_list;

    va_start(argument_list, msg);

    if (msg)
        av_vlog(avc, AV_LOG_WARNING, msg, argument_list);
    av_log(avc, AV_LOG_WARNING, "If you want to help, upload a sample "
            "of this file to ftp://upload.ffmpeg.org/incoming/ "
            "and contact the ffmpeg-devel mailing list. (ffmpeg-devel@ffmpeg.org)\n");

    va_end(argument_list);
}
FF_ENABLE_DEPRECATION_WARNINGS
#endif /* FF_API_MISSING_SAMPLE */

static AVHWAccel *first_hwaccel = NULL;
static AVHWAccel **last_hwaccel = &first_hwaccel;

void av_register_hwaccel(AVHWAccel *hwaccel)
{
    AVHWAccel **p = last_hwaccel;
    hwaccel->next = NULL;
    while(*p || avpriv_atomic_ptr_cas((void * volatile *)p, NULL, hwaccel))
        p = &(*p)->next;
    last_hwaccel = &hwaccel->next;
}

AVHWAccel *av_hwaccel_next(const AVHWAccel *hwaccel)
{
    return hwaccel ? hwaccel->next : first_hwaccel;
}

int av_lockmgr_register(int (*cb)(void **mutex, enum AVLockOp op))
{
    if (lockmgr_cb) {
        // There is no good way to rollback a failure to destroy the
        // mutex, so we ignore failures.
        lockmgr_cb(&codec_mutex,    AV_LOCK_DESTROY);
        lockmgr_cb(&avformat_mutex, AV_LOCK_DESTROY);
        lockmgr_cb     = NULL;
        codec_mutex    = NULL;
        avformat_mutex = NULL;
    }

    if (cb) {
        void *new_codec_mutex    = NULL;
        void *new_avformat_mutex = NULL;
        int err;
        if (err = cb(&new_codec_mutex, AV_LOCK_CREATE)) {
            return err > 0 ? AVERROR_UNKNOWN : err;
        }
        if (err = cb(&new_avformat_mutex, AV_LOCK_CREATE)) {
            // Ignore failures to destroy the newly created mutex.
            cb(&new_codec_mutex, AV_LOCK_DESTROY);
            return err > 0 ? AVERROR_UNKNOWN : err;
        }
        lockmgr_cb     = cb;
        codec_mutex    = new_codec_mutex;
        avformat_mutex = new_avformat_mutex;
    }

    return 0;
}

int ff_lock_avcodec(AVCodecContext *log_ctx, const AVCodec *codec)
{
    if (codec->caps_internal & FF_CODEC_CAP_INIT_THREADSAFE || !codec->init)
        return 0;

    if (lockmgr_cb) {
        if ((*lockmgr_cb)(&codec_mutex, AV_LOCK_OBTAIN))
            return -1;
    }

    if (avpriv_atomic_int_add_and_fetch(&entangled_thread_counter, 1) != 1) {
        av_log(log_ctx, AV_LOG_ERROR,
               "Insufficient thread locking. At least %d threads are "
               "calling avcodec_open2() at the same time right now.\n",
               entangled_thread_counter);
        if (!lockmgr_cb)
            av_log(log_ctx, AV_LOG_ERROR, "No lock manager is set, please see av_lockmgr_register()\n");
        ff_avcodec_locked = 1;
        ff_unlock_avcodec(codec);
        return AVERROR(EINVAL);
    }
    av_assert0(!ff_avcodec_locked);
    ff_avcodec_locked = 1;
    return 0;
}

int ff_unlock_avcodec(const AVCodec *codec)
{
    if (codec->caps_internal & FF_CODEC_CAP_INIT_THREADSAFE || !codec->init)
        return 0;

    av_assert0(ff_avcodec_locked);
    ff_avcodec_locked = 0;
    avpriv_atomic_int_add_and_fetch(&entangled_thread_counter, -1);
    if (lockmgr_cb) {
        if ((*lockmgr_cb)(&codec_mutex, AV_LOCK_RELEASE))
            return -1;
    }

    return 0;
}

int avpriv_lock_avformat(void)
{
    if (lockmgr_cb) {
        if ((*lockmgr_cb)(&avformat_mutex, AV_LOCK_OBTAIN))
            return -1;
    }
    return 0;
}

int avpriv_unlock_avformat(void)
{
    if (lockmgr_cb) {
        if ((*lockmgr_cb)(&avformat_mutex, AV_LOCK_RELEASE))
            return -1;
    }
    return 0;
}

unsigned int avpriv_toupper4(unsigned int x)
{
    return av_toupper(x & 0xFF) +
          (av_toupper((x >>  8) & 0xFF) << 8)  +
          (av_toupper((x >> 16) & 0xFF) << 16) +
((unsigned)av_toupper((x >> 24) & 0xFF) << 24);
}

int ff_thread_ref_frame(ThreadFrame *dst, ThreadFrame *src)
{
    int ret;

    dst->owner = src->owner;

    ret = av_frame_ref(dst->f, src->f);
    if (ret < 0)
        return ret;

    av_assert0(!dst->progress);

    if (src->progress &&
        !(dst->progress = av_buffer_ref(src->progress))) {
        ff_thread_release_buffer(dst->owner, dst);
        return AVERROR(ENOMEM);
    }

    return 0;
}

#if !HAVE_THREADS

enum AVPixelFormat ff_thread_get_format(AVCodecContext *avctx, const enum AVPixelFormat *fmt)
{
    return ff_get_format(avctx, fmt);
}

int ff_thread_get_buffer(AVCodecContext *avctx, ThreadFrame *f, int flags)
{
    f->owner = avctx;
    return ff_get_buffer(avctx, f->f, flags);
}

void ff_thread_release_buffer(AVCodecContext *avctx, ThreadFrame *f)
{
    if (f->f)
        av_frame_unref(f->f);
}

void ff_thread_finish_setup(AVCodecContext *avctx)
{
}

void ff_thread_report_progress(ThreadFrame *f, int progress, int field)
{
}

void ff_thread_await_progress(ThreadFrame *f, int progress, int field)
{
}

int ff_thread_can_start_frame(AVCodecContext *avctx)
{
    return 1;
}

int ff_alloc_entries(AVCodecContext *avctx, int count)
{
    return 0;
}

void ff_reset_entries(AVCodecContext *avctx)
{
}

void ff_thread_await_progress2(AVCodecContext *avctx, int field, int thread, int shift)
{
}

void ff_thread_report_progress2(AVCodecContext *avctx, int field, int thread, int n)
{
}

#endif

int avcodec_is_open(AVCodecContext *s)
{
    return !!s->internal;
}

int avpriv_bprint_to_extradata(AVCodecContext *avctx, struct AVBPrint *buf)
{
    int ret;
    char *str;

    ret = av_bprint_finalize(buf, &str);
    if (ret < 0)
        return ret;
    if (!av_bprint_is_complete(buf)) {
        av_free(str);
        return AVERROR(ENOMEM);
    }

    avctx->extradata = str;
    /* Note: the string is NUL terminated (so extradata can be read as a
     * string), but the ending character is not accounted in the size (in
     * binary formats you are likely not supposed to mux that character). When
     * extradata is copied, it is also padded with AV_INPUT_BUFFER_PADDING_SIZE
     * zeros. */
    avctx->extradata_size = buf->len;
    return 0;
}

const uint8_t *avpriv_find_start_code(const uint8_t *av_restrict p,
                                      const uint8_t *end,
                                      uint32_t *av_restrict state)
{
    int i;

    av_assert0(p <= end);
    if (p >= end)
        return end;

    for (i = 0; i < 3; i++) {
        uint32_t tmp = *state << 8;
        *state = tmp + *(p++);
        if (tmp == 0x100 || p == end)
            return p;
    }

    while (p < end) {
        if      (p[-1] > 1      ) p += 3;
        else if (p[-2]          ) p += 2;
        else if (p[-3]|(p[-1]-1)) p++;
        else {
            p++;
            break;
        }
    }

    p = FFMIN(p, end) - 4;
    *state = AV_RB32(p);

    return p + 4;
}

AVCPBProperties *av_cpb_properties_alloc(size_t *size)
{
    AVCPBProperties *props = av_mallocz(sizeof(AVCPBProperties));
    if (!props)
        return NULL;

    if (size)
        *size = sizeof(*props);

    props->vbv_delay = UINT64_MAX;

    return props;
}

AVCPBProperties *ff_add_cpb_side_data(AVCodecContext *avctx)
{
    AVPacketSideData *tmp;
    AVCPBProperties  *props;
    size_t size;

    props = av_cpb_properties_alloc(&size);
    if (!props)
        return NULL;

    tmp = av_realloc_array(avctx->coded_side_data, avctx->nb_coded_side_data + 1, sizeof(*tmp));
    if (!tmp) {
        av_freep(&props);
        return NULL;
    }

    avctx->coded_side_data = tmp;
    avctx->nb_coded_side_data++;

    avctx->coded_side_data[avctx->nb_coded_side_data - 1].type = AV_PKT_DATA_CPB_PROPERTIES;
    avctx->coded_side_data[avctx->nb_coded_side_data - 1].data = (uint8_t*)props;
    avctx->coded_side_data[avctx->nb_coded_side_data - 1].size = size;

    return props;
}<|MERGE_RESOLUTION|>--- conflicted
+++ resolved
@@ -2669,8 +2669,6 @@
     const char *codec_type;
     const char *codec_name;
     const char *profile = NULL;
-<<<<<<< HEAD
-    const AVCodec *p;
     int64_t bitrate;
     int new_line = 0;
     AVRational display_aspect_ratio;
@@ -2680,15 +2678,7 @@
         return;
     codec_type = av_get_media_type_string(enc->codec_type);
     codec_name = avcodec_get_name(enc->codec_id);
-    if (enc->profile != FF_PROFILE_UNKNOWN) {
-        if (enc->codec)
-            p = enc->codec;
-        else
-            p = encode ? avcodec_find_encoder(enc->codec_id) :
-                        avcodec_find_decoder(enc->codec_id);
-        if (p)
-            profile = av_get_profile_name(p, enc->profile);
-    }
+    profile = avcodec_profile_name(enc->codec_id, enc->profile);
 
     snprintf(buf, buf_size, "%s: %s", codec_type ? codec_type : "unknown",
              codec_name);
@@ -2707,23 +2697,6 @@
                  enc->refs, enc->refs > 1 ? "s" : "");
 
     if (enc->codec_tag) {
-=======
-    char buf1[32];
-    int bitrate;
-    int new_line = 0;
-    AVRational display_aspect_ratio;
-    const AVCodecDescriptor *desc = avcodec_descriptor_get(enc->codec_id);
-
-    if (desc) {
-        codec_name = desc->name;
-        profile = avcodec_profile_name(enc->codec_id, enc->profile);
-    } else if (enc->codec_id == AV_CODEC_ID_MPEG2TS) {
-        /* fake mpeg2 transport stream codec (currently not
-         * registered) */
-        codec_name = "mpeg2ts";
-    } else {
-        /* output avi tags */
->>>>>>> cea1eef2
         char tag_buf[32];
         av_get_codec_tag_string(tag_buf, sizeof(tag_buf), enc->codec_tag);
         snprintf(buf + strlen(buf), buf_size - strlen(buf),
