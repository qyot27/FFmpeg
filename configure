#!/bin/sh
#
# FFmpeg configure script
#
# Copyright (c) 2000-2002 Fabrice Bellard
# Copyright (c) 2005-2008 Diego Biurrun
# Copyright (c) 2005-2008 Mans Rullgard
#

# Prevent locale nonsense from breaking basic text processing.
LC_ALL=C
export LC_ALL

# make sure we are running under a compatible shell
# try to make this part work with most shells

try_exec(){
    echo "Trying shell $1"
    type "$1" > /dev/null 2>&1 && exec "$@"
}

unset foo
(: ${foo%%bar}) 2> /dev/null
E1="$?"

(: ${foo?}) 2> /dev/null
E2="$?"

if test "$E1" != 0 || test "$E2" = 0; then
    echo "Broken shell detected.  Trying alternatives."
    export FF_CONF_EXEC
    if test "0$FF_CONF_EXEC" -lt 1; then
        FF_CONF_EXEC=1
        try_exec bash "$0" "$@"
    fi
    if test "0$FF_CONF_EXEC" -lt 2; then
        FF_CONF_EXEC=2
        try_exec ksh "$0" "$@"
    fi
    if test "0$FF_CONF_EXEC" -lt 3; then
        FF_CONF_EXEC=3
        try_exec /usr/xpg4/bin/sh "$0" "$@"
    fi
    echo "No compatible shell script interpreter found."
    echo "This configure script requires a POSIX-compatible shell"
    echo "such as bash or ksh."
    echo "THIS IS NOT A BUG IN FFMPEG, DO NOT REPORT IT AS SUCH."
    echo "Instead, install a working POSIX-compatible shell."
    echo "Disabling this configure test will create a broken FFmpeg."
    if test "$BASH_VERSION" = '2.04.0(1)-release'; then
        echo "This bash version ($BASH_VERSION) is broken on your platform."
        echo "Upgrade to a later version if available."
    fi
    exit 1
fi

test -d /usr/xpg4/bin && PATH=/usr/xpg4/bin:$PATH

show_help(){
    cat <<EOF
Usage: configure [options]
Options: [defaults in brackets after descriptions]

Help options:
  --help                   print this message
  --quiet                  Suppress showing informative output
  --list-decoders          show all available decoders
  --list-encoders          show all available encoders
  --list-hwaccels          show all available hardware accelerators
  --list-demuxers          show all available demuxers
  --list-muxers            show all available muxers
  --list-parsers           show all available parsers
  --list-protocols         show all available protocols
  --list-bsfs              show all available bitstream filters
  --list-indevs            show all available input devices
  --list-outdevs           show all available output devices
  --list-filters           show all available filters

Standard options:
  --logfile=FILE           log tests and output to FILE [config.log]
  --disable-logging        do not log configure debug information
  --fatal-warnings         fail if any configure warning is generated
  --prefix=PREFIX          install in PREFIX [$prefix_default]
  --bindir=DIR             install binaries in DIR [PREFIX/bin]
  --datadir=DIR            install data files in DIR [PREFIX/share/ffmpeg]
  --docdir=DIR             install documentation in DIR [PREFIX/share/doc/ffmpeg]
  --libdir=DIR             install libs in DIR [PREFIX/lib]
  --shlibdir=DIR           install shared libs in DIR [LIBDIR]
  --incdir=DIR             install includes in DIR [PREFIX/include]
  --mandir=DIR             install man page in DIR [PREFIX/share/man]
  --pkgconfigdir=DIR       install pkg-config files in DIR [LIBDIR/pkgconfig]
  --enable-rpath           use rpath to allow installing libraries in paths
                           not part of the dynamic linker search path
                           use rpath when linking programs (USE WITH CARE)
  --install-name-dir=DIR   Darwin directory name for installed targets

Licensing options:
  --enable-gpl             allow use of GPL code, the resulting libs
                           and binaries will be under GPL [no]
  --enable-version3        upgrade (L)GPL to version 3 [no]
  --enable-nonfree         allow use of nonfree code, the resulting libs
                           and binaries will be unredistributable [no]

Configuration options:
  --disable-static         do not build static libraries [no]
  --enable-shared          build shared libraries [no]
  --enable-small           optimize for size instead of speed
  --disable-runtime-cpudetect disable detecting CPU capabilities at runtime (smaller binary)
  --enable-gray            enable full grayscale support (slower color)
  --disable-swscale-alpha  disable alpha channel support in swscale
  --disable-all            disable building components, libraries and programs
  --enable-raise-major     increase major version numbers in sonames [no]

Program options:
  --disable-programs       do not build command line programs
  --disable-ffmpeg         disable ffmpeg build
  --disable-ffplay         disable ffplay build
  --disable-ffprobe        disable ffprobe build
  --disable-ffserver       disable ffserver build

Documentation options:
  --disable-doc            do not build documentation
  --disable-htmlpages      do not build HTML documentation pages
  --disable-manpages       do not build man documentation pages
  --disable-podpages       do not build POD documentation pages
  --disable-txtpages       do not build text documentation pages

Component options:
  --disable-avdevice       disable libavdevice build
  --disable-avcodec        disable libavcodec build
  --disable-avformat       disable libavformat build
  --disable-swresample     disable libswresample build
  --disable-swscale        disable libswscale build
  --disable-postproc       disable libpostproc build
  --disable-avfilter       disable libavfilter build
  --enable-avresample      enable libavresample build [no]
  --disable-pthreads       disable pthreads [autodetect]
  --disable-w32threads     disable Win32 threads [autodetect]
  --disable-os2threads     disable OS/2 threads [autodetect]
  --disable-network        disable network support [no]
  --disable-dct            disable DCT code
  --disable-dwt            disable DWT code
  --disable-error-resilience disable error resilience code
  --disable-lsp            disable LSP code
  --disable-lzo            disable LZO decoder code
  --disable-mdct           disable MDCT code
  --disable-rdft           disable RDFT code
  --disable-fft            disable FFT code
  --disable-faan           disable floating point AAN (I)DCT code
  --disable-pixelutils     disable pixel utils in libavutil

Individual component options:
  --disable-everything     disable all components listed below
  --disable-encoder=NAME   disable encoder NAME
  --enable-encoder=NAME    enable encoder NAME
  --disable-encoders       disable all encoders
  --disable-decoder=NAME   disable decoder NAME
  --enable-decoder=NAME    enable decoder NAME
  --disable-decoders       disable all decoders
  --disable-hwaccel=NAME   disable hwaccel NAME
  --enable-hwaccel=NAME    enable hwaccel NAME
  --disable-hwaccels       disable all hwaccels
  --disable-muxer=NAME     disable muxer NAME
  --enable-muxer=NAME      enable muxer NAME
  --disable-muxers         disable all muxers
  --disable-demuxer=NAME   disable demuxer NAME
  --enable-demuxer=NAME    enable demuxer NAME
  --disable-demuxers       disable all demuxers
  --enable-parser=NAME     enable parser NAME
  --disable-parser=NAME    disable parser NAME
  --disable-parsers        disable all parsers
  --enable-bsf=NAME        enable bitstream filter NAME
  --disable-bsf=NAME       disable bitstream filter NAME
  --disable-bsfs           disable all bitstream filters
  --enable-protocol=NAME   enable protocol NAME
  --disable-protocol=NAME  disable protocol NAME
  --disable-protocols      disable all protocols
  --enable-indev=NAME      enable input device NAME
  --disable-indev=NAME     disable input device NAME
  --disable-indevs         disable input devices
  --enable-outdev=NAME     enable output device NAME
  --disable-outdev=NAME    disable output device NAME
  --disable-outdevs        disable output devices
  --disable-devices        disable all devices
  --enable-filter=NAME     enable filter NAME
  --disable-filter=NAME    disable filter NAME
  --disable-filters        disable all filters

External library support:

  Using any of the following switches will allow FFmpeg to link to the
  corresponding external library. All the components depending on that library
  will become enabled, if all their other dependencies are met and they are not
  explicitly disabled. E.g. --enable-libwavpack will enable linking to
  libwavpack and allow the libwavpack encoder to be built, unless it is
  specifically disabled with --disable-encoder=libwavpack.

  Note that only the system libraries are auto-detected. All the other external
  libraries must be explicitly enabled.

  Also note that the following help text describes the purpose of the libraries
  themselves, not all their features will necessarily be usable by FFmpeg.

  --enable-avisynth        enable reading of AviSynth script files [no]
  --disable-bzlib          disable bzlib [autodetect]
  --enable-chromaprint     enable audio fingerprinting with chromaprint [no]
  --enable-frei0r          enable frei0r video filtering [no]
  --enable-gcrypt          enable gcrypt, needed for rtmp(t)e support
                           if openssl, librtmp or gmp is not used [no]
  --enable-gmp             enable gmp, needed for rtmp(t)e support
                           if openssl or librtmp is not used [no]
  --enable-gnutls          enable gnutls, needed for https support
                           if openssl is not used [no]
  --disable-iconv          disable iconv [autodetect]
  --enable-jni             enable JNI support [no]
  --enable-ladspa          enable LADSPA audio filtering [no]
  --enable-libass          enable libass subtitles rendering,
                           needed for subtitles and ass filter [no]
  --enable-libbluray       enable BluRay reading using libbluray [no]
  --enable-libbs2b         enable bs2b DSP library [no]
  --enable-libcaca         enable textual display using libcaca [no]
  --enable-libcelt         enable CELT decoding via libcelt [no]
  --enable-libcdio         enable audio CD grabbing with libcdio [no]
  --enable-libdc1394       enable IIDC-1394 grabbing using libdc1394
                           and libraw1394 [no]
  --enable-libfdk-aac      enable AAC de/encoding via libfdk-aac [no]
  --enable-libflite        enable flite (voice synthesis) support via libflite [no]
  --enable-libfontconfig   enable libfontconfig, useful for drawtext filter [no]
  --enable-libfreetype     enable libfreetype, needed for drawtext filter [no]
  --enable-libfribidi      enable libfribidi, improves drawtext filter [no]
  --enable-libgme          enable Game Music Emu via libgme [no]
  --enable-libgsm          enable GSM de/encoding via libgsm [no]
  --enable-libiec61883     enable iec61883 via libiec61883 [no]
  --enable-libilbc         enable iLBC de/encoding via libilbc [no]
  --enable-libkvazaar      enable HEVC encoding via libkvazaar [no]
  --enable-libmodplug      enable ModPlug via libmodplug [no]
  --enable-libmp3lame      enable MP3 encoding via libmp3lame [no]
  --enable-libnut          enable NUT (de)muxing via libnut,
                           native (de)muxer exists [no]
  --enable-libopencore-amrnb enable AMR-NB de/encoding via libopencore-amrnb [no]
  --enable-libopencore-amrwb enable AMR-WB decoding via libopencore-amrwb [no]
  --enable-libopencv       enable video filtering via libopencv [no]
  --enable-libopenh264     enable H.264 encoding via OpenH264 [no]
  --enable-libopenjpeg     enable JPEG 2000 de/encoding via OpenJPEG [no]
  --enable-libopenmpt      enable decoding tracked files via libopenmpt [no]
  --enable-libopus         enable Opus de/encoding via libopus [no]
  --enable-libpulse        enable Pulseaudio input via libpulse [no]
  --enable-librubberband   enable rubberband needed for rubberband filter [no]
  --enable-librtmp         enable RTMP[E] support via librtmp [no]
  --enable-libschroedinger enable Dirac de/encoding via libschroedinger [no]
  --enable-libshine        enable fixed-point MP3 encoding via libshine [no]
  --enable-libsmbclient    enable Samba protocol via libsmbclient [no]
  --enable-libsnappy       enable Snappy compression, needed for hap encoding [no]
  --enable-libsoxr         enable Include libsoxr resampling [no]
  --enable-libspeex        enable Speex de/encoding via libspeex [no]
  --enable-libssh          enable SFTP protocol via libssh [no]
  --enable-libtesseract    enable Tesseract, needed for ocr filter [no]
  --enable-libtheora       enable Theora encoding via libtheora [no]
  --enable-libtwolame      enable MP2 encoding via libtwolame [no]
  --enable-libv4l2         enable libv4l2/v4l-utils [no]
  --enable-libvidstab      enable video stabilization using vid.stab [no]
  --enable-libvo-amrwbenc  enable AMR-WB encoding via libvo-amrwbenc [no]
  --enable-libvorbis       enable Vorbis en/decoding via libvorbis,
                           native implementation exists [no]
  --enable-libvpx          enable VP8 and VP9 de/encoding via libvpx [no]
  --enable-libwavpack      enable wavpack encoding via libwavpack [no]
  --enable-libwebp         enable WebP encoding via libwebp [no]
  --enable-libx264         enable H.264 encoding via x264 [no]
  --enable-libx265         enable HEVC encoding via x265 [no]
  --enable-libxavs         enable AVS encoding via xavs [no]
  --enable-libxcb          enable X11 grabbing using XCB [autodetect]
  --enable-libxcb-shm      enable X11 grabbing shm communication [autodetect]
  --enable-libxcb-xfixes   enable X11 grabbing mouse rendering [autodetect]
  --enable-libxcb-shape    enable X11 grabbing shape rendering [autodetect]
  --enable-libxvid         enable Xvid encoding via xvidcore,
                           native MPEG-4/Xvid encoder exists [no]
  --enable-libzimg         enable z.lib, needed for zscale filter [no]
  --enable-libzmq          enable message passing via libzmq [no]
  --enable-libzvbi         enable teletext support via libzvbi [no]
  --disable-lzma           disable lzma [autodetect]
  --enable-decklink        enable Blackmagic DeckLink I/O support [no]
  --enable-mediacodec      enable Android MediaCodec support [no]
  --enable-netcdf          enable NetCDF, needed for sofalizer filter [no]
  --enable-openal          enable OpenAL 1.1 capture support [no]
  --enable-opencl          enable OpenCL code
  --enable-opengl          enable OpenGL rendering [no]
  --enable-openssl         enable openssl, needed for https support
                           if gnutls is not used [no]
  --disable-schannel       disable SChannel SSP, needed for TLS support on
                           Windows if openssl and gnutls are not used [autodetect]
  --disable-sdl2           disable sdl2 [autodetect]
  --disable-securetransport disable Secure Transport, needed for TLS support
                           on OSX if openssl and gnutls are not used [autodetect]
  --disable-xlib           disable xlib [autodetect]
  --disable-zlib           disable zlib [autodetect]

  The following libraries provide various hardware acceleration features:
  --disable-audiotoolbox   disable Apple AudioToolbox code [autodetect]
  --disable-cuda           disable dynamically linked Nvidia CUDA code [autodetect]
  --disable-cuvid          disable Nvidia CUVID support [autodetect]
  --disable-d3d11va        disable Microsoft Direct3D 11 video acceleration code [autodetect]
  --disable-dxva2          disable Microsoft DirectX 9 video acceleration code [autodetect]
  --enable-libmfx          enable Intel MediaSDK (AKA Quick Sync Video) code via libmfx [no]
  --enable-libnpp          enable Nvidia Performance Primitives-based code [no]
  --enable-mmal            enable Broadcom Multi-Media Abstraction Layer (Raspberry Pi) via MMAL [no]
  --disable-nvenc          disable Nvidia video encoding code [autodetect]
  --enable-omx             enable OpenMAX IL code [no]
  --enable-omx-rpi         enable OpenMAX IL code for Raspberry Pi [no]
  --disable-vaapi          disable Video Acceleration API (mainly Unix/Intel) code [autodetect]
  --disable-vda            disable Apple Video Decode Acceleration code [autodetect]
  --disable-vdpau          disable Nvidia Video Decode and Presentation API for Unix code [autodetect]
  --disable-videotoolbox   disable VideoToolbox code [autodetect]

Toolchain options:
  --arch=ARCH              select architecture [$arch]
  --cpu=CPU                select the minimum required CPU (affects
                           instruction selection, may crash on older CPUs)
  --cross-prefix=PREFIX    use PREFIX for compilation tools [$cross_prefix]
  --progs-suffix=SUFFIX    program name suffix []
  --enable-cross-compile   assume a cross-compiler is used
  --sysroot=PATH           root of cross-build tree
  --sysinclude=PATH        location of cross-build system headers
  --target-os=OS           compiler targets OS [$target_os]
  --target-exec=CMD        command to run executables on target
  --target-path=DIR        path to view of build directory on target
  --target-samples=DIR     path to samples directory on target
  --tempprefix=PATH        force fixed dir/prefix instead of mktemp for checks
  --toolchain=NAME         set tool defaults according to NAME
  --nm=NM                  use nm tool NM [$nm_default]
  --ar=AR                  use archive tool AR [$ar_default]
  --as=AS                  use assembler AS [$as_default]
  --ln_s=LN_S              use symbolic link tool LN_S [$ln_s_default]
  --strip=STRIP            use strip tool STRIP [$strip_default]
  --windres=WINDRES        use windows resource compiler WINDRES [$windres_default]
  --yasmexe=EXE            use yasm-compatible assembler EXE [$yasmexe_default]
  --cc=CC                  use C compiler CC [$cc_default]
  --cxx=CXX                use C compiler CXX [$cxx_default]
  --objcc=OCC              use ObjC compiler OCC [$cc_default]
  --dep-cc=DEPCC           use dependency generator DEPCC [$cc_default]
  --ld=LD                  use linker LD [$ld_default]
  --pkg-config=PKGCONFIG   use pkg-config tool PKGCONFIG [$pkg_config_default]
  --pkg-config-flags=FLAGS pass additional flags to pkgconf []
  --ranlib=RANLIB          use ranlib RANLIB [$ranlib_default]
  --doxygen=DOXYGEN        use DOXYGEN to generate API doc [$doxygen_default]
  --host-cc=HOSTCC         use host C compiler HOSTCC
  --host-cflags=HCFLAGS    use HCFLAGS when compiling for host
  --host-cppflags=HCPPFLAGS use HCPPFLAGS when compiling for host
  --host-ld=HOSTLD         use host linker HOSTLD
  --host-ldflags=HLDFLAGS  use HLDFLAGS when linking for host
  --host-libs=HLIBS        use libs HLIBS when linking for host
  --host-os=OS             compiler host OS [$target_os]
  --extra-cflags=ECFLAGS   add ECFLAGS to CFLAGS [$CFLAGS]
  --extra-cxxflags=ECFLAGS add ECFLAGS to CXXFLAGS [$CXXFLAGS]
  --extra-objcflags=FLAGS  add FLAGS to OBJCFLAGS [$CFLAGS]
  --extra-ldflags=ELDFLAGS add ELDFLAGS to LDFLAGS [$LDFLAGS]
  --extra-ldexeflags=ELDFLAGS add ELDFLAGS to LDEXEFLAGS [$LDEXEFLAGS]
  --extra-ldlibflags=ELDFLAGS add ELDFLAGS to LDLIBFLAGS [$LDLIBFLAGS]
  --extra-libs=ELIBS       add ELIBS [$ELIBS]
  --extra-version=STRING   version string suffix []
  --optflags=OPTFLAGS      override optimization-related compiler flags
  --build-suffix=SUFFIX    library name suffix []
  --enable-pic             build position-independent code
  --enable-thumb           compile for Thumb instruction set
  --enable-lto             use link-time optimization
  --env="ENV=override"     override the environment variables

Advanced options (experts only):
  --malloc-prefix=PREFIX   prefix malloc and related names with PREFIX
  --custom-allocator=NAME  use a supported custom allocator
  --disable-symver         disable symbol versioning
  --enable-hardcoded-tables use hardcoded tables instead of runtime generation
  --disable-safe-bitstream-reader
                           disable buffer boundary checking in bitreaders
                           (faster, but may crash)
  --sws-max-filter-size=N  the max filter size swscale uses [$sws_max_filter_size_default]

Optimization options (experts only):
  --disable-asm            disable all assembly optimizations
  --disable-altivec        disable AltiVec optimizations
  --disable-vsx            disable VSX optimizations
  --disable-power8         disable POWER8 optimizations
  --disable-amd3dnow       disable 3DNow! optimizations
  --disable-amd3dnowext    disable 3DNow! extended optimizations
  --disable-mmx            disable MMX optimizations
  --disable-mmxext         disable MMXEXT optimizations
  --disable-sse            disable SSE optimizations
  --disable-sse2           disable SSE2 optimizations
  --disable-sse3           disable SSE3 optimizations
  --disable-ssse3          disable SSSE3 optimizations
  --disable-sse4           disable SSE4 optimizations
  --disable-sse42          disable SSE4.2 optimizations
  --disable-avx            disable AVX optimizations
  --disable-xop            disable XOP optimizations
  --disable-fma3           disable FMA3 optimizations
  --disable-fma4           disable FMA4 optimizations
  --disable-avx2           disable AVX2 optimizations
  --disable-aesni          disable AESNI optimizations
  --disable-armv5te        disable armv5te optimizations
  --disable-armv6          disable armv6 optimizations
  --disable-armv6t2        disable armv6t2 optimizations
  --disable-vfp            disable VFP optimizations
  --disable-neon           disable NEON optimizations
  --disable-inline-asm     disable use of inline assembly
  --disable-yasm           disable use of nasm/yasm assembly
  --disable-mipsdsp        disable MIPS DSP ASE R1 optimizations
  --disable-mipsdspr2      disable MIPS DSP ASE R2 optimizations
  --disable-msa            disable MSA optimizations
  --disable-mipsfpu        disable floating point MIPS optimizations
  --disable-mmi            disable Loongson SIMD optimizations
  --disable-fast-unaligned consider unaligned accesses slow

Developer options (useful when working on FFmpeg itself):
  --disable-debug          disable debugging symbols
  --enable-debug=LEVEL     set the debug level [$debuglevel]
  --disable-optimizations  disable compiler optimizations
  --enable-extra-warnings  enable more compiler warnings
  --disable-stripping      disable stripping of executables and shared libraries
  --assert-level=level     0(default), 1 or 2, amount of assertion testing,
                           2 causes a slowdown at runtime.
  --enable-memory-poisoning fill heap uninitialized allocated space with arbitrary data
  --valgrind=VALGRIND      run "make fate" tests through valgrind to detect memory
                           leaks and errors, using the specified valgrind binary.
                           Cannot be combined with --target-exec
  --enable-ftrapv          Trap arithmetic overflows
  --samples=PATH           location of test samples for FATE, if not set use
                           \$FATE_SAMPLES at make invocation time.
  --enable-neon-clobber-test check NEON registers for clobbering (should be
                           used only for debugging purposes)
  --enable-xmm-clobber-test check XMM registers for clobbering (Win64-only;
                           should be used only for debugging purposes)
  --enable-random          randomly enable/disable components
  --disable-random
  --enable-random=LIST     randomly enable/disable specific components or
  --disable-random=LIST    component groups. LIST is a comma-separated list
                           of NAME[:PROB] entries where NAME is a component
                           (group) and PROB the probability associated with
                           NAME (default 0.5).
  --random-seed=VALUE      seed value for --enable/disable-random
  --disable-valgrind-backtrace do not print a backtrace under Valgrind
                           (only applies to --disable-optimizations builds)

NOTE: Object files are built at the place where configure is launched.
EOF
  exit 0
}

quotes='""'
if test -t 1 && which tput >/dev/null 2>&1; then
    ncolors=$(tput colors)
    if test -n "$ncolors" && test $ncolors -ge 8; then
        bold_color=$(tput bold)
        warn_color=$(tput setaf 3)
        error_color=$(tput setaf 1)
        reset_color=$(tput sgr0)
    fi
    # 72 used instead of 80 since that's the default of pr
    ncols=$(tput cols)
fi
: ${ncols:=72}

log(){
    echo "$@" >> $logfile
}

log_file(){
    log BEGIN $1
    pr -n -t $1 >> $logfile
    log END $1
}

warn(){
    log "WARNING: $*"
    WARNINGS="${WARNINGS}WARNING: $*\n"
}

die(){
    log "$@"
    echo "$error_color$bold_color$@$reset_color"
    cat <<EOF

If you think configure made a mistake, make sure you are using the latest
version from Git.  If the latest version fails, report the problem to the
ffmpeg-user@ffmpeg.org mailing list or IRC #ffmpeg on irc.freenode.net.
EOF
    if disabled logging; then
        cat <<EOF
Rerun configure with logging enabled (do not use --disable-logging), and
include the log this produces with your report.
EOF
    else
        cat <<EOF
Include the log file "$logfile" produced by configure as this will help
solve the problem.
EOF
    fi
    exit 1
}

# Avoid locale weirdness, besides we really just want to translate ASCII.
toupper(){
    echo "$@" | tr abcdefghijklmnopqrstuvwxyz ABCDEFGHIJKLMNOPQRSTUVWXYZ
}

tolower(){
    echo "$@" | tr ABCDEFGHIJKLMNOPQRSTUVWXYZ abcdefghijklmnopqrstuvwxyz
}

c_escape(){
    echo "$*" | sed 's/["\\]/\\\0/g'
}

sh_quote(){
    v=$(echo "$1" | sed "s/'/'\\\\''/g")
    test "x$v" = "x${v#*[!A-Za-z0-9_/.+-]}" || v="'$v'"
    echo "$v"
}

cleanws(){
    echo "$@" | sed 's/^ *//;s/[[:space:]][[:space:]]*/ /g;s/ *$//'
}

filter(){
    pat=$1
    shift
    for v; do
        eval "case $v in $pat) printf '%s ' $v ;; esac"
    done
}

filter_out(){
    pat=$1
    shift
    for v; do
        eval "case $v in $pat) ;; *) printf '%s ' $v ;; esac"
    done
}

map(){
    m=$1
    shift
    for v; do eval $m; done
}

add_suffix(){
    suffix=$1
    shift
    for v; do echo ${v}${suffix}; done
}

set_all(){
    value=$1
    shift
    for var in $*; do
        eval $var=$value
    done
}

set_weak(){
    value=$1
    shift
    for var; do
        eval : \${$var:=$value}
    done
}

sanitize_var_name(){
    echo $@ | sed 's/[^A-Za-z0-9_]/_/g'
}

set_safe(){
    var=$1
    shift
    eval $(sanitize_var_name "$var")='$*'
}

get_safe(){
    eval echo \$$(sanitize_var_name "$1")
}

pushvar(){
    for pvar in $*; do
        eval level=\${${pvar}_level:=0}
        eval ${pvar}_${level}="\$$pvar"
        eval ${pvar}_level=$(($level+1))
    done
}

popvar(){
    for pvar in $*; do
        eval level=\${${pvar}_level:-0}
        test $level = 0 && continue
        eval level=$(($level-1))
        eval $pvar="\${${pvar}_${level}}"
        eval ${pvar}_level=$level
        eval unset ${pvar}_${level}
    done
}

request(){
    for var in $*; do
        eval ${var}_requested=yes
        eval $var=
    done
}

enable(){
    set_all yes $*
}

disable(){
    set_all no $*
}

enable_weak(){
    set_weak yes $*
}

disable_weak(){
    set_weak no $*
}

enable_safe(){
    for var; do
        enable $(echo "$var" | sed 's/[^A-Za-z0-9_]/_/g')
    done
}

disable_safe(){
    for var; do
        disable $(echo "$var" | sed 's/[^A-Za-z0-9_]/_/g')
    done
}

do_enable_deep(){
    for var; do
        enabled $var && continue
        eval sel="\$${var}_select"
        eval sgs="\$${var}_suggest"
        pushvar var sgs
        enable_deep $sel
        popvar sgs
        enable_deep_weak $sgs
        popvar var
    done
}

enable_deep(){
    do_enable_deep $*
    enable $*
}

enable_deep_weak(){
    for var; do
        disabled $var && continue
        pushvar var
        do_enable_deep $var
        popvar var
        enable_weak $var
    done
}

requested(){
    test "${1#!}" = "$1" && op='=' || op=!=
    eval test "x\$${1#!}_requested" $op "xyes"
}

enabled(){
    test "${1#!}" = "$1" && op='=' || op=!=
    eval test "x\$${1#!}" $op "xyes"
}

disabled(){
    test "${1#!}" = "$1" && op='=' || op=!=
    eval test "x\$${1#!}" $op "xno"
}

enabled_all(){
    for opt; do
        enabled $opt || return 1
    done
}

disabled_all(){
    for opt; do
        disabled $opt || return 1
    done
}

enabled_any(){
    for opt; do
        enabled $opt && return 0
    done
}

disabled_any(){
    for opt; do
        disabled $opt && return 0
    done
    return 1
}

set_default(){
    for opt; do
        eval : \${$opt:=\$${opt}_default}
    done
}

is_in(){
    value=$1
    shift
    for var in $*; do
        [ $var = $value ] && return 0
    done
    return 1
}

do_check_deps(){
    for cfg; do
        cfg="${cfg#!}"
        enabled ${cfg}_checking && die "Circular dependency for $cfg."
        disabled ${cfg}_checking && continue
        enable ${cfg}_checking
        append allopts $cfg

        eval dep_all="\$${cfg}_deps"
        eval dep_any="\$${cfg}_deps_any"
        eval dep_sel="\$${cfg}_select"
        eval dep_sgs="\$${cfg}_suggest"
        eval dep_ifa="\$${cfg}_if"
        eval dep_ifn="\$${cfg}_if_any"

        pushvar cfg dep_all dep_any dep_sel dep_sgs dep_ifa dep_ifn
        do_check_deps $dep_all $dep_any $dep_sel $dep_sgs $dep_ifa $dep_ifn
        popvar cfg dep_all dep_any dep_sel dep_sgs dep_ifa dep_ifn

        [ -n "$dep_ifa" ] && { enabled_all $dep_ifa && enable_weak $cfg; }
        [ -n "$dep_ifn" ] && { enabled_any $dep_ifn && enable_weak $cfg; }
        enabled_all  $dep_all || { disable $cfg && requested $cfg && die "ERROR: $cfg requested, but not all dependencies are satisfied: $dep_all"; }
        enabled_any  $dep_any || { disable $cfg && requested $cfg && die "ERROR: $cfg requested, but not any dependency is satisfied: $dep_any"; }
        disabled_any $dep_sel && { disable $cfg && requested $cfg && die "ERROR: $cfg requested, but some selected dependency is unsatisfied: $dep_sel"; }

        if enabled $cfg; then
            enable_deep $dep_sel
            enable_deep_weak $dep_sgs
        fi

        disable ${cfg}_checking
    done
}

check_deps(){
    unset allopts

    do_check_deps "$@"

    for cfg in $allopts; do
        enabled $cfg || continue
        eval dep_extralibs="\$${cfg}_extralibs"
        test -n "$dep_extralibs" && add_extralibs $dep_extralibs
    done
}

print_config(){
    pfx=$1
    files=$2
    shift 2
    map 'eval echo "$v \${$v:-no}"' "$@" |
    awk "BEGIN { split(\"$files\", files) }
        {
            c = \"$pfx\" toupper(\$1);
            v = \$2;
            sub(/yes/, 1, v);
            sub(/no/,  0, v);
            for (f in files) {
                file = files[f];
                if (file ~ /\\.h\$/) {
                    printf(\"#define %s %d\\n\", c, v) >>file;
                } else if (file ~ /\\.asm\$/) {
                    printf(\"%%define %s %d\\n\", c, v) >>file;
                } else if (file ~ /\\.mak\$/) {
                    n = -v ? \"\" : \"!\";
                    printf(\"%s%s=yes\\n\", n, c) >>file;
                } else if (file ~ /\\.texi\$/) {
                    pre = -v ? \"\" : \"@c \";
                    yesno = \$2;
                    c2 = tolower(c);
                    gsub(/_/, \"-\", c2);
                    printf(\"%s@set %s %s\\n\", pre, c2, yesno) >>file;
                }
            }
        }"
}

print_enabled(){
    suf=$1
    shift
    for v; do
        enabled $v && printf "%s\n" ${v%$suf}
    done
}

append(){
    var=$1
    shift
    eval "$var=\"\$$var $*\""
}

prepend(){
    var=$1
    shift
    eval "$var=\"$* \$$var\""
}

unique(){
    var=$1
    uniq_list=""
    for tok in $(eval echo \$$var); do
        uniq_list="$(filter_out $tok $uniq_list) $tok"
    done
    eval "$var=\"${uniq_list}\""
}

add_cppflags(){
    append CPPFLAGS "$@"
}

add_cflags(){
    append CFLAGS $($cflags_filter "$@")
}

add_cxxflags(){
    append CXXFLAGS $($cflags_filter "$@")
}

add_asflags(){
    append ASFLAGS $($asflags_filter "$@")
}

add_objcflags(){
    append OBJCFLAGS $($objcflags_filter "$@")
}

add_ldflags(){
    append LDFLAGS $($ldflags_filter "$@")
}

add_ldexeflags(){
    append LDEXEFLAGS $($ldflags_filter "$@")
}

add_ldlibflags(){
    append LDLIBFLAGS $($ldflags_filter "$@")
}

add_stripflags(){
    append ASMSTRIPFLAGS "$@"
}

add_extralibs(){
    prepend extralibs $($ldflags_filter "$@")
}

add_host_cppflags(){
    append host_cppflags "$@"
}

add_host_cflags(){
    append host_cflags $($host_cflags_filter "$@")
}

add_host_ldflags(){
    append host_ldflags $($host_ldflags_filter "$@")
}

add_compat(){
    append compat_objs $1
    shift
    map 'add_cppflags -D$v' "$@"
}

check_cmd(){
    log "$@"
    "$@" >> $logfile 2>&1
}

check_stat(){
    log check_stat "$@"
    stat "$1" >> $logfile 2>&1
}

cc_o(){
    eval printf '%s\\n' $CC_O
}

cc_e(){
    eval printf '%s\\n' $CC_E
}

check_cc(){
    log check_cc "$@"
    cat > $TMPC
    log_file $TMPC
    check_cmd $cc $CPPFLAGS $CFLAGS "$@" $CC_C $(cc_o $TMPO) $TMPC
}

check_cxx(){
    log check_cxx "$@"
    cat > $TMPCPP
    log_file $TMPCPP
    check_cmd $cxx $CPPFLAGS $CFLAGS $CXXFLAGS "$@" $CXX_C -o $TMPO $TMPCPP
}

check_objcc(){
    log check_objcc "$@"
    cat > $TMPM
    log_file $TMPM
    check_cmd $objcc -Werror=missing-prototypes $CPPFLAGS $CFLAGS $OBJCFLAGS "$@" $OBJCC_C $(cc_o $TMPO) $TMPM
}

check_cpp(){
    log check_cpp "$@"
    cat > $TMPC
    log_file $TMPC
    check_cmd $cc $CPPFLAGS $CFLAGS "$@" $(cc_e $TMPO) $TMPC
}

as_o(){
    eval printf '%s\\n' $AS_O
}

check_as(){
    log check_as "$@"
    cat > $TMPS
    log_file $TMPS
    check_cmd $as $CPPFLAGS $ASFLAGS "$@" $AS_C $(as_o $TMPO) $TMPS
}

check_inline_asm(){
    log check_inline_asm "$@"
    name="$1"
    code="$2"
    shift 2
    disable $name
    check_cc "$@" <<EOF && enable $name
void foo(void){ __asm__ volatile($code); }
EOF
}

check_inline_asm_flags(){
    log check_inline_asm_flags "$@"
    name="$1"
    code="$2"
    flags=''
    shift 2
    while [ "$1" != "" ]; do
      append flags $1
      shift
    done;
    disable $name
    cat > $TMPC <<EOF
void foo(void){ __asm__ volatile($code); }
EOF
    log_file $TMPC
    check_cmd $cc $CPPFLAGS $CFLAGS $flags "$@" $CC_C $(cc_o $TMPO) $TMPC &&
    enable $name && add_cflags $flags && add_asflags $flags && add_ldflags $flags
}

check_insn(){
    log check_insn "$@"
    check_inline_asm ${1}_inline "\"$2\""
    echo "$2" | check_as && enable ${1}_external || disable ${1}_external
}

check_yasm(){
    log check_yasm "$@"
    echo "$1" > $TMPS
    log_file $TMPS
    shift 1
    check_cmd $yasmexe $YASMFLAGS -Werror "$@" -o $TMPO $TMPS
}

ld_o(){
    eval printf '%s\\n' $LD_O
}

check_ld(){
    log check_ld "$@"
    type=$1
    shift 1
    flags=$(filter_out '-l*|*.so' $@)
    libs=$(filter '-l*|*.so' $@)
    check_$type $($cflags_filter $flags) || return
    flags=$($ldflags_filter $flags)
    libs=$($ldflags_filter $libs)
    check_cmd $ld $LDFLAGS $LDEXEFLAGS $flags $(ld_o $TMPE) $TMPO $libs $extralibs
}

print_include(){
    hdr=$1
    test "${hdr%.h}" = "${hdr}" &&
        echo "#include $hdr"    ||
        echo "#include <$hdr>"
}

check_code(){
    log check_code "$@"
    check=$1
    headers=$2
    code=$3
    shift 3
    {
        for hdr in $headers; do
            print_include $hdr
        done
        echo "int main(void) { $code; return 0; }"
    } | check_$check "$@"
}

check_cppflags(){
    log check_cppflags "$@"
    check_cpp "$@" <<EOF && append CPPFLAGS "$@"
int x;
EOF
}

test_cflags(){
    log test_cflags "$@"
    set -- $($cflags_filter "$@")
    check_cc "$@" <<EOF
int x;
EOF
}

check_cflags(){
    log check_cflags "$@"
    test_cflags "$@" && add_cflags "$@"
}

check_cxxflags(){
    log check_cxxflags "$@"
    set -- $($cflags_filter "$@")
    check_cxx "$@" <<EOF && append CXXFLAGS "$@"
int x;
EOF
}

test_objcflags(){
    log test_objcflags "$@"
    set -- $($objcflags_filter "$@")
    check_objcc "$@" <<EOF
int x;
EOF
}

check_objcflags(){
    log check_objcflags "$@"
    test_objcflags "$@" && add_objcflags "$@"
}

test_ldflags(){
    log test_ldflags "$@"
    check_ld "cc" "$@" <<EOF
int main(void){ return 0; }
EOF
}

check_ldflags(){
    log check_ldflags "$@"
    test_ldflags "$@" && add_ldflags "$@"
}

test_stripflags(){
    log test_stripflags "$@"
    # call check_cc to get a fresh TMPO
    check_cc <<EOF
int main(void) { return 0; }
EOF
    check_cmd $strip $ASMSTRIPFLAGS "$@" $TMPO
}

check_stripflags(){
    log check_stripflags "$@"
    test_stripflags "$@" && add_stripflags "$@"
}

check_header(){
    log check_header "$@"
    header=$1
    shift
    disable_safe $header
    check_cpp "$@" <<EOF && enable_safe $header
#include <$header>
int x;
EOF
}

check_header_objcc(){
    log check_header_objcc "$@"
    rm -f -- "$TMPO"
    header=$1
    shift
    disable_safe $header
    {
       echo "#include <$header>"
       echo "int main(void) { return 0; }"
    } | check_objcc && check_stat "$TMPO" && enable_safe $headers
}

check_func(){
    log check_func "$@"
    func=$1
    shift
    disable $func
    check_ld "cc" "$@" <<EOF && enable $func
extern int $func();
int main(void){ $func(); }
EOF
}

check_complexfunc(){
    log check_complexfunc "$@"
    func=$1
    narg=$2
    shift 2
    test $narg = 2 && args="f, g" || args="f * I"
    disable $func
    check_ld "cc" "$@" <<EOF && enable $func
#include <complex.h>
#include <math.h>
float foo(complex float f, complex float g) { return $func($args); }
int main(void){ return (int) foo; }
EOF
}

check_mathfunc(){
    log check_mathfunc "$@"
    func=$1
    narg=$2
    shift 2
    test $narg = 2 && args="f, g" || args="f"
    disable $func
    check_ld "cc" "$@" <<EOF && enable $func
#include <math.h>
float foo(float f, float g) { return $func($args); }
int main(void){ return (int) foo; }
EOF
}

check_func_headers(){
    log check_func_headers "$@"
    headers=$1
    funcs=$2
    shift 2
    {
        for hdr in $headers; do
            print_include $hdr
        done
        echo "#include <stdint.h>"
        for func in $funcs; do
            echo "long check_$func(void) { return (long) $func; }"
        done
        echo "int main(void) { int ret = 0;"
        # LTO could optimize out the test functions without this
        for func in $funcs; do
            echo " ret |= ((intptr_t)check_$func) & 0xFFFF;"
        done
        echo "return ret; }"
    } | check_ld "cc" "$@" && enable $funcs && enable_safe $headers
}

check_class_headers_cpp(){
    log check_class_headers_cpp "$@"
    headers=$1
    classes=$2
    shift 2
    {
        for hdr in $headers; do
            echo "#include <$hdr>"
        done
        echo "int main(void) { "
        i=1
        for class in $classes; do
            echo "$class obj$i;"
            i=$(expr $i + 1)
        done
        echo "return 0; }"
    } | check_ld "cxx" "$@" && enable $funcs && enable_safe $headers
}

check_cpp_condition(){
    log check_cpp_condition "$@"
    header=$1
    condition=$2
    shift 2
    check_cpp "$@" <<EOF
#include <$header>
#if !($condition)
#error "unsatisfied condition: $condition"
#endif
EOF
}

test_cflags_cc(){
    log test_cflags_cc "$@"
    flags=$1
    header=$2
    condition=$3
    shift 3
    set -- $($cflags_filter "$flags")
    check_cc "$@" <<EOF
#include <$header>
#if !($condition)
#error "unsatisfied condition: $condition"
#endif
EOF
}

check_lib(){
    log check_lib "$@"
    headers="$1"
    funcs="$2"
    shift 2
    check_func_headers "$headers" "$funcs" "$@" && add_extralibs "$@"
}

check_lib_cpp(){
    log check_lib_cpp "$@"
    headers="$1"
    classes="$2"
    shift 2
    check_class_headers_cpp "$headers" "$classes" "$@" && add_extralibs "$@"
}

check_pkg_config(){
    log check_pkg_config "$@"
<<<<<<< HEAD
    pkgandversion="$1"
=======
    pkg_version="$1"
>>>>>>> 2a096440
    pkg="${1%% *}"
    headers="$2"
    funcs="$3"
    shift 3
<<<<<<< HEAD
    check_cmd $pkg_config --exists --print-errors $pkgandversion || return
=======
    check_cmd $pkg_config --exists --print-errors $pkg_version || return
>>>>>>> 2a096440
    pkg_cflags=$($pkg_config --cflags $pkg_config_flags $pkg)
    pkg_libs=$($pkg_config --libs $pkg_config_flags $pkg)
    check_func_headers "$headers" "$funcs" $pkg_cflags $pkg_libs "$@" &&
        set_safe "${pkg}_cflags" $pkg_cflags   &&
        set_safe "${pkg}_libs"   $pkg_libs
}

check_exec(){
    check_ld "cc" "$@" && { enabled cross_compile || $TMPE >> $logfile 2>&1; }
}

check_exec_crash(){
    log check_exec_crash "$@"
    code=$(cat)

    # exit() is not async signal safe.  _Exit (C99) and _exit (POSIX)
    # are safe but may not be available everywhere.  Thus we use
    # raise(SIGTERM) instead.  The check is run in a subshell so we
    # can redirect the "Terminated" message from the shell.  SIGBUS
    # is not defined by standard C so it is used conditionally.

    (check_exec "$@") >> $logfile 2>&1 <<EOF
#include <signal.h>
static void sighandler(int sig){
    raise(SIGTERM);
}
int foo(void){
    $code
}
int (*func_ptr)(void) = foo;
int main(void){
    signal(SIGILL, sighandler);
    signal(SIGFPE, sighandler);
    signal(SIGSEGV, sighandler);
#ifdef SIGBUS
    signal(SIGBUS, sighandler);
#endif
    return func_ptr();
}
EOF
}

check_type(){
    log check_type "$@"
    headers=$1
    type=$2
    shift 2
    disable_safe "$type"
    check_code cc "$headers" "$type v" "$@" && enable_safe "$type"
}

check_struct(){
    log check_struct "$@"
    headers=$1
    struct=$2
    member=$3
    shift 3
    disable_safe "${struct}_${member}"
    check_code cc "$headers" "const void *p = &(($struct *)0)->$member" "$@" &&
        enable_safe "${struct}_${member}"
}

check_builtin(){
    log check_builtin "$@"
    name=$1
    headers=$2
    builtin=$3
    shift 3
    disable "$name"
    check_code ld "$headers" "$builtin" "cc" "$@" && enable "$name"
}

check_compile_assert(){
    log check_compile_assert "$@"
    name=$1
    headers=$2
    condition=$3
    shift 3
    disable "$name"
    check_code cc "$headers" "char c[2 * !!($condition) - 1]" "$@" && enable "$name"
}

require(){
    log require "$@"
    name_version="$1"
    headers="$2"
    func="$3"
    shift 3
    check_lib "$headers" $func "$@" || die "ERROR: $name_version not found"
}

<<<<<<< HEAD
require_cpp(){
    name="$1"
    headers="$2"
    classes="$3"
    shift 3
    check_lib_cpp "$headers" "$classes" "$@" || die "ERROR: $name not found"
}

use_pkg_config(){
    log use_pkg_config "$@"
    pkg="$1"
    check_pkg_config "$@" || return 1
    add_cflags    $(get_safe "${pkg}_cflags")
    add_extralibs $(get_safe "${pkg}_libs")
}

require_pkg_config(){
    use_pkg_config "$@" || die "ERROR: $pkg not found using pkg-config$pkg_config_fail_message"
}

require_libfreetype(){
    log require_libfreetype "$@"
    pkg="freetype2"
    check_cmd $pkg_config --exists --print-errors $pkg \
      || die "ERROR: $pkg not found"
    pkg_cflags=$($pkg_config --cflags $pkg_config_flags $pkg)
    pkg_libs=$($pkg_config --libs $pkg_config_flags $pkg)
    {
        echo "#include <ft2build.h>"
        echo "#include FT_FREETYPE_H"
        echo "long check_func(void) { return (long) FT_Init_FreeType; }"
        echo "int main(void) { return 0; }"
    } | check_ld "cc" $pkg_cflags $pkg_libs \
      && set_safe "${pkg}_cflags" $pkg_cflags \
      && set_safe "${pkg}_libs"   $pkg_libs \
      || die "ERROR: $pkg not found"
=======
require_pkg_config(){
    log require_pkg_config "$@"
    pkg_version="$1"
    pkg="${1%% *}"
    check_pkg_config "$@" || die "ERROR: $pkg_version not found"
>>>>>>> 2a096440
    add_cflags    $(get_safe "${pkg}_cflags")
    add_extralibs $(get_safe "${pkg}_libs")
}

hostcc_e(){
    eval printf '%s\\n' $HOSTCC_E
}

hostcc_o(){
    eval printf '%s\\n' $HOSTCC_O
}

check_host_cc(){
    log check_host_cc "$@"
    cat > $TMPC
    log_file $TMPC
    check_cmd $host_cc $host_cflags "$@" $HOSTCC_C $(hostcc_o $TMPO) $TMPC
}

check_host_cpp(){
    log check_host_cpp "$@"
    cat > $TMPC
    log_file $TMPC
    check_cmd $host_cc $host_cppflags $host_cflags "$@" $(hostcc_e $TMPO) $TMPC
}

check_host_cppflags(){
    log check_host_cppflags "$@"
    check_host_cpp "$@" <<EOF && append host_cppflags "$@"
int x;
EOF
}

check_host_cflags(){
    log check_host_cflags "$@"
    set -- $($host_cflags_filter "$@")
    check_host_cc "$@" <<EOF && append host_cflags "$@"
int x;
EOF
}

check_host_cpp_condition(){
    log check_host_cpp_condition "$@"
    header=$1
    condition=$2
    shift 2
    check_host_cpp "$@" <<EOF
#include <$header>
#if !($condition)
#error "unsatisfied condition: $condition"
#endif
EOF
}

cp_if_changed(){
    cmp -s "$1" "$2" && { test "$quiet" != "yes" && echo "$2 is unchanged"; } && return
    mkdir -p "$(dirname $2)"
    cp -f "$1" "$2"
}

# CONFIG_LIST contains configurable options, while HAVE_LIST is for
# system-dependent things.

AVCODEC_COMPONENTS="
    bsfs
    decoders
    encoders
    hwaccels
    parsers
"

AVDEVICE_COMPONENTS="
    indevs
    outdevs
"
AVFILTER_COMPONENTS="
    filters
"
AVFORMAT_COMPONENTS="
    demuxers
    muxers
    protocols
"

AVRESAMPLE_COMPONENTS=""
AVUTIL_COMPONENTS=""

COMPONENT_LIST="
    $AVCODEC_COMPONENTS
    $AVDEVICE_COMPONENTS
    $AVFILTER_COMPONENTS
    $AVFORMAT_COMPONENTS
    $AVRESAMPLE_COMPONENTS
    $AVUTIL_COMPONENTS
"

EXAMPLE_LIST="
    avio_dir_cmd_example
    avio_reading_example
    decode_audio_example
    decode_video_example
    demuxing_decoding_example
    encode_audio_example
    encode_video_example
    extract_mvs_example
    filter_audio_example
    filtering_audio_example
    filtering_video_example
    http_multiclient_example
    metadata_example
    muxing_example
    qsvdec_example
    remuxing_example
    resampling_audio_example
    scaling_video_example
    transcode_aac_example
    transcoding_example
"
EXTERNAL_AUTODETECT_LIBRARY_LIST="
    bzlib
    iconv
    libxcb
    libxcb_shm
    libxcb_shape
    libxcb_xfixes
    lzma
    schannel
    sdl
    sdl2
    securetransport
    xlib
    zlib
"

EXTERNAL_LIBRARY_GPL_LIST="
    avisynth
    frei0r
    libcdio
    librubberband
    libvidstab
    libx264
    libx265
    libxavs
    libxvid
"

EXTERNAL_LIBRARY_NONFREE_LIST="
    libfdk_aac
    openssl
"

EXTERNAL_LIBRARY_VERSION3_LIST="
    gmp
    libopencore_amrnb
    libopencore_amrwb
    libvo_amrwbenc
"

EXTERNAL_LIBRARY_GPLV3_LIST="
    libsmbclient
"

EXTERNAL_LIBRARY_LIST="
    $EXTERNAL_AUTODETECT_LIBRARY_LIST
    $EXTERNAL_LIBRARY_GPL_LIST
    $EXTERNAL_LIBRARY_NONFREE_LIST
    $EXTERNAL_LIBRARY_VERSION3_LIST
    $EXTERNAL_LIBRARY_GPLV3_LIST
    chromaprint
    crystalhd
    decklink
    gcrypt
    gnutls
    jni
    ladspa
    libass
    libbluray
    libbs2b
    libcaca
    libcelt
    libdc1394
    libflite
    libfontconfig
    libfreetype
    libfribidi
    libgme
    libgsm
    libiec61883
    libilbc
    libkvazaar
    libmodplug
    libmp3lame
    libnut
    libopencv
    libopenh264
    libopenjpeg
    libopenmpt
    libopus
    libpulse
    librtmp
    libschroedinger
    libshine
    libsmbclient
    libsnappy
    libsoxr
    libspeex
    libssh
    libtesseract
    libtheora
    libtwolame
    libv4l2
    libvorbis
    libvpx
    libwavpack
    libwebp
    libzimg
    libzmq
    libzvbi
    mediacodec
    netcdf
    openal
    opencl
    opengl
    videotoolbox
"
HWACCEL_AUTODETECT_LIBRARY_LIST="
    audiotoolbox
    cuda
    cuvid
    d3d11va
    dxva2
    nvenc
    vaapi
    vda
    vdpau
    videotoolbox_hwaccel
    xvmc
"

HWACCEL_LIBRARY_NONFREE_LIST="
    libnpp
"

HWACCEL_LIBRARY_LIST="
    $HWACCEL_AUTODETECT_LIBRARY_LIST
    $HWACCEL_LIBRARY_NONFREE_LIST
    libmfx
    mmal
    omx
"

DOCUMENT_LIST="
    doc
    htmlpages
    manpages
    podpages
    txtpages
"

FEATURE_LIST="
    ftrapv
    gray
    hardcoded_tables
    omx_rpi
    runtime_cpudetect
    safe_bitstream_reader
    shared
    small
    static
    swscale_alpha
"

LIBRARY_LIST="
    avcodec
    avdevice
    avfilter
    avformat
    avresample
    avutil
    postproc
    swresample
    swscale
"

LICENSE_LIST="
    gpl
    nonfree
    version3
"

PROGRAM_LIST="
    ffplay
    ffprobe
    ffserver
    ffmpeg
"

SUBSYSTEM_LIST="
    dct
    dwt
    error_resilience
    faan
    fast_unaligned
    fft
    lsp
    lzo
    mdct
    pixelutils
    network
    rdft
"

CONFIG_LIST="
    $COMPONENT_LIST
    $DOCUMENT_LIST
    $EXAMPLE_LIST
    $EXTERNAL_LIBRARY_LIST
    $HWACCEL_LIBRARY_LIST
    $FEATURE_LIST
    $LICENSE_LIST
    $LIBRARY_LIST
    $PROGRAM_LIST
    $SUBSYSTEM_LIST
    fontconfig
    memory_poisoning
    neon_clobber_test
    pic
    raise_major
    thumb
    valgrind_backtrace
    xmm_clobber_test
"

THREADS_LIST="
    pthreads
    os2threads
    w32threads
"

ATOMICS_LIST="
    atomics_gcc
    atomics_suncc
    atomics_win32
"

AUTODETECT_LIBS="
    $EXTERNAL_AUTODETECT_LIBRARY_LIST
    $HWACCEL_AUTODETECT_LIBRARY_LIST
    $THREADS_LIST
"

ARCH_LIST="
    aarch64
    alpha
    arm
    avr32
    avr32_ap
    avr32_uc
    bfin
    ia64
    m68k
    mips
    mips64
    parisc
    ppc
    ppc64
    s390
    sh4
    sparc
    sparc64
    tilegx
    tilepro
    tomi
    x86
    x86_32
    x86_64
"

ARCH_EXT_LIST_ARM="
    armv5te
    armv6
    armv6t2
    armv8
    neon
    vfp
    vfpv3
    setend
"

ARCH_EXT_LIST_MIPS="
    mipsfpu
    mips32r2
    mips32r5
    mips64r2
    mips32r6
    mips64r6
    mipsdsp
    mipsdspr2
    msa
"

ARCH_EXT_LIST_LOONGSON="
    loongson2
    loongson3
    mmi
"

ARCH_EXT_LIST_X86_SIMD="
    aesni
    amd3dnow
    amd3dnowext
    avx
    avx2
    fma3
    fma4
    mmx
    mmxext
    sse
    sse2
    sse3
    sse4
    sse42
    ssse3
    xop
"

ARCH_EXT_LIST_PPC="
    altivec
    dcbzl
    ldbrx
    power8
    ppc4xx
    vsx
"

ARCH_EXT_LIST_X86="
    $ARCH_EXT_LIST_X86_SIMD
    cpunop
    i686
"

ARCH_EXT_LIST="
    $ARCH_EXT_LIST_ARM
    $ARCH_EXT_LIST_PPC
    $ARCH_EXT_LIST_X86
    $ARCH_EXT_LIST_MIPS
    $ARCH_EXT_LIST_LOONGSON
"

ARCH_FEATURES="
    aligned_stack
    fast_64bit
    fast_clz
    fast_cmov
    local_aligned_8
    local_aligned_16
    local_aligned_32
    simd_align_16
    simd_align_32
"

BUILTIN_LIST="
    atomic_cas_ptr
    machine_rw_barrier
    MemoryBarrier
    mm_empty
    rdtsc
    sarestart
    sem_timedwait
    sync_val_compare_and_swap
"
HAVE_LIST_CMDLINE="
    inline_asm
    symver
    yasm
"

HAVE_LIST_PUB="
    bigendian
    fast_unaligned
"

HEADERS_LIST="
    alsa_asoundlib_h
    altivec_h
    arpa_inet_h
    asm_types_h
    cdio_paranoia_h
    cdio_paranoia_paranoia_h
    cuda_h
    dispatch_dispatch_h
    dev_bktr_ioctl_bt848_h
    dev_bktr_ioctl_meteor_h
    dev_ic_bt8xx_h
    dev_video_bktr_ioctl_bt848_h
    dev_video_meteor_ioctl_meteor_h
    direct_h
    dirent_h
    dlfcn_h
    d3d11_h
    dxva_h
    ES2_gl_h
    gsm_h
    io_h
    mach_mach_time_h
    machine_ioctl_bt848_h
    machine_ioctl_meteor_h
    malloc_h
    opencv2_core_core_c_h
    openjpeg_2_1_openjpeg_h
    openjpeg_2_0_openjpeg_h
    openjpeg_1_5_openjpeg_h
    OpenGL_gl3_h
    poll_h
    sndio_h
    soundcard_h
    stdatomic_h
    sys_mman_h
    sys_param_h
    sys_resource_h
    sys_select_h
    sys_soundcard_h
    sys_time_h
    sys_un_h
    sys_videoio_h
    termios_h
    udplite_h
    unistd_h
    valgrind_valgrind_h
    windows_h
    winsock2_h
"

INTRINSICS_LIST="
    intrinsics_neon
"

COMPLEX_FUNCS="
    cabs
    cexp
"

MATH_FUNCS="
    atanf
    atan2f
    cbrt
    cbrtf
    copysign
    cosf
    erf
    exp2
    exp2f
    expf
    hypot
    isfinite
    isinf
    isnan
    ldexpf
    llrint
    llrintf
    log2
    log2f
    log10f
    lrint
    lrintf
    powf
    rint
    round
    roundf
    sinf
    trunc
    truncf
"

SYSTEM_FUNCS="
    access
    aligned_malloc
    arc4random
    clock_gettime
    closesocket
    CommandLineToArgvW
    CoTaskMemFree
    CryptGenRandom
    dlopen
    fcntl
    flt_lim
    fork
    getaddrinfo
    gethrtime
    getopt
    GetProcessAffinityMask
    GetProcessMemoryInfo
    GetProcessTimes
    getrusage
    GetSystemTimeAsFileTime
    gettimeofday
    glob
    glXGetProcAddress
    gmtime_r
    inet_aton
    isatty
    jack_port_get_latency_range
    kbhit
    LoadLibrary
    localtime_r
    lstat
    lzo1x_999_compress
    mach_absolute_time
    MapViewOfFile
    memalign
    mkstemp
    mmap
    mprotect
    nanosleep
    PeekNamedPipe
    posix_memalign
    pthread_cancel
    sched_getaffinity
    SetConsoleTextAttribute
    SetConsoleCtrlHandler
    setmode
    setrlimit
    Sleep
    strerror_r
    sysconf
    sysctl
    usleep
    UTGetOSTypeFromString
    VirtualAlloc
    wglGetProcAddress
"

TOOLCHAIN_FEATURES="
    as_dn_directive
    as_fpu_directive
    as_func
    as_object_arch
    asm_mod_q
    attribute_may_alias
    attribute_packed
    ebp_available
    ebx_available
    gnu_as
    gnu_windres
    ibm_asm
    inline_asm_direct_symbol_refs
    inline_asm_labels
    inline_asm_nonlocal_labels
    pragma_deprecated
    rsync_contimeout
    symver_asm_label
    symver_gnu_asm
    vfp_args
    xform_asm
    xmm_clobbers
"

TYPES_LIST="
    CONDITION_VARIABLE_Ptr
    socklen_t
    struct_addrinfo
    struct_group_source_req
    struct_ip_mreq_source
    struct_ipv6_mreq
    struct_msghdr_msg_flags
    struct_pollfd
    struct_rusage_ru_maxrss
    struct_sctp_event_subscribe
    struct_sockaddr_in6
    struct_sockaddr_sa_len
    struct_sockaddr_storage
    struct_stat_st_mtim_tv_nsec
    struct_v4l2_frmivalenum_discrete
"

HAVE_LIST="
    $ARCH_EXT_LIST
    $(add_suffix _external $ARCH_EXT_LIST)
    $(add_suffix _inline   $ARCH_EXT_LIST)
    $ARCH_FEATURES
    $ATOMICS_LIST
    $BUILTIN_LIST
    $COMPLEX_FUNCS
    $HAVE_LIST_CMDLINE
    $HAVE_LIST_PUB
    $HEADERS_LIST
    $INTRINSICS_LIST
    $MATH_FUNCS
    $SYSTEM_FUNCS
    $THREADS_LIST
    $TOOLCHAIN_FEATURES
    $TYPES_LIST
    atomics_native
    dos_paths
    dxva2_lib
    dxva2api_cobj
    libc_msvcrt
    makeinfo
    makeinfo_html
    MMAL_PARAMETER_VIDEO_MAX_NUM_CALLBACKS
    perl
    pod2man
    sdl2
    section_data_rel_ro
    texi2html
    threads
    vaapi_drm
    vaapi_x11
    vdpau_x11
    winrt
"

# options emitted with CONFIG_ prefix but not available on the command line
CONFIG_EXTRA="
    aandcttables
    ac3dsp
    audio_frame_queue
    audiodsp
    blockdsp
    bswapdsp
    cabac
    dirac_parse
    dvprofile
    exif
    faandct
    faanidct
    fdctdsp
    flacdsp
    fmtconvert
    frame_thread_encoder
    g722dsp
    golomb
    gplv3
    h263dsp
    h264chroma
    h264dsp
    h264parse
    h264pred
    h264qpel
    hpeldsp
    huffman
    huffyuvdsp
    huffyuvencdsp
    idctdsp
    iirfilter
    mdct15
    intrax8
    iso_media
    ividsp
    jpegtables
    lgplv3
    libx262
    llauddsp
    llviddsp
    llvidencdsp
    lpc
    lzf
    me_cmp
    mpeg_er
    mpegaudio
    mpegaudiodsp
    mpegaudioheader
    mpegvideo
    mpegvideoenc
    mss34dsp
    pixblockdsp
    qpeldsp
    qsv
    qsvdec
    qsvenc
    rangecoder
    riffdec
    riffenc
    rtpdec
    rtpenc_chain
    rv34dsp
    sinewin
    snappy
    srtp
    startcode
    texturedsp
    texturedspenc
    tpeldsp
    vaapi_encode
    vc1dsp
    videodsp
    vp3dsp
    vp56dsp
    vp8dsp
    vt_bt2020
    wma_freqs
    wmv2dsp
"

CMDLINE_SELECT="
    $ARCH_EXT_LIST
    $CONFIG_LIST
    $HAVE_LIST_CMDLINE
    $THREADS_LIST
    asm
    cross_compile
    debug
    extra_warnings
    logging
    lto
    optimizations
    rpath
    stripping
"

PATHS_LIST="
    bindir
    datadir
    docdir
    incdir
    libdir
    mandir
    pkgconfigdir
    prefix
    shlibdir
    install_name_dir
"

CMDLINE_SET="
    $PATHS_LIST
    ar
    arch
    as
    assert_level
    build_suffix
    cc
    objcc
    cpu
    cross_prefix
    custom_allocator
    cxx
    dep_cc
    doxygen
    env
    extra_version
    gas
    host_cc
    host_cflags
    host_ld
    host_ldflags
    host_libs
    host_os
    install
    ld
    ln_s
    logfile
    malloc_prefix
    nm
    optflags
    pkg_config
    pkg_config_flags
    progs_suffix
    random_seed
    ranlib
    samples
    strip
    sws_max_filter_size
    sysinclude
    sysroot
    target_exec
    target_os
    target_path
    target_samples
    tempprefix
    toolchain
    valgrind
    yasmexe
"

CMDLINE_APPEND="
    extra_cflags
    extra_cxxflags
    extra_objcflags
    host_cppflags
"

# code dependency declarations

# architecture extensions

armv5te_deps="arm"
armv6_deps="arm"
armv6t2_deps="arm"
armv8_deps="aarch64"
neon_deps_any="aarch64 arm"
intrinsics_neon_deps="neon"
vfp_deps_any="aarch64 arm"
vfpv3_deps="vfp"
setend_deps="arm"

map 'eval ${v}_inline_deps=inline_asm' $ARCH_EXT_LIST_ARM

loongson2_deps="mips"
loongson3_deps="mips"
mipsfpu_deps="mips"
mipsdsp_deps="mips"
mipsdspr2_deps="mips"
mips32r2_deps="mips"
mips32r5_deps="mips"
mips32r6_deps="mips"
mips64r2_deps="mips"
mips64r6_deps="mips"
msa_deps="mipsfpu"
mmi_deps="mips"

altivec_deps="ppc"
dcbzl_deps="ppc"
ldbrx_deps="ppc"
ppc4xx_deps="ppc"
vsx_deps="altivec"
power8_deps="vsx"

cpunop_deps="i686"
x86_64_select="i686"
x86_64_suggest="fast_cmov"

amd3dnow_deps="mmx"
amd3dnowext_deps="amd3dnow"
i686_deps="x86"
mmx_deps="x86"
mmxext_deps="mmx"
sse_deps="mmxext"
sse2_deps="sse"
sse3_deps="sse2"
ssse3_deps="sse3"
sse4_deps="ssse3"
sse42_deps="sse4"
aesni_deps="sse42"
avx_deps="sse42"
xop_deps="avx"
fma3_deps="avx"
fma4_deps="avx"
avx2_deps="avx"

mmx_external_deps="yasm"
mmx_inline_deps="inline_asm"
mmx_suggest="mmx_external mmx_inline"

for ext in $(filter_out mmx $ARCH_EXT_LIST_X86_SIMD); do
    eval dep=\$${ext}_deps
    eval ${ext}_external_deps='"${dep}_external"'
    eval ${ext}_inline_deps='"${dep}_inline"'
    eval ${ext}_suggest='"${ext}_external ${ext}_inline"'
done

aligned_stack_if_any="aarch64 ppc x86"
fast_64bit_if_any="aarch64 alpha ia64 mips64 parisc64 ppc64 sparc64 x86_64"
fast_clz_if_any="aarch64 alpha avr32 mips ppc x86"
fast_unaligned_if_any="aarch64 ppc x86"
simd_align_16_if_any="altivec neon sse"
simd_align_32_if_any="avx"

# system capabilities
symver_if_any="symver_asm_label symver_gnu_asm"
valgrind_backtrace_deps="!optimizations valgrind_valgrind_h"

# threading support
atomics_gcc_if="sync_val_compare_and_swap"
atomics_suncc_if="atomic_cas_ptr machine_rw_barrier"
atomics_win32_if="MemoryBarrier"
atomics_native_if_any="$ATOMICS_LIST"
w32threads_deps="atomics_native"
threads_if_any="$THREADS_LIST"

# subsystems
dct_select="rdft"
dirac_parse_select="golomb"
error_resilience_select="me_cmp"
faandct_deps="faan fdctdsp"
faanidct_deps="faan idctdsp"
h264dsp_select="startcode"
frame_thread_encoder_deps="encoders threads"
intrax8_select="blockdsp idctdsp"
mdct_select="fft"
mdct15_select="fft"
me_cmp_select="fdctdsp idctdsp pixblockdsp"
mpeg_er_select="error_resilience"
mpegaudio_select="mpegaudiodsp mpegaudioheader"
mpegaudiodsp_select="dct"
mpegvideo_select="blockdsp h264chroma hpeldsp idctdsp me_cmp mpeg_er videodsp"
mpegvideoenc_select="me_cmp mpegvideo pixblockdsp qpeldsp"
vc1dsp_select="h264chroma qpeldsp startcode"
rdft_select="fft"

# decoders / encoders
aac_decoder_select="mdct15 mdct sinewin"
aac_fixed_decoder_select="mdct sinewin"
aac_encoder_select="audio_frame_queue iirfilter lpc mdct sinewin"
aac_latm_decoder_select="aac_decoder aac_latm_parser"
ac3_decoder_select="ac3_parser ac3dsp bswapdsp fmtconvert mdct"
ac3_fixed_decoder_select="ac3_parser ac3dsp bswapdsp mdct"
ac3_encoder_select="ac3dsp audiodsp mdct me_cmp"
ac3_fixed_encoder_select="ac3dsp audiodsp mdct me_cmp"
adpcm_g722_decoder_select="g722dsp"
adpcm_g722_encoder_select="g722dsp"
aic_decoder_select="golomb idctdsp"
alac_encoder_select="lpc"
als_decoder_select="bswapdsp"
amrnb_decoder_select="lsp"
amrwb_decoder_select="lsp"
amv_decoder_select="sp5x_decoder exif"
amv_encoder_select="aandcttables jpegtables mpegvideoenc"
ape_decoder_select="bswapdsp llauddsp"
apng_decoder_select="zlib"
apng_encoder_select="llvidencdsp zlib"
asv1_decoder_select="blockdsp bswapdsp idctdsp"
asv1_encoder_select="bswapdsp fdctdsp pixblockdsp"
asv2_decoder_select="blockdsp bswapdsp idctdsp"
asv2_encoder_select="bswapdsp fdctdsp pixblockdsp"
atrac1_decoder_select="mdct sinewin"
atrac3_decoder_select="mdct"
atrac3p_decoder_select="mdct sinewin"
avrn_decoder_select="exif jpegtables"
bink_decoder_select="blockdsp hpeldsp"
binkaudio_dct_decoder_select="mdct rdft dct sinewin wma_freqs"
binkaudio_rdft_decoder_select="mdct rdft sinewin wma_freqs"
cavs_decoder_select="blockdsp golomb h264chroma idctdsp qpeldsp videodsp"
cllc_decoder_select="bswapdsp"
comfortnoise_encoder_select="lpc"
cook_decoder_select="audiodsp mdct sinewin"
cscd_decoder_select="lzo"
cscd_decoder_suggest="zlib"
dca_decoder_select="mdct"
dds_decoder_select="texturedsp"
dirac_decoder_select="dirac_parse dwt golomb videodsp mpegvideoenc"
dnxhd_decoder_select="blockdsp idctdsp"
dnxhd_encoder_select="aandcttables blockdsp fdctdsp idctdsp mpegvideoenc pixblockdsp"
dvvideo_decoder_select="dvprofile idctdsp"
dvvideo_encoder_select="dvprofile fdctdsp me_cmp pixblockdsp"
dxa_decoder_select="zlib"
dxv_decoder_select="lzf texturedsp"
eac3_decoder_select="ac3_decoder"
eac3_encoder_select="ac3_encoder"
eamad_decoder_select="aandcttables blockdsp bswapdsp idctdsp mpegvideo"
eatgq_decoder_select="aandcttables"
eatqi_decoder_select="aandcttables blockdsp bswapdsp idctdsp"
exr_decoder_select="zlib"
ffv1_decoder_select="golomb rangecoder"
ffv1_encoder_select="rangecoder"
ffvhuff_decoder_select="huffyuv_decoder"
ffvhuff_encoder_select="huffyuv_encoder"
fic_decoder_select="golomb"
flac_decoder_select="flacdsp golomb"
flac_encoder_select="bswapdsp flacdsp golomb lpc"
flashsv2_decoder_select="zlib"
flashsv2_encoder_select="zlib"
flashsv_decoder_select="zlib"
flashsv_encoder_select="zlib"
flv_decoder_select="h263_decoder"
flv_encoder_select="h263_encoder"
fourxm_decoder_select="blockdsp bswapdsp"
fraps_decoder_select="bswapdsp huffman"
g2m_decoder_select="blockdsp idctdsp jpegtables zlib"
g729_decoder_select="audiodsp"
h261_decoder_select="mpegvideo"
h261_encoder_select="aandcttables mpegvideoenc"
h263_decoder_select="h263_parser h263dsp mpegvideo qpeldsp"
h263_encoder_select="aandcttables h263dsp mpegvideoenc"
h263i_decoder_select="h263_decoder"
h263p_decoder_select="h263_decoder"
h263p_encoder_select="h263_encoder"
h264_decoder_select="cabac golomb h264chroma h264dsp h264parse h264pred h264qpel videodsp"
h264_decoder_suggest="error_resilience"
hap_decoder_select="snappy texturedsp"
hap_encoder_deps="libsnappy"
hap_encoder_select="texturedspenc"
hevc_decoder_select="bswapdsp cabac golomb videodsp"
huffyuv_decoder_select="bswapdsp huffyuvdsp llviddsp"
huffyuv_encoder_select="bswapdsp huffman huffyuvencdsp llvidencdsp"
iac_decoder_select="imc_decoder"
imc_decoder_select="bswapdsp fft mdct sinewin"
indeo3_decoder_select="hpeldsp"
indeo4_decoder_select="ividsp"
indeo5_decoder_select="ividsp"
interplay_video_decoder_select="hpeldsp"
jpegls_decoder_select="golomb mjpeg_decoder"
jpegls_encoder_select="golomb"
jv_decoder_select="blockdsp"
lagarith_decoder_select="llviddsp"
ljpeg_encoder_select="aandcttables idctdsp jpegtables mpegvideoenc"
loco_decoder_select="golomb"
magicyuv_decoder_select="llviddsp"
mdec_decoder_select="blockdsp idctdsp mpegvideo"
metasound_decoder_select="lsp mdct sinewin"
mimic_decoder_select="blockdsp bswapdsp hpeldsp idctdsp"
mjpeg_decoder_select="blockdsp hpeldsp exif idctdsp jpegtables"
mjpeg_encoder_select="aandcttables jpegtables mpegvideoenc"
mjpegb_decoder_select="mjpeg_decoder"
mlp_decoder_select="mlp_parser"
motionpixels_decoder_select="bswapdsp"
mp1_decoder_select="mpegaudio"
mp1float_decoder_select="mpegaudio"
mp2_decoder_select="mpegaudio"
mp2float_decoder_select="mpegaudio"
mp3_decoder_select="mpegaudio"
mp3adu_decoder_select="mpegaudio"
mp3adufloat_decoder_select="mpegaudio"
mp3float_decoder_select="mpegaudio"
mp3on4_decoder_select="mpegaudio"
mp3on4float_decoder_select="mpegaudio"
mpc7_decoder_select="bswapdsp mpegaudiodsp"
mpc8_decoder_select="mpegaudiodsp"
mpeg_xvmc_decoder_deps="X11_extensions_XvMClib_h"
mpeg_xvmc_decoder_select="mpeg2video_decoder"
mpegvideo_decoder_select="mpegvideo"
mpeg1video_decoder_select="mpegvideo"
mpeg1video_encoder_select="aandcttables mpegvideoenc h263dsp"
mpeg2video_decoder_select="mpegvideo"
mpeg2video_encoder_select="aandcttables mpegvideoenc h263dsp"
mpeg4_decoder_select="h263_decoder mpeg4video_parser"
mpeg4_encoder_select="h263_encoder"
msa1_decoder_select="mss34dsp"
msmpeg4v1_decoder_select="h263_decoder"
msmpeg4v2_decoder_select="h263_decoder"
msmpeg4v2_encoder_select="h263_encoder"
msmpeg4v3_decoder_select="h263_decoder"
msmpeg4v3_encoder_select="h263_encoder"
mss2_decoder_select="mpegvideo qpeldsp vc1_decoder"
mts2_decoder_select="mss34dsp"
mxpeg_decoder_select="mjpeg_decoder"
nellymoser_decoder_select="mdct sinewin"
nellymoser_encoder_select="audio_frame_queue mdct sinewin"
nuv_decoder_select="idctdsp lzo"
on2avc_decoder_select="mdct"
opus_decoder_deps="swresample"
opus_decoder_select="mdct15"
opus_encoder_select="audio_frame_queue mdct15"
png_decoder_select="zlib"
png_encoder_select="llvidencdsp zlib"
prores_decoder_select="blockdsp idctdsp"
prores_encoder_select="fdctdsp"
qcelp_decoder_select="lsp"
qdm2_decoder_select="mdct rdft mpegaudiodsp"
ra_144_decoder_select="audiodsp"
ra_144_encoder_select="audio_frame_queue lpc audiodsp"
ralf_decoder_select="golomb"
rawvideo_decoder_select="bswapdsp"
rscc_decoder_select="zlib"
rtjpeg_decoder_select="me_cmp"
rv10_decoder_select="h263_decoder"
rv10_encoder_select="h263_encoder"
rv20_decoder_select="h263_decoder"
rv20_encoder_select="h263_encoder"
rv30_decoder_select="golomb h264pred h264qpel mpegvideo rv34dsp"
rv40_decoder_select="golomb h264pred h264qpel mpegvideo rv34dsp"
screenpresso_decoder_select="zlib"
shorten_decoder_select="golomb bswapdsp"
sipr_decoder_select="lsp"
snow_decoder_select="dwt h264qpel hpeldsp me_cmp rangecoder videodsp"
snow_encoder_select="aandcttables dwt h264qpel hpeldsp me_cmp mpegvideoenc rangecoder"
sonic_decoder_select="golomb rangecoder"
sonic_encoder_select="golomb rangecoder"
sonic_ls_encoder_select="golomb rangecoder"
sp5x_decoder_select="mjpeg_decoder"
svq1_decoder_select="hpeldsp"
svq1_encoder_select="aandcttables hpeldsp me_cmp mpegvideoenc"
svq3_decoder_select="golomb h264dsp h264parse h264pred hpeldsp tpeldsp videodsp"
svq3_decoder_suggest="zlib"
tak_decoder_select="audiodsp"
tdsc_decoder_select="zlib mjpeg_decoder"
theora_decoder_select="vp3_decoder"
thp_decoder_select="mjpeg_decoder"
tiff_decoder_suggest="zlib lzma"
tiff_encoder_suggest="zlib"
truehd_decoder_select="mlp_parser"
truemotion2_decoder_select="bswapdsp"
truespeech_decoder_select="bswapdsp"
tscc_decoder_select="zlib"
twinvq_decoder_select="mdct lsp sinewin"
txd_decoder_select="texturedsp"
utvideo_decoder_select="bswapdsp llviddsp"
utvideo_encoder_select="bswapdsp huffman llvidencdsp"
vble_decoder_select="llviddsp"
vc1_decoder_select="blockdsp h263_decoder h264qpel intrax8 mpegvideo vc1dsp"
vc1_qsv_decoder_deps="libmfx"
vc1_qsv_decoder_select="qsvdec vc1_qsv_hwaccel vc1_parser"
vc1image_decoder_select="vc1_decoder"
vorbis_decoder_select="mdct"
vorbis_encoder_select="mdct"
vp3_decoder_select="hpeldsp vp3dsp videodsp"
vp5_decoder_select="h264chroma hpeldsp videodsp vp3dsp vp56dsp"
vp6_decoder_select="h264chroma hpeldsp huffman videodsp vp3dsp vp56dsp"
vp6a_decoder_select="vp6_decoder"
vp6f_decoder_select="vp6_decoder"
vp7_decoder_select="h264pred videodsp vp8dsp"
vp8_decoder_select="h264pred videodsp vp8dsp"
vp9_decoder_select="videodsp vp9_parser"
webp_decoder_select="vp8_decoder exif"
wmalossless_decoder_select="llauddsp"
wmapro_decoder_select="mdct sinewin wma_freqs"
wmav1_decoder_select="mdct sinewin wma_freqs"
wmav1_encoder_select="mdct sinewin wma_freqs"
wmav2_decoder_select="mdct sinewin wma_freqs"
wmav2_encoder_select="mdct sinewin wma_freqs"
wmavoice_decoder_select="lsp rdft dct mdct sinewin"
wmv1_decoder_select="h263_decoder"
wmv1_encoder_select="h263_encoder"
wmv2_decoder_select="blockdsp error_resilience h263_decoder idctdsp intrax8 videodsp wmv2dsp"
wmv2_encoder_select="h263_encoder wmv2dsp"
wmv3_decoder_select="vc1_decoder"
wmv3image_decoder_select="wmv3_decoder"
xma1_decoder_select="wmapro_decoder"
xma2_decoder_select="wmapro_decoder"
zerocodec_decoder_select="zlib"
zlib_decoder_select="zlib"
zlib_encoder_select="zlib"
zmbv_decoder_select="zlib"
zmbv_encoder_select="zlib"

# platform codecs
audiotoolbox_deps="AudioToolbox_AudioToolbox_h"
audiotoolbox_extralibs="-framework CoreFoundation -framework AudioToolbox -framework CoreMedia"

# hardware accelerators
crystalhd_deps="libcrystalhd_libcrystalhd_if_h"
cuda_deps_any="dlopen LoadLibrary"
cuvid_deps="cuda"
d3d11va_deps="d3d11_h dxva_h ID3D11VideoDecoder ID3D11VideoContext"
dxva2_deps="dxva2api_h DXVA2_ConfigPictureDecode"
dxva2_extralibs="-luser32"
vaapi_deps="va_va_h"
vda_framework_deps="VideoDecodeAcceleration_VDADecoder_h"
vda_framework_extralibs="-framework VideoDecodeAcceleration"
vda_deps="vda_framework pthreads"
vda_extralibs="-framework CoreFoundation -framework QuartzCore"
vdpau_deps="vdpau_vdpau_h vdpau_vdpau_x11_h"
videotoolbox_hwaccel_deps="videotoolbox pthreads"
videotoolbox_hwaccel_extralibs="-framework QuartzCore"
xvmc_deps="X11_extensions_XvMClib_h"

h263_vaapi_hwaccel_deps="vaapi"
h263_vaapi_hwaccel_select="h263_decoder"
h263_videotoolbox_hwaccel_deps="videotoolbox"
h263_videotoolbox_hwaccel_select="h263_decoder"
h264_cuvid_hwaccel_deps="cuda cuvid"
h264_cuvid_hwaccel_select="h264_cuvid_decoder"
h264_d3d11va_hwaccel_deps="d3d11va"
h264_d3d11va_hwaccel_select="h264_decoder"
h264_dxva2_hwaccel_deps="dxva2"
h264_dxva2_hwaccel_select="h264_decoder"
h264_mediacodec_hwaccel_deps="mediacodec"
h264_mmal_hwaccel_deps="mmal"
h264_qsv_hwaccel_deps="libmfx"
h264_vaapi_hwaccel_deps="vaapi"
h264_vaapi_hwaccel_select="h264_decoder"
h264_vda_hwaccel_deps="vda"
h264_vda_hwaccel_select="h264_decoder"
h264_vda_old_hwaccel_deps="vda"
h264_vda_old_hwaccel_select="h264_decoder"
h264_vdpau_hwaccel_deps="vdpau"
h264_vdpau_hwaccel_select="h264_decoder"
h264_videotoolbox_hwaccel_deps="videotoolbox"
h264_videotoolbox_hwaccel_select="h264_decoder"
hevc_cuvid_hwaccel_deps="cuda cuvid"
hevc_cuvid_hwaccel_select="hevc_cuvid_decoder"
hevc_d3d11va_hwaccel_deps="d3d11va DXVA_PicParams_HEVC"
hevc_d3d11va_hwaccel_select="hevc_decoder"
hevc_mediacodec_hwaccel_deps="mediacodec"
hevc_dxva2_hwaccel_deps="dxva2 DXVA_PicParams_HEVC"
hevc_dxva2_hwaccel_select="hevc_decoder"
hevc_qsv_hwaccel_deps="libmfx"
hevc_vaapi_hwaccel_deps="vaapi VAPictureParameterBufferHEVC"
hevc_vaapi_hwaccel_select="hevc_decoder"
hevc_vdpau_hwaccel_deps="vdpau VdpPictureInfoHEVC"
hevc_vdpau_hwaccel_select="hevc_decoder"
mjpeg_cuvid_hwaccel_deps="cuda cuvid"
mjpeg_cuvid_hwaccel_select="mjpeg_cuvid_decoder"
mpeg_xvmc_hwaccel_deps="xvmc"
mpeg_xvmc_hwaccel_select="mpeg2video_decoder"
mpeg1_cuvid_hwaccel_deps="cuda cuvid"
mpeg1_cuvid_hwaccel_select="mpeg1_cuvid_decoder"
mpeg1_vdpau_hwaccel_deps="vdpau"
mpeg1_vdpau_hwaccel_select="mpeg1video_decoder"
mpeg1_videotoolbox_hwaccel_deps="videotoolbox"
mpeg1_videotoolbox_hwaccel_select="mpeg1video_decoder"
mpeg1_xvmc_hwaccel_deps="xvmc"
mpeg1_xvmc_hwaccel_select="mpeg1video_decoder"
mpeg2_cuvid_hwaccel_deps="cuda cuvid"
mpeg2_cuvid_hwaccel_select="mpeg2_cuvid_decoder"
mpeg2_d3d11va_hwaccel_deps="d3d11va"
mpeg2_d3d11va_hwaccel_select="mpeg2video_decoder"
mpeg2_dxva2_hwaccel_deps="dxva2"
mpeg2_dxva2_hwaccel_select="mpeg2video_decoder"
mpeg2_mmal_hwaccel_deps="mmal"
mpeg2_qsv_hwaccel_deps="libmfx"
mpeg2_qsv_hwaccel_select="qsvdec_mpeg2"
mpeg2_vaapi_hwaccel_deps="vaapi"
mpeg2_vaapi_hwaccel_select="mpeg2video_decoder"
mpeg2_vdpau_hwaccel_deps="vdpau"
mpeg2_vdpau_hwaccel_select="mpeg2video_decoder"
mpeg2_videotoolbox_hwaccel_deps="videotoolbox"
mpeg2_videotoolbox_hwaccel_select="mpeg2video_decoder"
mpeg2_xvmc_hwaccel_deps="xvmc"
mpeg2_xvmc_hwaccel_select="mpeg2video_decoder"
mpeg4_cuvid_hwaccel_deps="cuda cuvid"
mpeg4_cuvid_hwaccel_select="mpeg4_cuvid_decoder"
mpeg4_mediacodec_hwaccel_deps="mediacodec"
mpeg4_mmal_hwaccel_deps="mmal"
mpeg4_vaapi_hwaccel_deps="vaapi"
mpeg4_vaapi_hwaccel_select="mpeg4_decoder"
mpeg4_vdpau_hwaccel_deps="vdpau"
mpeg4_vdpau_hwaccel_select="mpeg4_decoder"
mpeg4_videotoolbox_hwaccel_deps="videotoolbox"
mpeg4_videotoolbox_hwaccel_select="mpeg4_decoder"
vc1_cuvid_hwaccel_deps="cuda cuvid"
vc1_cuvid_hwaccel_select="vc1_cuvid_decoder"
vc1_d3d11va_hwaccel_deps="d3d11va"
vc1_d3d11va_hwaccel_select="vc1_decoder"
vc1_dxva2_hwaccel_deps="dxva2"
vc1_dxva2_hwaccel_select="vc1_decoder"
vc1_mmal_hwaccel_deps="mmal"
vc1_qsv_hwaccel_deps="libmfx"
vc1_qsv_hwaccel_select="qsvdec_vc1"
vc1_vaapi_hwaccel_deps="vaapi"
vc1_vaapi_hwaccel_select="vc1_decoder"
vc1_vdpau_hwaccel_deps="vdpau"
vc1_vdpau_hwaccel_select="vc1_decoder"
vp8_cuvid_hwaccel_deps="cuda cuvid"
vp8_cuvid_hwaccel_select="vp8_cuvid_decoder"
vp9_cuvid_hwaccel_deps="cuda cuvid"
vp9_cuvid_hwaccel_select="vp9_cuvid_decoder"
vp8_mediacodec_hwaccel_deps="mediacodec"
vp8_qsv_hwaccel_deps="libmfx"
vp9_d3d11va_hwaccel_deps="d3d11va DXVA_PicParams_VP9"
vp9_d3d11va_hwaccel_select="vp9_decoder"
vp9_dxva2_hwaccel_deps="dxva2 DXVA_PicParams_VP9"
vp9_dxva2_hwaccel_select="vp9_decoder"
vp9_mediacodec_hwaccel_deps="mediacodec"
vp9_vaapi_hwaccel_deps="vaapi VADecPictureParameterBufferVP9_bit_depth"
vp9_vaapi_hwaccel_select="vp9_decoder"
wmv3_d3d11va_hwaccel_select="vc1_d3d11va_hwaccel"
wmv3_dxva2_hwaccel_select="vc1_dxva2_hwaccel"
wmv3_vaapi_hwaccel_select="vc1_vaapi_hwaccel"
wmv3_vdpau_hwaccel_select="vc1_vdpau_hwaccel"

# hardware-accelerated codecs
omx_deps="dlopen pthreads"
omx_extralibs='$ldl'
qsvdec_select="qsv"
qsvenc_select="qsv"
vaapi_encode_deps="vaapi"

hwupload_cuda_filter_deps="cuda"
scale_npp_filter_deps="cuda libnpp"

nvenc_deps="cuda"
nvenc_deps_any="dlopen LoadLibrary"
nvenc_encoder_deps="nvenc"

h264_crystalhd_decoder_select="crystalhd h264_mp4toannexb_bsf h264_parser"
h264_cuvid_decoder_deps="cuda cuvid"
h264_cuvid_decoder_select="h264_mp4toannexb_bsf"
h264_mediacodec_decoder_deps="mediacodec"
h264_mediacodec_decoder_select="h264_mp4toannexb_bsf h264_parser"
h264_mmal_decoder_deps="mmal"
h264_nvenc_encoder_deps="nvenc"
h264_omx_encoder_deps="omx"
h264_qsv_decoder_deps="libmfx"
h264_qsv_decoder_select="h264_mp4toannexb_bsf h264_parser qsvdec h264_qsv_hwaccel"
h264_qsv_encoder_deps="libmfx"
h264_qsv_encoder_select="qsvenc"
h264_vaapi_encoder_deps="VAEncPictureParameterBufferH264"
h264_vaapi_encoder_select="vaapi_encode golomb"
h264_vda_decoder_deps="vda"
h264_vda_decoder_select="h264_decoder"
h264_vdpau_decoder_deps="vdpau"
h264_vdpau_decoder_select="h264_decoder"
hevc_cuvid_decoder_deps="cuda cuvid"
hevc_cuvid_decoder_select="hevc_mp4toannexb_bsf"
hevc_mediacodec_decoder_deps="mediacodec"
hevc_mediacodec_decoder_select="hevc_mp4toannexb_bsf hevc_parser"
hevc_nvenc_encoder_deps="nvenc"
hevc_qsv_decoder_deps="libmfx"
hevc_qsv_decoder_select="hevc_mp4toannexb_bsf hevc_parser qsvdec hevc_qsv_hwaccel"
hevc_qsv_encoder_deps="libmfx"
hevc_qsv_encoder_select="qsvenc"
hevc_vaapi_encoder_deps="VAEncPictureParameterBufferHEVC"
hevc_vaapi_encoder_select="vaapi_encode golomb"
mjpeg_cuvid_decoder_deps="cuda cuvid"
mjpeg_vaapi_encoder_deps="VAEncPictureParameterBufferJPEG"
mjpeg_vaapi_encoder_select="vaapi_encode jpegtables"
mpeg1_cuvid_decoder_deps="cuda cuvid"
mpeg1_vdpau_decoder_deps="vdpau"
mpeg1_vdpau_decoder_select="mpeg1video_decoder"
mpeg2_crystalhd_decoder_select="crystalhd"
mpeg2_cuvid_decoder_deps="cuda cuvid"
mpeg2_mmal_decoder_deps="mmal"
mpeg2_qsv_decoder_deps="libmfx"
mpeg2_qsv_decoder_select="qsvdec mpeg2_qsv_hwaccel"
mpeg2_qsv_encoder_deps="libmfx"
mpeg2_qsv_encoder_select="qsvenc"
mpeg2_vaapi_encoder_deps="VAEncPictureParameterBufferMPEG2"
mpeg2_vaapi_encoder_select="vaapi_encode"
mpeg4_crystalhd_decoder_select="crystalhd"
mpeg4_cuvid_decoder_deps="cuda cuvid"
mpeg4_mediacodec_decoder_deps="mediacodec"
mpeg4_mmal_decoder_deps="mmal"
mpeg4_omx_encoder_deps="omx"
mpeg4_vdpau_decoder_deps="vdpau"
mpeg4_vdpau_decoder_select="mpeg4_decoder"
mpeg_vdpau_decoder_deps="vdpau"
mpeg_vdpau_decoder_select="mpeg2video_decoder"
msmpeg4_crystalhd_decoder_select="crystalhd"
nvenc_h264_encoder_deps="nvenc"
nvenc_hevc_encoder_deps="nvenc"
vc1_crystalhd_decoder_select="crystalhd"
vc1_cuvid_decoder_deps="cuda cuvid"
vc1_mmal_decoder_deps="mmal"
vc1_vdpau_decoder_deps="vdpau"
vc1_vdpau_decoder_select="vc1_decoder"
vp8_cuvid_decoder_deps="cuda cuvid"
vp8_mediacodec_decoder_deps="mediacodec"
vp8_qsv_decoder_deps="libmfx"
vp8_qsv_decoder_select="qsvdec vp8_qsv_hwaccel vp8_parser"
vp8_vaapi_encoder_deps="VAEncPictureParameterBufferVP8"
vp8_vaapi_encoder_select="vaapi_encode"
vp9_cuvid_decoder_deps="cuda cuvid"
vp9_mediacodec_decoder_deps="mediacodec"
wmv3_crystalhd_decoder_select="crystalhd"
wmv3_vdpau_decoder_select="vc1_vdpau_decoder"

# parsers
h264_parser_select="golomb h264dsp h264parse"
hevc_parser_select="golomb"
mpegaudio_parser_select="mpegaudioheader"
mpegvideo_parser_select="mpegvideo"
mpeg4video_parser_select="h263dsp mpegvideo qpeldsp"
vc1_parser_select="vc1dsp"

# bitstream_filters
mjpeg2jpeg_bsf_select="jpegtables"

# external libraries
aac_at_decoder_deps="audiotoolbox"
ac3_at_decoder_deps="audiotoolbox"
ac3_at_decoder_select="ac3_parser"
adpcm_ima_qt_at_decoder_deps="audiotoolbox"
alac_at_decoder_deps="audiotoolbox"
amr_nb_at_decoder_deps="audiotoolbox"
avisynth_deps_any="dlopen LoadLibrary"
avisynth_demuxer_deps="avisynth"
avisynth_demuxer_select="riffdec"
eac3_at_decoder_deps="audiotoolbox"
eac3_at_decoder_select="ac3_parser"
gsm_ms_at_decoder_deps="audiotoolbox"
ilbc_at_decoder_deps="audiotoolbox"
mp1_at_decoder_deps="audiotoolbox"
mp2_at_decoder_deps="audiotoolbox"
mp3_at_decoder_deps="audiotoolbox"
mp1_at_decoder_select="mpegaudioheader"
mp2_at_decoder_select="mpegaudioheader"
mp3_at_decoder_select="mpegaudioheader"
pcm_alaw_at_decoder_deps="audiotoolbox"
pcm_mulaw_at_decoder_deps="audiotoolbox"
qdmc_at_decoder_deps="audiotoolbox"
qdm2_at_decoder_deps="audiotoolbox"
aac_at_encoder_deps="audiotoolbox"
aac_at_encoder_select="audio_frame_queue"
alac_at_encoder_deps="audiotoolbox"
alac_at_encoder_select="audio_frame_queue"
ilbc_at_encoder_deps="audiotoolbox"
ilbc_at_encoder_select="audio_frame_queue"
pcm_alaw_at_encoder_deps="audiotoolbox"
pcm_alaw_at_encoder_select="audio_frame_queue"
pcm_mulaw_at_encoder_deps="audiotoolbox"
pcm_mulaw_at_encoder_select="audio_frame_queue"
chromaprint_muxer_deps="chromaprint"
h264_videotoolbox_encoder_deps="videotoolbox_encoder pthreads"
libcelt_decoder_deps="libcelt"
libfdk_aac_decoder_deps="libfdk_aac"
libfdk_aac_encoder_deps="libfdk_aac"
libfdk_aac_encoder_select="audio_frame_queue"
libgme_demuxer_deps="libgme"
libgsm_decoder_deps="libgsm"
libgsm_encoder_deps="libgsm"
libgsm_ms_decoder_deps="libgsm"
libgsm_ms_encoder_deps="libgsm"
libilbc_decoder_deps="libilbc"
libilbc_encoder_deps="libilbc"
libkvazaar_encoder_deps="libkvazaar"
libmodplug_demuxer_deps="libmodplug"
libmp3lame_encoder_deps="libmp3lame"
libmp3lame_encoder_select="audio_frame_queue mpegaudioheader"
libopencore_amrnb_decoder_deps="libopencore_amrnb"
libopencore_amrnb_encoder_deps="libopencore_amrnb"
libopencore_amrnb_encoder_select="audio_frame_queue"
libopencore_amrwb_decoder_deps="libopencore_amrwb"
libopenh264_decoder_deps="libopenh264"
libopenh264_decoder_select="h264_mp4toannexb_bsf"
libopenh264_encoder_deps="libopenh264"
libopenjpeg_decoder_deps="libopenjpeg"
libopenjpeg_encoder_deps="libopenjpeg"
libopenmpt_demuxer_deps="libopenmpt"
libopus_decoder_deps="libopus"
libopus_encoder_deps="libopus"
libopus_encoder_select="audio_frame_queue"
libschroedinger_decoder_deps="libschroedinger"
libschroedinger_encoder_deps="libschroedinger"
libshine_encoder_deps="libshine"
libshine_encoder_select="audio_frame_queue"
libspeex_decoder_deps="libspeex"
libspeex_encoder_deps="libspeex"
libspeex_encoder_select="audio_frame_queue"
libtheora_encoder_deps="libtheora"
libtwolame_encoder_deps="libtwolame"
libvo_amrwbenc_encoder_deps="libvo_amrwbenc"
libvorbis_decoder_deps="libvorbis"
libvorbis_encoder_deps="libvorbis"
libvorbis_encoder_select="audio_frame_queue"
libvpx_vp8_decoder_deps="libvpx"
libvpx_vp8_encoder_deps="libvpx"
libvpx_vp9_decoder_deps="libvpx"
libvpx_vp9_encoder_deps="libvpx"
libwavpack_encoder_deps="libwavpack"
libwavpack_encoder_select="audio_frame_queue"
libwebp_encoder_deps="libwebp"
libwebp_anim_encoder_deps="libwebp"
libx262_encoder_deps="libx262"
libx264_encoder_deps="libx264"
libx264rgb_encoder_deps="libx264 x264_csp_bgr"
libx264rgb_encoder_select="libx264_encoder"
libx265_encoder_deps="libx265"
libxavs_encoder_deps="libxavs"
libxvid_encoder_deps="libxvid"
libzvbi_teletext_decoder_deps="libzvbi"
videotoolbox_deps="VideoToolbox_VideoToolbox_h"
videotoolbox_extralibs="-framework CoreFoundation -framework VideoToolbox -framework CoreMedia -framework CoreVideo"
videotoolbox_encoder_deps="videotoolbox VTCompressionSessionPrepareToEncodeFrames"
videotoolbox_encoder_suggest="vda_framework vt_bt2020"
vt_bt2020_deps="kCVImageBufferColorPrimaries_ITU_R_2020"

# demuxers / muxers
ac3_demuxer_select="ac3_parser"
aiff_muxer_select="iso_media"
asf_demuxer_select="riffdec"
asf_o_demuxer_select="riffdec"
asf_muxer_select="riffenc"
asf_stream_muxer_select="asf_muxer"
avi_demuxer_select="iso_media riffdec exif"
avi_muxer_select="riffenc"
caf_demuxer_select="iso_media riffdec"
caf_muxer_select="iso_media"
dash_muxer_select="mp4_muxer"
dirac_demuxer_select="dirac_parser"
dts_demuxer_select="dca_parser"
dtshd_demuxer_select="dca_parser"
dv_demuxer_select="dvprofile"
dv_muxer_select="dvprofile"
dxa_demuxer_select="riffdec"
eac3_demuxer_select="ac3_parser"
f4v_muxer_select="mov_muxer"
fifo_muxer_deps="threads"
flac_demuxer_select="flac_parser"
hds_muxer_select="flv_muxer"
hls_muxer_select="mpegts_muxer"
image2_alias_pix_demuxer_select="image2_demuxer"
image2_brender_pix_demuxer_select="image2_demuxer"
ipod_muxer_select="mov_muxer"
ismv_muxer_select="mov_muxer"
libnut_demuxer_deps="libnut"
libnut_muxer_deps="libnut"
matroska_audio_muxer_select="matroska_muxer"
matroska_demuxer_select="iso_media riffdec"
matroska_demuxer_suggest="bzlib lzo zlib"
matroska_muxer_select="iso_media riffenc"
mmf_muxer_select="riffenc"
mov_demuxer_select="iso_media riffdec"
mov_demuxer_suggest="zlib"
mov_muxer_select="iso_media riffenc rtpenc_chain"
mp3_demuxer_select="mpegaudio_parser"
mp3_muxer_select="mpegaudioheader"
mp4_muxer_select="mov_muxer"
mpegts_demuxer_select="iso_media"
mpegts_muxer_select="adts_muxer latm_muxer"
mpegtsraw_demuxer_select="mpegts_demuxer"
mxf_d10_muxer_select="mxf_muxer"
mxf_opatom_muxer_select="mxf_muxer"
nut_muxer_select="riffenc"
nuv_demuxer_select="riffdec"
oga_muxer_select="ogg_muxer"
ogg_demuxer_select="dirac_parse"
ogv_muxer_select="ogg_muxer"
opus_muxer_select="ogg_muxer"
psp_muxer_select="mov_muxer"
rtp_demuxer_select="sdp_demuxer"
rtp_muxer_select="golomb"
rtpdec_select="asf_demuxer jpegtables mov_demuxer mpegts_demuxer rm_demuxer rtp_protocol srtp"
rtsp_demuxer_select="http_protocol rtpdec"
rtsp_muxer_select="rtp_muxer http_protocol rtp_protocol rtpenc_chain"
sap_demuxer_select="sdp_demuxer"
sap_muxer_select="rtp_muxer rtp_protocol rtpenc_chain"
sdp_demuxer_select="rtpdec"
smoothstreaming_muxer_select="ismv_muxer"
spdif_muxer_select="aac_parser"
spx_muxer_select="ogg_muxer"
swf_demuxer_suggest="zlib"
tak_demuxer_select="tak_parser"
tg2_muxer_select="mov_muxer"
tgp_muxer_select="mov_muxer"
vobsub_demuxer_select="mpegps_demuxer"
w64_demuxer_select="wav_demuxer"
w64_muxer_select="wav_muxer"
wav_demuxer_select="riffdec"
wav_muxer_select="riffenc"
webm_muxer_select="iso_media riffenc"
webm_dash_manifest_demuxer_select="matroska_demuxer"
wtv_demuxer_select="mpegts_demuxer riffdec"
wtv_muxer_select="mpegts_muxer riffenc"
xmv_demuxer_select="riffdec"
xwma_demuxer_select="riffdec"

# indevs / outdevs
alsa_indev_deps="alsa_asoundlib_h snd_pcm_htimestamp"
alsa_outdev_deps="alsa_asoundlib_h"
avfoundation_indev_extralibs="-framework CoreVideo -framework Foundation -framework AVFoundation -framework CoreMedia"
avfoundation_indev_select="avfoundation"
bktr_indev_deps_any="dev_bktr_ioctl_bt848_h machine_ioctl_bt848_h dev_video_bktr_ioctl_bt848_h dev_ic_bt8xx_h"
caca_outdev_deps="libcaca"
decklink_indev_deps="decklink pthreads"
decklink_indev_extralibs="-lstdc++"
decklink_outdev_deps="decklink pthreads"
decklink_outdev_extralibs="-lstdc++"
dshow_indev_deps="IBaseFilter"
dshow_indev_extralibs="-lpsapi -lole32 -lstrmiids -luuid -loleaut32 -lshlwapi"
dv1394_indev_deps="dv1394"
dv1394_indev_select="dv_demuxer"
fbdev_indev_deps="linux_fb_h"
fbdev_outdev_deps="linux_fb_h"
gdigrab_indev_deps="CreateDIBSection"
gdigrab_indev_extralibs="-lgdi32"
gdigrab_indev_select="bmp_decoder"
iec61883_indev_deps="libiec61883"
jack_indev_deps="jack_jack_h"
jack_indev_deps_any="sem_timedwait dispatch_dispatch_h"
lavfi_indev_deps="avfilter"
libcdio_indev_deps="libcdio"
libdc1394_indev_deps="libdc1394"
libv4l2_indev_deps="libv4l2"
openal_indev_deps="openal"
opengl_outdev_deps="opengl"
oss_indev_deps_any="soundcard_h sys_soundcard_h"
oss_outdev_deps_any="soundcard_h sys_soundcard_h"
pulse_indev_deps="libpulse"
pulse_outdev_deps="libpulse"
qtkit_indev_extralibs="-framework QTKit -framework Foundation -framework QuartzCore"
qtkit_indev_select="qtkit"
sdl2_outdev_deps="sdl2"
sndio_indev_deps="sndio_h"
sndio_outdev_deps="sndio_h"
v4l_indev_deps="linux_videodev_h"
v4l2_indev_deps_any="linux_videodev2_h sys_videoio_h"
v4l2_outdev_deps_any="linux_videodev2_h sys_videoio_h"
vfwcap_indev_deps="capCreateCaptureWindow vfwcap_defines"
vfwcap_indev_extralibs="-lavicap32"
xcbgrab_indev_deps="libxcb"
xv_outdev_deps="X11_extensions_Xvlib_h XvGetPortAttribute"
xv_outdev_extralibs="-lXv -lX11 -lXext"

# protocols
async_protocol_deps="threads"
bluray_protocol_deps="libbluray"
ffrtmpcrypt_protocol_deps="!librtmp_protocol"
ffrtmpcrypt_protocol_deps_any="gcrypt gmp openssl"
ffrtmpcrypt_protocol_select="tcp_protocol"
ffrtmphttp_protocol_deps="!librtmp_protocol"
ffrtmphttp_protocol_select="http_protocol"
ftp_protocol_select="tcp_protocol"
gopher_protocol_select="network"
http_protocol_select="tcp_protocol"
httpproxy_protocol_select="tcp_protocol"
https_protocol_select="tls_protocol"
icecast_protocol_select="http_protocol"
librtmp_protocol_deps="librtmp"
librtmpe_protocol_deps="librtmp"
librtmps_protocol_deps="librtmp"
librtmpt_protocol_deps="librtmp"
librtmpte_protocol_deps="librtmp"
libsmbclient_protocol_deps="libsmbclient gplv3"
libssh_protocol_deps="libssh"
mmsh_protocol_select="http_protocol"
mmst_protocol_select="network"
rtmp_protocol_deps="!librtmp_protocol"
rtmp_protocol_select="tcp_protocol"
rtmpe_protocol_select="ffrtmpcrypt_protocol"
rtmps_protocol_deps="!librtmp_protocol"
rtmps_protocol_select="tls_protocol"
rtmpt_protocol_select="ffrtmphttp_protocol"
rtmpte_protocol_select="ffrtmpcrypt_protocol ffrtmphttp_protocol"
rtmpts_protocol_select="ffrtmphttp_protocol https_protocol"
rtp_protocol_select="udp_protocol"
sctp_protocol_deps="struct_sctp_event_subscribe struct_msghdr_msg_flags"
sctp_protocol_select="network"
srtp_protocol_select="rtp_protocol srtp"
tcp_protocol_select="network"
tls_gnutls_protocol_deps="gnutls !tls_schannel_protocol !tls_securetransport_protocol"
tls_gnutls_protocol_select="tcp_protocol"
tls_openssl_protocol_deps="openssl !tls_schannel_protocol !tls_securetransport_protocol !tls_gnutls_protocol"
tls_openssl_protocol_select="tcp_protocol"
tls_schannel_protocol_deps="schannel"
tls_schannel_protocol_select="tcp_protocol"
tls_securetransport_protocol_deps="securetransport"
tls_securetransport_protocol_select="tcp_protocol"
tls_protocol_deps_any="tls_schannel_protocol tls_securetransport_protocol tls_gnutls_protocol tls_openssl_protocol"
udp_protocol_select="network"
udplite_protocol_select="network"
unix_protocol_deps="sys_un_h"
unix_protocol_select="network"

# filters
afftfilt_filter_deps="avcodec"
afftfilt_filter_select="fft"
amovie_filter_deps="avcodec avformat"
aresample_filter_deps="swresample"
ass_filter_deps="libass"
atempo_filter_deps="avcodec"
atempo_filter_select="rdft"
azmq_filter_deps="libzmq"
blackframe_filter_deps="gpl"
boxblur_filter_deps="gpl"
bs2b_filter_deps="libbs2b"
colormatrix_filter_deps="gpl"
cover_rect_filter_deps="avcodec avformat gpl"
cropdetect_filter_deps="gpl"
deinterlace_qsv_filter_deps="libmfx"
deinterlace_vaapi_filter_deps="vaapi"
delogo_filter_deps="gpl"
deshake_filter_select="pixelutils"
drawtext_filter_deps="libfreetype"
eq_filter_deps="gpl"
fftfilt_filter_deps="avcodec"
fftfilt_filter_select="rdft"
find_rect_filter_deps="avcodec avformat gpl"
firequalizer_filter_deps="avcodec"
firequalizer_filter_select="rdft"
flite_filter_deps="libflite"
framerate_filter_select="pixelutils"
frei0r_filter_deps="frei0r dlopen"
frei0r_src_filter_deps="frei0r dlopen"
fspp_filter_deps="gpl"
geq_filter_deps="gpl"
histeq_filter_deps="gpl"
hqdn3d_filter_deps="gpl"
interlace_filter_deps="gpl"
kerndeint_filter_deps="gpl"
ladspa_filter_deps="ladspa dlopen"
mcdeint_filter_deps="avcodec gpl"
movie_filter_deps="avcodec avformat"
mpdecimate_filter_deps="gpl"
mpdecimate_filter_select="pixelutils"
mptestsrc_filter_deps="gpl"
negate_filter_deps="lut_filter"
nnedi_filter_deps="gpl"
ocr_filter_deps="libtesseract"
ocv_filter_deps="libopencv"
owdenoise_filter_deps="gpl"
pan_filter_deps="swresample"
perspective_filter_deps="gpl"
phase_filter_deps="gpl"
pp7_filter_deps="gpl"
pp_filter_deps="gpl postproc"
pullup_filter_deps="gpl"
removelogo_filter_deps="avcodec avformat swscale"
repeatfields_filter_deps="gpl"
resample_filter_deps="avresample"
rubberband_filter_deps="librubberband"
sab_filter_deps="gpl swscale"
scale2ref_filter_deps="swscale"
scale_filter_deps="swscale"
scale_qsv_filter_deps="libmfx"
select_filter_select="pixelutils"
showcqt_filter_deps="avcodec avformat swscale"
showcqt_filter_select="fft"
showfreqs_filter_deps="avcodec"
showfreqs_filter_select="fft"
showspectrum_filter_deps="avcodec"
showspectrum_filter_select="fft"
showspectrumpic_filter_deps="avcodec"
showspectrumpic_filter_select="fft"
signature_filter_deps="gpl avcodec avformat"
smartblur_filter_deps="gpl swscale"
sofalizer_filter_deps="netcdf avcodec"
sofalizer_filter_select="fft"
spectrumsynth_filter_deps="avcodec"
spectrumsynth_filter_select="fft"
spp_filter_deps="gpl avcodec"
spp_filter_select="fft idctdsp fdctdsp me_cmp pixblockdsp"
stereo3d_filter_deps="gpl"
subtitles_filter_deps="avformat avcodec libass"
super2xsai_filter_deps="gpl"
pixfmts_super2xsai_test_deps="super2xsai_filter"
tinterlace_filter_deps="gpl"
tinterlace_merge_test_deps="tinterlace_filter"
tinterlace_pad_test_deps="tinterlace_filter"
uspp_filter_deps="gpl avcodec"
vaguedenoiser_filter_deps="gpl"
vidstabdetect_filter_deps="libvidstab"
vidstabtransform_filter_deps="libvidstab"
zmq_filter_deps="libzmq"
zoompan_filter_deps="swscale"
zscale_filter_deps="libzimg"
scale_vaapi_filter_deps="vaapi VAProcPipelineParameterBuffer"

# examples
avio_dir_cmd_deps="avformat avutil"
avio_reading_deps="avformat avcodec avutil"
decode_audio_example_deps="avcodec avutil"
decode_video_example_deps="avcodec avutil"
demuxing_decoding_example_deps="avcodec avformat avutil"
encode_audio_example_deps="avcodec avutil"
encode_video_example_deps="avcodec avutil"
extract_mvs_example_deps="avcodec avformat avutil"
filter_audio_example_deps="avfilter avutil"
filtering_audio_example_deps="avfilter avcodec avformat avutil"
filtering_video_example_deps="avfilter avcodec avformat avutil"
http_multiclient_example_deps="avformat avutil fork"
metadata_example_deps="avformat avutil"
muxing_example_deps="avcodec avformat avutil swscale"
qsvdec_example_deps="avcodec avutil libmfx h264_qsv_decoder"
remuxing_example_deps="avcodec avformat avutil"
resampling_audio_example_deps="avutil swresample"
scaling_video_example_deps="avutil swscale"
transcode_aac_example_deps="avcodec avformat swresample"
transcoding_example_deps="avfilter avcodec avformat avutil"

# libraries, in linking order
avcodec_deps="avutil"
avdevice_deps="avformat avcodec avutil"
avfilter_deps="avutil"
avformat_deps="avcodec avutil"
avresample_deps="avutil"
postproc_deps="avutil gpl"
swresample_deps="avutil"
swscale_deps="avutil"

# programs
ffmpeg_deps="avcodec avfilter avformat swresample"
ffmpeg_select="aformat_filter anull_filter atrim_filter format_filter
               null_filter
               trim_filter"
ffplay_deps="avcodec avformat swscale swresample sdl2"
ffplay_libs='$sdl2_libs'
ffplay_select="rdft crop_filter transpose_filter hflip_filter vflip_filter rotate_filter"
ffprobe_deps="avcodec avformat"
ffserver_deps="avformat fork sarestart"
ffserver_select="ffm_muxer rtp_protocol rtsp_demuxer"

# documentation
podpages_deps="perl"
manpages_deps="perl pod2man"
htmlpages_deps="perl"
htmlpages_deps_any="makeinfo_html texi2html"
txtpages_deps="perl makeinfo"
doc_deps_any="manpages htmlpages podpages txtpages"

# default parameters

logfile="config.log"

# installation paths
prefix_default="/usr/local"
bindir_default='${prefix}/bin'
datadir_default='${prefix}/share/ffmpeg'
docdir_default='${prefix}/share/doc/ffmpeg'
incdir_default='${prefix}/include'
libdir_default='${prefix}/lib'
mandir_default='${prefix}/share/man'

# toolchain
ar_default="ar"
cc_default="gcc"
cxx_default="g++"
host_cc_default="gcc"
doxygen_default="doxygen"
install="install"
ln_s_default="ln -s -f"
nm_default="nm -g"
objformat="elf"
pkg_config_default=pkg-config
ranlib_default="ranlib"
strip_default="strip"
version_script='--version-script'
yasmexe_default="yasm"
windres_default="windres"

# OS
target_os_default=$(tolower $(uname -s))
host_os=$target_os_default

# machine
if test "$target_os_default" = aix; then
    arch_default=$(uname -p)
    strip_default="strip -X32_64"
else
    arch_default=$(uname -m)
fi
cpu="generic"
intrinsics="none"

# configurable options
enable $PROGRAM_LIST
enable $DOCUMENT_LIST
enable $EXAMPLE_LIST
enable $(filter_out avresample $LIBRARY_LIST)
enable stripping

enable asm
enable debug
enable doc
enable faan faandct faanidct
enable optimizations
enable runtime_cpudetect
enable safe_bitstream_reader
enable static
enable swscale_alpha
enable valgrind_backtrace

sws_max_filter_size_default=256
set_default sws_max_filter_size

# build settings
SHFLAGS='-shared -Wl,-soname,$$(@F)'
LIBPREF="lib"
LIBSUF=".a"
FULLNAME='$(NAME)$(BUILDSUF)'
LIBNAME='$(LIBPREF)$(FULLNAME)$(LIBSUF)'
SLIBPREF="lib"
SLIBSUF=".so"
SLIBNAME='$(SLIBPREF)$(FULLNAME)$(SLIBSUF)'
SLIBNAME_WITH_VERSION='$(SLIBNAME).$(LIBVERSION)'
SLIBNAME_WITH_MAJOR='$(SLIBNAME).$(LIBMAJOR)'
LIB_INSTALL_EXTRA_CMD='$$(RANLIB) "$(LIBDIR)/$(LIBNAME)"'
SLIB_INSTALL_NAME='$(SLIBNAME_WITH_VERSION)'
SLIB_INSTALL_LINKS='$(SLIBNAME_WITH_MAJOR) $(SLIBNAME)'
VERSION_SCRIPT_POSTPROCESS_CMD="cat"

asflags_filter=echo
cflags_filter=echo
ldflags_filter=echo

AS_C='-c'
AS_O='-o $@'
CC_C='-c'
CC_E='-E -o $@'
CC_O='-o $@'
CXX_C='-c'
CXX_O='-o $@'
OBJCC_C='-c'
OBJCC_E='-E -o $@'
OBJCC_O='-o $@'
LD_O='-o $@'
LD_LIB='-l%'
LD_PATH='-L'
HOSTCC_C='-c'
HOSTCC_E='-E -o $@'
HOSTCC_O='-o $@'
HOSTLD_O='-o $@'

host_libs='-lm'
host_cflags_filter=echo
host_ldflags_filter=echo

target_path='$(CURDIR)'

# since the object filename is not given with the -MM flag, the compiler
# is only able to print the basename, and we must add the path ourselves
DEPCMD='$(DEP$(1)) $(DEP$(1)FLAGS) $($(1)DEP_FLAGS) $< 2>/dev/null | sed -e "/^\#.*/d" -e "s,^[[:space:]]*$(@F),$(@D)/$(@F)," > $(@:.o=.d)'
DEPFLAGS='-MM'

# find source path
if test -f configure; then
    source_path=.
else
    source_path=$(cd $(dirname "$0"); pwd)
    case "$source_path" in
        *[[:blank:]]*) die "Out of tree builds are impossible with whitespace in source path." ;;
    esac
    test -e "$source_path/config.h" &&
        die "Out of tree builds are impossible with config.h in source dir."
fi

for v in "$@"; do
    r=${v#*=}
    l=${v%"$r"}
    r=$(sh_quote "$r")
    FFMPEG_CONFIGURATION="${FFMPEG_CONFIGURATION# } ${l}${r}"
done

find_things(){
    thing=$1
    pattern=$2
    file=$source_path/$3
    sed -n "s/^[^#]*$pattern.*([^,]*, *\([^,]*\)\(,.*\)*).*/\1_$thing/p" "$file"
}

ENCODER_LIST=$(find_things  encoder  ENC      libavcodec/allcodecs.c)
DECODER_LIST=$(find_things  decoder  DEC      libavcodec/allcodecs.c)
HWACCEL_LIST=$(find_things  hwaccel  HWACCEL  libavcodec/allcodecs.c)
PARSER_LIST=$(find_things   parser   PARSER   libavcodec/allcodecs.c)
MUXER_LIST=$(find_things    muxer    _MUX     libavformat/allformats.c)
DEMUXER_LIST=$(find_things  demuxer  DEMUX    libavformat/allformats.c)
OUTDEV_LIST=$(find_things   outdev   OUTDEV   libavdevice/alldevices.c)
INDEV_LIST=$(find_things    indev    _IN      libavdevice/alldevices.c)
FILTER_LIST=$(find_things   filter   FILTER   libavfilter/allfilters.c)

find_things_extern(){
    thing=$1
    pattern=$2
    file=$source_path/$3
    sed -n "s/^[^#]*extern.*$pattern *ff_\([^ ]*\)_$thing;/\1_$thing/p" "$file"
}

BSF_LIST=$(find_things_extern bsf AVBitStreamFilter libavcodec/bitstream_filters.c)
PROTOCOL_LIST=$(find_things_extern protocol URLProtocol libavformat/protocols.c)

ALL_COMPONENTS="
    $BSF_LIST
    $DECODER_LIST
    $DEMUXER_LIST
    $ENCODER_LIST
    $FILTER_LIST
    $HWACCEL_LIST
    $INDEV_LIST
    $MUXER_LIST
    $OUTDEV_LIST
    $PARSER_LIST
    $PROTOCOL_LIST
"

for n in $COMPONENT_LIST; do
    v=$(toupper ${n%s})_LIST
    eval enable \$$v
    eval ${n}_if_any="\$$v"
done

enable $ARCH_EXT_LIST

die_unknown(){
    echo "Unknown option \"$1\"."
    echo "See $0 --help for available options."
    exit 1
}

print_in_columns() {
    cols=$(expr $ncols / 24)
    cat | tr ' ' '\n' | sort | pr -r "-$cols" -w $ncols -t
}

show_list() {
    suffix=_$1
    shift
    echo $* | sed s/$suffix//g | print_in_columns
    exit 0
}

rand_list(){
    IFS=', '
    set -- $*
    unset IFS
    for thing; do
        comp=${thing%:*}
        prob=${thing#$comp}
        prob=${prob#:}
        is_in ${comp} $COMPONENT_LIST && eval comp=\$$(toupper ${comp%s})_LIST
        echo "prob ${prob:-0.5}"
        printf '%s\n' $comp
    done
}

do_random(){
    action=$1
    shift
    random_seed=$(awk "BEGIN { srand($random_seed); print srand() }")
    $action $(rand_list "$@" | awk "BEGIN { srand($random_seed) } \$1 == \"prob\" { prob = \$2; next } rand() < prob { print }")
}

for opt do
    optval="${opt#*=}"
    case "$opt" in
        --extra-ldflags=*)
            add_ldflags $optval
        ;;
        --extra-ldexeflags=*)
            add_ldexeflags $optval
        ;;
        --extra-ldlibflags=*)
            add_ldlibflags $optval
        ;;
        --extra-libs=*)
            add_extralibs $optval
        ;;
        --disable-devices)
            disable $INDEV_LIST $OUTDEV_LIST
        ;;
        --enable-debug=*)
            debuglevel="$optval"
        ;;
        --disable-programs)
            disable $PROGRAM_LIST
        ;;
        --disable-everything)
            map 'eval unset \${$(toupper ${v%s})_LIST}' $COMPONENT_LIST
        ;;
        --disable-all)
            map 'eval unset \${$(toupper ${v%s})_LIST}' $COMPONENT_LIST
            disable $LIBRARY_LIST $PROGRAM_LIST doc
            enable avutil
        ;;
        --enable-random|--disable-random)
            action=${opt%%-random}
            do_random ${action#--} $COMPONENT_LIST
        ;;
        --enable-random=*|--disable-random=*)
            action=${opt%%-random=*}
            do_random ${action#--} $optval
        ;;
        --enable-*=*|--disable-*=*)
            eval $(echo "${opt%%=*}" | sed 's/--/action=/;s/-/ thing=/')
            is_in "${thing}s" $COMPONENT_LIST || die_unknown "$opt"
            eval list=\$$(toupper $thing)_LIST
            name=$(echo "${optval}" | sed "s/,/_${thing}|/g")_${thing}
            list=$(filter "$name" $list)
            [ "$list" = "" ] && warn "Option $opt did not match anything"
            $action $list
        ;;
        --enable-?*|--disable-?*)
            eval $(echo "$opt" | sed 's/--/action=/;s/-/ option=/;s/-/_/g')
            if is_in $option $COMPONENT_LIST; then
                test $action = disable && action=unset
                eval $action \$$(toupper ${option%s})_LIST
            elif is_in $option $CMDLINE_SELECT; then
                $action $option
            else
                die_unknown $opt
            fi
        ;;
        --list-*)
            NAME="${opt#--list-}"
            is_in $NAME $COMPONENT_LIST || die_unknown $opt
            NAME=${NAME%s}
            eval show_list $NAME \$$(toupper $NAME)_LIST
        ;;
        --help|-h) show_help
        ;;
        --quiet|-q) quiet=yes
        ;;
        --fatal-warnings) enable fatal_warnings
        ;;
        *)
            optname="${opt%%=*}"
            optname="${optname#--}"
            optname=$(echo "$optname" | sed 's/-/_/g')
            if is_in $optname $CMDLINE_SET; then
                eval $optname='$optval'
            elif is_in $optname $CMDLINE_APPEND; then
                append $optname "$optval"
            else
                die_unknown $opt
            fi
        ;;
    esac
done

for e in $env; do
    eval "export $e"
done

# Mark specifically enabled, but normally autodetected libraries as requested.
for lib in $AUTODETECT_LIBS; do
    enabled $lib && request $lib
done

# Enable platform codecs by default.
enable_weak audiotoolbox

# Enable hwaccels by default.
enable_weak d3d11va dxva2 vaapi vda vdpau videotoolbox_hwaccel xvmc
enable_weak xlib

enable_weak cuda cuvid nvenc vda_framework videotoolbox videotoolbox_encoder

disabled logging && logfile=/dev/null

die_license_disabled() {
    enabled $1 || { enabled $v && die "$v is $1 and --enable-$1 is not specified."; }
}

die_license_disabled_gpl() {
    enabled $1 || { enabled $v && die "$v is incompatible with the gpl and --enable-$1 is not specified."; }
}

map "die_license_disabled gpl"      $EXTERNAL_LIBRARY_GPL_LIST $EXTERNAL_LIBRARY_GPLV3_LIST
map "die_license_disabled version3" $EXTERNAL_LIBRARY_VERSION3_LIST $EXTERNAL_LIBRARY_GPLV3_LIST

enabled gpl && map "die_license_disabled_gpl nonfree" $EXTERNAL_LIBRARY_NONFREE_LIST
map "die_license_disabled nonfree" $HWACCEL_LIBRARY_NONFREE_LIST

enabled version3 && { enabled gpl && enable gplv3 || enable lgplv3; }

# Disable all the library-specific components if the library itself
# is disabled, see AVCODEC_LIST and following _LIST variables.

disable_components(){
    disabled ${1} && disable $(
        eval components="\$$(toupper ${1})_COMPONENTS"
        map 'eval echo \${$(toupper ${v%s})_LIST}' $components
    )
}

map 'disable_components $v' $LIBRARY_LIST

echo "# $0 $FFMPEG_CONFIGURATION" > $logfile
set >> $logfile

test -n "$valgrind" && toolchain="valgrind-memcheck"

case "$toolchain" in
    *-asan)
        cc_default="${toolchain%-asan}"
        add_cflags  -fsanitize=address
        add_ldflags -fsanitize=address
    ;;
    *-msan)
        cc_default="${toolchain%-msan}"
        add_cflags  -fsanitize=memory -fsanitize-memory-track-origins
        add_ldflags -fsanitize=memory
    ;;
    *-tsan)
        cc_default="${toolchain%-tsan}"
        add_cflags  -fsanitize=thread -fPIE
        add_ldflags -fsanitize=thread -pie
        case "$toolchain" in
            gcc-tsan)
                add_cflags  -fPIC
                add_ldflags -fPIC
                ;;
        esac
    ;;
    *-usan)
        cc_default="${toolchain%-usan}"
        add_cflags  -fsanitize=undefined
        add_ldflags -fsanitize=undefined
    ;;
    valgrind-*)
        target_exec_default="valgrind"
        case "$toolchain" in
            valgrind-massif)
                target_exec_args="--tool=massif --alloc-fn=av_malloc --alloc-fn=av_mallocz --alloc-fn=av_calloc --alloc-fn=av_fast_padded_malloc --alloc-fn=av_fast_malloc --alloc-fn=av_realloc_f --alloc-fn=av_fast_realloc --alloc-fn=av_realloc"
                ;;
            valgrind-memcheck)
                target_exec_args="--error-exitcode=1 --malloc-fill=0x2a --track-origins=yes --leak-check=full --gen-suppressions=all --suppressions=$source_path/tests/fate-valgrind.supp"
                ;;
        esac
    ;;
    msvc)
        # Check whether the current MSVC version needs the C99 converter.
        # From MSVC 2013 (compiler major version 18) onwards, it does actually
        # support enough of C99 to build ffmpeg. Default to the new
        # behaviour if the regexp was unable to match anything, since this
        # successfully parses the version number of existing supported
        # versions that require the converter (MSVC 2010 and 2012).
        cl_major_ver=$(cl 2>&1 | sed -n 's/.*Version \([[:digit:]]\{1,\}\)\..*/\1/p')
        if [ -z "$cl_major_ver" ] || [ $cl_major_ver -ge 18 ]; then
            cc_default="cl"
        else
            cc_default="c99wrap cl"
        fi
        ld_default="$source_path/compat/windows/mslink"
        nm_default="dumpbin -symbols"
        ar_default="lib"
        case "$arch" in
        arm*)
            as_default="armasm"
            ;;
        esac
        target_os_default="win32"
        # Use a relative path for TMPDIR. This makes sure all the
        # ffconf temp files are written with a relative path, avoiding
        # issues with msys/win32 path conversion for MSVC parameters
        # such as -Fo<file> or -out:<file>.
        TMPDIR=.
    ;;
    icl)
        cc_default="icl"
        ld_default="xilink"
        nm_default="dumpbin -symbols"
        ar_default="xilib"
        target_os_default="win32"
        TMPDIR=.
    ;;
    gcov)
        add_cflags  -fprofile-arcs -ftest-coverage
        add_ldflags -fprofile-arcs -ftest-coverage
    ;;
    llvm-cov)
        add_cflags -fprofile-arcs -ftest-coverage
        add_ldflags --coverage
    ;;
    hardened)
        add_cppflags -U_FORTIFY_SOURCE -D_FORTIFY_SOURCE=2
        add_cflags   -fno-strict-overflow -fstack-protector-all
        add_ldflags  -Wl,-z,relro -Wl,-z,now
        add_cflags   -fPIE
        add_ldexeflags -fPIE -pie
    ;;
    ?*)
        die "Unknown toolchain $toolchain"
    ;;
esac

test -n "$cross_prefix" && enable cross_compile

if enabled cross_compile; then
    test -n "$arch" && test -n "$target_os" ||
        die "Must specify target arch (--arch) and OS (--target-os) when cross-compiling"
fi

ar_default="${cross_prefix}${ar_default}"
cc_default="${cross_prefix}${cc_default}"
cxx_default="${cross_prefix}${cxx_default}"
nm_default="${cross_prefix}${nm_default}"
pkg_config_default="${cross_prefix}${pkg_config_default}"
if ${cross_prefix}${ranlib_default} 2>&1 | grep -q "\-D "; then
    ranlib_default="${cross_prefix}${ranlib_default} -D"
else
    ranlib_default="${cross_prefix}${ranlib_default}"
fi
strip_default="${cross_prefix}${strip_default}"
windres_default="${cross_prefix}${windres_default}"

sysinclude_default="${sysroot}/usr/include"

set_default arch cc cxx doxygen pkg_config ranlib strip sysinclude \
    target_exec target_os yasmexe
enabled cross_compile || host_cc_default=$cc
set_default host_cc

pkg_config_fail_message=""
if ! $pkg_config --version >/dev/null 2>&1; then
    warn "$pkg_config not found, library detection may fail."
    pkg_config=false
elif is_in -static $cc $LDFLAGS && ! is_in --static $pkg_config $pkg_config_flags; then
    pkg_config_fail_message="
Note: When building a static binary, add --pkg-config-flags=\"--static\"."
fi

if test $doxygen != $doxygen_default && \
  ! $doxygen --version >/dev/null 2>&1; then
    warn "Specified doxygen \"$doxygen\" not found, API documentation will fail to build."
fi

exesuf() {
    case $1 in
        mingw32*|mingw64*|win32|win64|cygwin*|*-dos|freedos|opendos|os/2*|symbian) echo .exe ;;
    esac
}

EXESUF=$(exesuf $target_os)
HOSTEXESUF=$(exesuf $host_os)

# set temporary file name
: ${TMPDIR:=$TEMPDIR}
: ${TMPDIR:=$TMP}
: ${TMPDIR:=/tmp}

if [ -n "$tempprefix" ] ; then
    mktemp(){
        echo $tempprefix.${HOSTNAME}.${UID}
    }
elif ! check_cmd mktemp -u XXXXXX; then
    # simple replacement for missing mktemp
    # NOT SAFE FOR GENERAL USE
    mktemp(){
        echo "${2%%XXX*}.${HOSTNAME}.${UID}.$$"
    }
fi

tmpfile(){
    tmp=$(mktemp -u "${TMPDIR}/ffconf.XXXXXXXX")$2 &&
        (set -C; exec > $tmp) 2>/dev/null ||
        die "Unable to create temporary file in $TMPDIR."
    append TMPFILES $tmp
    eval $1=$tmp
}

trap 'rm -f -- $TMPFILES' EXIT

tmpfile TMPASM .asm
tmpfile TMPC   .c
tmpfile TMPCPP .cpp
tmpfile TMPE   $EXESUF
tmpfile TMPH   .h
tmpfile TMPM   .m
tmpfile TMPO   .o
tmpfile TMPS   .S
tmpfile TMPSH  .sh
tmpfile TMPV   .ver

unset -f mktemp

chmod +x $TMPE

# make sure we can execute files in $TMPDIR
cat > $TMPSH 2>> $logfile <<EOF
#! /bin/sh
EOF
chmod +x $TMPSH >> $logfile 2>&1
if ! $TMPSH >> $logfile 2>&1; then
    cat <<EOF
Unable to create and execute files in $TMPDIR.  Set the TMPDIR environment
variable to another directory and make sure that it is not mounted noexec.
EOF
    die "Sanity test failed."
fi

armasm_flags(){
    for flag; do
        case $flag in
            # Filter out MSVC cl.exe options from cflags that shouldn't
            # be passed to gas-preprocessor
            -M[TD]*)                                            ;;
            *)                  echo $flag                      ;;
        esac
   done
}

ccc_flags(){
    for flag; do
        case $flag in
            -std=c99)           echo -c99                       ;;
            -mcpu=*)            echo -arch ${flag#*=}           ;;
            -mieee)             echo -ieee                      ;;
            -O*|-fast)          echo $flag                      ;;
            -fno-math-errno)    echo -assume nomath_errno       ;;
            -g)                 echo -g3                        ;;
            -Wall)              echo -msg_enable level2         ;;
            -Wno-pointer-sign)  echo -msg_disable ptrmismatch1  ;;
            -Wl,*)              echo $flag                      ;;
            -f*|-W*)                                            ;;
            *)                  echo $flag                      ;;
        esac
   done
}

cparser_flags(){
    for flag; do
        case $flag in
            -Wno-switch)             echo -Wno-switch-enum ;;
            -Wno-format-zero-length) ;;
            -Wdisabled-optimization) ;;
            -Wno-pointer-sign)       echo -Wno-other ;;
            *)                       echo $flag ;;
        esac
    done
}

msvc_common_flags(){
    for flag; do
        case $flag in
            # In addition to specifying certain flags under the compiler
            # specific filters, they must be specified here as well or else the
            # generic catch all at the bottom will print the original flag.
            -Wall)                ;;
            -std=c99)             ;;
            # Common flags
            -fomit-frame-pointer) ;;
            -g)                   echo -Z7 ;;
            -fno-math-errno)      ;;
            -fno-common)          ;;
            -fno-signed-zeros)    ;;
            -fPIC)                ;;
            -mthumb)              ;;
            -march=*)             ;;
            -lz)                  echo zlib.lib ;;
            -lavicap32)           echo vfw32.lib user32.lib ;;
            -lx264)               echo libx264.lib ;;
            -l*)                  echo ${flag#-l}.lib ;;
            -LARGEADDRESSAWARE)   echo $flag ;;
            -L*)                  echo -libpath:${flag#-L} ;;
            *)                    echo $flag ;;
        esac
    done
}

msvc_flags(){
    msvc_common_flags "$@"
    for flag; do
        case $flag in
            -Wall)                echo -W4 -wd4244 -wd4127 -wd4018 -wd4389     \
                                       -wd4146 -wd4057 -wd4204 -wd4706 -wd4305 \
                                       -wd4152 -wd4324 -we4013 -wd4100 -wd4214 \
                                       -wd4307 \
                                       -wd4273 -wd4554 -wd4701 -wd4703 ;;
        esac
    done
}

icl_flags(){
    msvc_common_flags "$@"
    for flag; do
        case $flag in
            # Despite what Intel's documentation says -Wall, which is supported
            # on Windows, does enable remarks so disable them here.
            -Wall)                echo $flag -Qdiag-disable:remark ;;
            -std=c99)             echo -Qstd=c99 ;;
            -flto)                echo -ipo ;;
        esac
    done
}

icc_flags(){
    for flag; do
        case $flag in
            -flto)                echo -ipo ;;
            *)                    echo $flag ;;
        esac
    done
}

pgi_flags(){
    for flag; do
        case $flag in
            -flto)                echo -Mipa=fast,libopt,libinline,vestigial ;;
            -fomit-frame-pointer) echo -Mnoframe ;;
            -g)                   echo -gopt ;;
            *)                    echo $flag ;;
        esac
    done
}

suncc_flags(){
    for flag; do
        case $flag in
            -march=*|-mcpu=*)
                case "${flag#*=}" in
                    native)                   echo -xtarget=native       ;;
                    v9|niagara)               echo -xarch=sparc          ;;
                    ultrasparc)               echo -xarch=sparcvis       ;;
                    ultrasparc3|niagara2)     echo -xarch=sparcvis2      ;;
                    i586|pentium)             echo -xchip=pentium        ;;
                    i686|pentiumpro|pentium2) echo -xtarget=pentium_pro  ;;
                    pentium3*|c3-2)           echo -xtarget=pentium3     ;;
                    pentium-m)          echo -xarch=sse2 -xchip=pentium3 ;;
                    pentium4*)          echo -xtarget=pentium4           ;;
                    prescott|nocona)    echo -xarch=sse3 -xchip=pentium4 ;;
                    *-sse3)             echo -xarch=sse3                 ;;
                    core2)              echo -xarch=ssse3 -xchip=core2   ;;
                    bonnell)                   echo -xarch=ssse3         ;;
                    corei7|nehalem)            echo -xtarget=nehalem     ;;
                    westmere)                  echo -xtarget=westmere    ;;
                    silvermont)                echo -xarch=sse4_2        ;;
                    corei7-avx|sandybridge)    echo -xtarget=sandybridge ;;
                    core-avx*|ivybridge|haswell|broadwell|skylake*|knl)
                                               echo -xarch=avx           ;;
                    amdfam10|barcelona)        echo -xtarget=barcelona   ;;
                    btver1)                    echo -xarch=amdsse4a      ;;
                    btver2|bdver*|znver*)      echo -xarch=avx           ;;
                    athlon-4|athlon-[mx]p)     echo -xarch=ssea          ;;
                    k8|opteron|athlon64|athlon-fx)
                                               echo -xarch=sse2a         ;;
                    athlon*)                   echo -xarch=pentium_proa  ;;
                esac
                ;;
            -std=c99)             echo -xc99              ;;
            -fomit-frame-pointer) echo -xregs=frameptr    ;;
            -fPIC)                echo -KPIC -xcode=pic32 ;;
            -W*,*)                echo $flag              ;;
            -f*-*|-W*|-mimpure-text)                      ;;
            -shared)              echo -G                 ;;
            *)                    echo $flag              ;;
        esac
    done
}

tms470_flags(){
    for flag; do
        case $flag in
            -march=*|-mcpu=*)
                case "${flag#*=}" in
                    armv7-a|cortex-a*)      echo -mv=7a8 ;;
                    armv7-r|cortex-r*)      echo -mv=7r4 ;;
                    armv7-m|cortex-m*)      echo -mv=7m3 ;;
                    armv6*|arm11*)          echo -mv=6   ;;
                    armv5*e|arm[79]*e*|arm9[24]6*|arm96*|arm102[26])
                                            echo -mv=5e  ;;
                    armv4*|arm7*|arm9[24]*) echo -mv=4   ;;
                esac
                ;;
            -mfpu=neon)     echo --float_support=vfpv3 --neon ;;
            -mfpu=vfp)      echo --float_support=vfpv2        ;;
            -mfpu=vfpv3)    echo --float_support=vfpv3        ;;
            -mfpu=vfpv3-d16) echo --float_support=vfpv3d16    ;;
            -msoft-float)   echo --float_support=vfplib       ;;
            -O[0-3]|-mf=*)  echo $flag                        ;;
            -g)             echo -g -mn                       ;;
            -pds=*)         echo $flag                        ;;
            -D*|-I*)        echo $flag                        ;;
            --gcc|--abi=*)  echo $flag                        ;;
            -me)            echo $flag                        ;;
        esac
    done
}

probe_cc(){
    pfx=$1
    _cc=$2
    first=$3

    unset _type _ident _cc_c _cc_e _cc_o _flags _cflags
    unset _ld_o _ldflags _ld_lib _ld_path
    unset _depflags _DEPCMD _DEPFLAGS
    _flags_filter=echo

    if $_cc --version 2>&1 | grep -q '^GNU assembler'; then
        true # no-op to avoid reading stdin in following checks
    elif $_cc -v 2>&1 | grep -q '^gcc.*LLVM'; then
        _type=llvm_gcc
        gcc_extra_ver=$(expr "$($_cc --version 2>/dev/null | head -n1)" : '.*\((.*)\)')
        _ident="llvm-gcc $($_cc -dumpversion 2>/dev/null) $gcc_extra_ver"
        _depflags='-MMD -MF $(@:.o=.d) -MT $@'
        _cflags_speed='-O3'
        _cflags_size='-Os'
    elif $_cc -v 2>&1 | grep -qi ^gcc; then
        _type=gcc
        gcc_version=$($_cc --version | head -n1)
        gcc_basever=$($_cc -dumpversion)
        gcc_pkg_ver=$(expr "$gcc_version" : '[^ ]* \(([^)]*)\)')
        gcc_ext_ver=$(expr "$gcc_version" : ".*$gcc_pkg_ver $gcc_basever \\(.*\\)")
        _ident=$(cleanws "gcc $gcc_basever $gcc_pkg_ver $gcc_ext_ver")
        case $gcc_basever in
            2) ;;
            2.*) ;;
            *) _depflags='-MMD -MF $(@:.o=.d) -MT $@' ;;
        esac
        if [ "$first" = true ]; then
            case $gcc_basever in
                4.2*)
                warn "gcc 4.2 is outdated and may miscompile FFmpeg. Please use a newer compiler." ;;
            esac
        fi
        _cflags_speed='-O3'
        _cflags_size='-Os'
    elif $_cc --version 2>/dev/null | grep -q ^icc; then
        _type=icc
        _ident=$($_cc --version | head -n1)
        _depflags='-MMD'
        _cflags_speed='-O3'
        _cflags_size='-Os'
        _cflags_noopt='-O1'
        _flags_filter=icc_flags
    elif $_cc -v 2>&1 | grep -q xlc; then
        _type=xlc
        _ident=$($_cc -qversion 2>/dev/null | head -n1)
        _cflags_speed='-O5'
        _cflags_size='-O5 -qcompact'
    elif $_cc -V 2>/dev/null | grep -q Compaq; then
        _type=ccc
        _ident=$($_cc -V | head -n1 | cut -d' ' -f1-3)
        _DEPFLAGS='-M'
        _cflags_speed='-fast'
        _cflags_size='-O1'
        _flags_filter=ccc_flags
    elif $_cc --vsn 2>/dev/null | grep -Eq "ARM (C/C\+\+ )?Compiler"; then
        test -d "$sysroot" || die "No valid sysroot specified."
        _type=armcc
        _ident=$($_cc --vsn | grep -i build | head -n1 | sed 's/.*: //')
        armcc_conf="$PWD/armcc.conf"
        $_cc --arm_linux_configure                 \
             --arm_linux_config_file="$armcc_conf" \
             --configure_sysroot="$sysroot"        \
             --configure_cpp_headers="$sysinclude" >>$logfile 2>&1 ||
             die "Error creating armcc configuration file."
        $_cc --vsn | grep -q RVCT && armcc_opt=rvct || armcc_opt=armcc
        _flags="--arm_linux_config_file=$armcc_conf --translate_gcc"
        as_default="${cross_prefix}gcc"
        _depflags='-MMD'
        _cflags_speed='-O3'
        _cflags_size='-Os'
    elif $_cc -version 2>/dev/null | grep -Eq 'TMS470|TI ARM'; then
        _type=tms470
        _ident=$($_cc -version | head -n1 | tr -s ' ')
        _flags='--gcc --abi=eabi -me'
        _cc_e='-ppl -fe=$@'
        _cc_o='-fe=$@'
        _depflags='-ppa -ppd=$(@:.o=.d)'
        _cflags_speed='-O3 -mf=5'
        _cflags_size='-O3 -mf=2'
        _flags_filter=tms470_flags
    elif $_cc -v 2>&1 | grep -q clang; then
        _type=clang
        _ident=$($_cc --version 2>/dev/null | head -n1)
        _depflags='-MMD -MF $(@:.o=.d) -MT $@'
        _cflags_speed='-O3'
        _cflags_size='-Oz'
    elif $_cc -V 2>&1 | grep -q Sun; then
        _type=suncc
        _ident=$($_cc -V 2>&1 | head -n1 | cut -d' ' -f 2-)
        _DEPCMD='$(DEP$(1)) $(DEP$(1)FLAGS) $($(1)DEP_FLAGS) $< | sed -e "1s,^.*: ,$@: ," -e "\$$!s,\$$, \\\," -e "1!s,^.*: , ," > $(@:.o=.d)'
        _DEPFLAGS='-xM1 -xc99'
        _ldflags='-std=c99'
        _cflags_speed='-O5'
        _cflags_size='-O5 -xspace'
        _flags_filter=suncc_flags
    elif $_cc -v 2>&1 | grep -q 'PathScale\|Path64'; then
        _type=pathscale
        _ident=$($_cc -v 2>&1 | head -n1 | tr -d :)
        _depflags='-MMD -MF $(@:.o=.d) -MT $@'
        _cflags_speed='-O2'
        _cflags_size='-Os'
        _flags_filter='filter_out -Wdisabled-optimization'
    elif $_cc -v 2>&1 | grep -q Open64; then
        _type=open64
        _ident=$($_cc -v 2>&1 | head -n1 | tr -d :)
        _depflags='-MMD -MF $(@:.o=.d) -MT $@'
        _cflags_speed='-O2'
        _cflags_size='-Os'
        _flags_filter='filter_out -Wdisabled-optimization|-Wtype-limits|-fno-signed-zeros'
    elif $_cc -V 2>&1 | grep -q Portland; then
        _type=pgi
        _ident="PGI $($_cc -V 2>&1 | awk '/^pgcc/ { print $2; exit }')"
        opt_common='-alias=ansi -Mdse -Mlre -Mpre'
        _cflags_speed="-O3 -Mautoinline -Munroll=c:4 $opt_common"
        _cflags_size="-O2 -Munroll=c:1 $opt_common"
        _cflags_noopt="-O"
        _flags_filter=pgi_flags
    elif $_cc 2>&1 | grep -q 'Microsoft.*ARM.*Assembler'; then
        _type=armasm
        _ident=$($_cc | head -n1)
        # 4509: "This form of conditional instruction is deprecated"
        _flags="-nologo -ignore 4509"
        _flags_filter=armasm_flags
    elif $_cc 2>&1 | grep -q Intel; then
        _type=icl
        _ident=$($_cc 2>&1 | head -n1)
        _depflags='-QMMD -QMF$(@:.o=.d) -QMT$@'
        # Not only is O3 broken on 13.x+ but it is slower on all previous
        # versions (tested) as well.
        _cflags_speed="-O2"
        _cflags_size="-O1 -Oi" # -O1 without -Oi miscompiles stuff
        if $_cc 2>&1 | grep -q Linker; then
            _ld_o='-out:$@'
        else
            _ld_o='-Fe$@'
        fi
        _cc_o='-Fo$@'
        _cc_e='-P'
        _flags_filter=icl_flags
        _ld_lib='lib%.a'
        _ld_path='-libpath:'
        # -Qdiag-error to make icl error when seeing certain unknown arguments
        _flags='-nologo -Qdiag-error:4044,10157'
        # -Qvec- -Qsimd- to prevent miscompilation, -GS, fp:precise for consistency
        # with MSVC which enables it by default.
        _cflags='-Qms0 -Qvec- -Qsimd- -GS -fp:precise'
        disable stripping
    elif $_cc -? 2>/dev/null | grep -q 'LLVM.*Linker'; then
        # lld can emulate multiple different linkers; in ms link.exe mode,
        # the -? parameter gives the help output which contains an identifyable
        # string, while it gives an error in other modes.
        _type=lld-link
        # The link.exe mode doesn't have a switch for getting the version,
        # but we can force it back to gnu mode and get the version from there.
        _ident=$($_cc -flavor gnu --version 2>/dev/null)
        _ld_o='-out:$@'
        _flags_filter=msvc_flags
        _ld_lib='lib%.a'
        _ld_path='-libpath:'
    elif $_cc -nologo- 2>&1 | grep -q Microsoft; then
        _type=msvc
        _ident=$($_cc 2>&1 | head -n1)
        _DEPCMD='$(DEP$(1)) $(DEP$(1)FLAGS) $($(1)DEP_FLAGS) $< 2>&1 | awk '\''/including/ { sub(/^.*file: */, ""); gsub(/\\/, "/"); if (!match($$0, / /)) print "$@:", $$0 }'\'' > $(@:.o=.d)'
        _DEPFLAGS='$(CPPFLAGS) $(CFLAGS) -showIncludes -Zs'
        _cflags_speed="-O2"
        _cflags_size="-O1"
        if $_cc -nologo- 2>&1 | grep -q Linker; then
            _ld_o='-out:$@'
        else
            _ld_o='-Fe$@'
        fi
        _cc_o='-Fo$@'
        _cc_e='-P -Fi$@'
        _flags_filter=msvc_flags
        _ld_lib='lib%.a'
        _ld_path='-libpath:'
        _flags='-nologo'
        disable stripping
    elif $_cc --version 2>/dev/null | grep -q ^cparser; then
        _type=cparser
        _ident=$($_cc --version | head -n1)
        _depflags='-MMD'
        _cflags_speed='-O4'
        _cflags_size='-O2'
        _flags_filter=cparser_flags
    fi

    eval ${pfx}_type=\$_type
    eval ${pfx}_ident=\$_ident
}

set_ccvars(){
    eval ${1}_C=\${_cc_c-\${${1}_C}}
    eval ${1}_E=\${_cc_e-\${${1}_E}}
    eval ${1}_O=\${_cc_o-\${${1}_O}}

    if [ -n "$_depflags" ]; then
        eval ${1}_DEPFLAGS=\$_depflags
    else
        eval ${1}DEP=\${_DEPCMD:-\$DEPCMD}
        eval ${1}DEP_FLAGS=\${_DEPFLAGS:-\$DEPFLAGS}
        eval DEP${1}FLAGS=\$_flags
    fi
}

probe_cc cc "$cc" "true"
cflags_filter=$_flags_filter
cflags_speed=$_cflags_speed
cflags_size=$_cflags_size
cflags_noopt=$_cflags_noopt
add_cflags $_flags $_cflags
cc_ldflags=$_ldflags
set_ccvars CC

probe_cc hostcc "$host_cc"
host_cflags_filter=$_flags_filter
add_host_cflags  $_flags $_cflags
set_ccvars HOSTCC

test -n "$cc_type" && enable $cc_type ||
    warn "Unknown C compiler $cc, unable to select optimal CFLAGS"

: ${as_default:=$cc}
: ${objcc_default:=$cc}
: ${dep_cc_default:=$cc}
: ${ld_default:=$cc}
: ${host_ld_default:=$host_cc}
set_default ar as objcc dep_cc ld ln_s host_ld windres

probe_cc as "$as"
asflags_filter=$_flags_filter
add_asflags $_flags $_cflags
set_ccvars AS

probe_cc objcc "$objcc"
objcflags_filter=$_flags_filter
add_objcflags $_flags $_cflags
set_ccvars OBJC

probe_cc ld "$ld"
ldflags_filter=$_flags_filter
add_ldflags $_flags $_ldflags
test "$cc_type" != "$ld_type" && add_ldflags $cc_ldflags
LD_O=${_ld_o-$LD_O}
LD_LIB=${_ld_lib-$LD_LIB}
LD_PATH=${_ld_path-$LD_PATH}

probe_cc hostld "$host_ld"
host_ldflags_filter=$_flags_filter
add_host_ldflags $_flags $_ldflags
HOSTLD_O=${_ld_o-$HOSTLD_O}

if [ -z "$CC_DEPFLAGS" ] && [ "$dep_cc" != "$cc" ]; then
    probe_cc depcc "$dep_cc"
    CCDEP=${_DEPCMD:-$DEPCMD}
    CCDEP_FLAGS=${_DEPFLAGS:=$DEPFLAGS}
    DEPCCFLAGS=$_flags
fi

if $ar 2>&1 | grep -q Microsoft; then
    arflags="-nologo"
    ar_o='-out:$@'
elif $ar 2>&1 | grep -q 'Texas Instruments'; then
    arflags="rq"
    ar_o='$@'
elif $ar 2>&1 | grep -q 'Usage: ar.*-X.*any'; then
    arflags='-Xany -r -c'
    ar_o='$@'
elif $ar 2>&1 | grep -q "\[D\] "; then
    arflags="rcD"
    ar_o='$@'
else
    arflags="rc"
    ar_o='$@'
fi

add_cflags $extra_cflags
add_cxxflags $extra_cxxflags
add_objcflags $extra_objcflags
add_asflags $extra_cflags

if test -n "$sysroot"; then
    case "$cc_type" in
        gcc|llvm_gcc|clang)
            add_cppflags --sysroot="$sysroot"
            add_ldflags --sysroot="$sysroot"
# On Darwin --sysroot may be ignored, -isysroot always affects headers and linking
            add_cppflags -isysroot "$sysroot"
            add_ldflags -isysroot "$sysroot"
        ;;
        tms470)
            add_cppflags -I"$sysinclude"
            add_ldflags  --sysroot="$sysroot"
        ;;
    esac
fi

if test "$cpu" = host; then
    enabled cross_compile &&
        die "--cpu=host makes no sense when cross-compiling."

    case "$cc_type" in
        gcc|llvm_gcc)
            check_native(){
                $cc $1=native -v -c -o $TMPO $TMPC >$TMPE 2>&1 || return
                sed -n "/cc1.*$1=/{
                            s/.*$1=\\([^ ]*\\).*/\\1/
                            p
                            q
                        }" $TMPE
            }
            cpu=$(check_native -march || check_native -mcpu)
        ;;
        clang)
            check_native(){
                $cc $1=native -v -c -o $TMPO $TMPC >$TMPE 2>&1 || return
                sed -n "/cc1.*-target-cpu /{
                            s/.*-target-cpu \\([^ ]*\\).*/\\1/
                            p
                            q
                        }" $TMPE
            }
            cpu=$(check_native -march)
        ;;
    esac

    test "${cpu:-host}" = host &&
        die "--cpu=host not supported with compiler $cc"
fi

# Deal with common $arch aliases
case "$arch" in
    aarch64|arm64)
        arch="aarch64"
    ;;
    arm*|iPad*|iPhone*)
        arch="arm"
    ;;
    mips*|IP*)
        case "$arch" in
        *el)
            add_cppflags -EL
            add_ldflags -EL
        ;;
        *eb)
            add_cppflags -EB
            add_ldflags -EB
        ;;
        esac
        arch="mips"
    ;;
    parisc*|hppa*)
        arch="parisc"
    ;;
    "Power Macintosh"|ppc*|powerpc*)
        arch="ppc"
    ;;
    s390|s390x)
        arch="s390"
    ;;
    sh4|sh)
        arch="sh4"
    ;;
    sun4*|sparc*)
        arch="sparc"
    ;;
    tilegx|tile-gx)
        arch="tilegx"
    ;;
    i[3-6]86*|i86pc|BePC|x86pc|x86_64|x86_32|amd64)
        arch="x86"
    ;;
esac

is_in $arch $ARCH_LIST || warn "unknown architecture $arch"
enable $arch

# Add processor-specific flags
if enabled aarch64; then

    case $cpu in
        armv*)
            cpuflags="-march=$cpu"
        ;;
        *)
            cpuflags="-mcpu=$cpu"
        ;;
    esac

elif enabled alpha; then

    cpuflags="-mcpu=$cpu"

elif enabled arm; then

    check_arm_arch() {
        check_cpp_condition stddef.h \
            "defined __ARM_ARCH_${1}__ || defined __TARGET_ARCH_${2:-$1}" \
            $cpuflags
    }

    probe_arm_arch() {
        if   check_arm_arch 4;        then echo armv4
        elif check_arm_arch 4T;       then echo armv4t
        elif check_arm_arch 5;        then echo armv5
        elif check_arm_arch 5E;       then echo armv5e
        elif check_arm_arch 5T;       then echo armv5t
        elif check_arm_arch 5TE;      then echo armv5te
        elif check_arm_arch 5TEJ;     then echo armv5te
        elif check_arm_arch 6;        then echo armv6
        elif check_arm_arch 6J;       then echo armv6j
        elif check_arm_arch 6K;       then echo armv6k
        elif check_arm_arch 6Z;       then echo armv6z
        elif check_arm_arch 6ZK;      then echo armv6zk
        elif check_arm_arch 6T2;      then echo armv6t2
        elif check_arm_arch 7;        then echo armv7
        elif check_arm_arch 7A  7_A;  then echo armv7-a
        elif check_arm_arch 7S;       then echo armv7-a
        elif check_arm_arch 7R  7_R;  then echo armv7-r
        elif check_arm_arch 7M  7_M;  then echo armv7-m
        elif check_arm_arch 7EM 7E_M; then echo armv7-m
        elif check_arm_arch 8A  8_A;  then echo armv8-a
        fi
    }

    [ "$cpu" = generic ] && cpu=$(probe_arm_arch)

    case $cpu in
        armv*)
            cpuflags="-march=$cpu"
            subarch=$(echo $cpu | sed 's/[^a-z0-9]//g')
        ;;
        *)
            cpuflags="-mcpu=$cpu"
            case $cpu in
                cortex-a*)                               subarch=armv7a  ;;
                cortex-r*)                               subarch=armv7r  ;;
                cortex-m*)                 enable thumb; subarch=armv7m  ;;
                arm11*)                                  subarch=armv6   ;;
                arm[79]*e*|arm9[24]6*|arm96*|arm102[26]) subarch=armv5te ;;
                armv4*|arm7*|arm9[24]*)                  subarch=armv4   ;;
                *)                             subarch=$(probe_arm_arch) ;;
            esac
        ;;
    esac

    case "$subarch" in
        armv5t*)    enable fast_clz                ;;
        armv[6-8]*)
            enable fast_clz
            disabled fast_unaligned || enable fast_unaligned
            ;;
    esac

elif enabled avr32; then

    case $cpu in
        ap7[02]0[0-2])
            subarch="avr32_ap"
            cpuflags="-mpart=$cpu"
        ;;
        ap)
            subarch="avr32_ap"
            cpuflags="-march=$cpu"
        ;;
        uc3[ab]*)
            subarch="avr32_uc"
            cpuflags="-mcpu=$cpu"
        ;;
        uc)
            subarch="avr32_uc"
            cpuflags="-march=$cpu"
        ;;
    esac

elif enabled bfin; then

    cpuflags="-mcpu=$cpu"

elif enabled mips; then

    cpuflags="-march=$cpu"

    if [ "$cpu" != "generic" ]; then
        disable mips32r2
        disable mips32r5
        disable mips64r2
        disable mips32r6
        disable mips64r6
        disable loongson2
        disable loongson3

        case $cpu in
            24kc|24kf*|24kec|34kc|1004kc|24kef*|34kf*|1004kf*|74kc|74kf)
                enable mips32r2
                disable msa
            ;;
            p5600|i6400|p6600)
                disable mipsdsp
                disable mipsdspr2
            ;;
            loongson*)
                enable loongson2
                enable loongson3
                enable local_aligned_8 local_aligned_16 local_aligned_32
                enable simd_align_16
                enable fast_64bit
                enable fast_clz
                enable fast_cmov
                enable fast_unaligned
                disable aligned_stack
                disable mipsfpu
                disable mipsdsp
                disable mipsdspr2
                case $cpu in
                    loongson3*)
                        cpuflags="-march=loongson3a -mhard-float -fno-expensive-optimizations"
                    ;;
                    loongson2e)
                        cpuflags="-march=loongson2e -mhard-float -fno-expensive-optimizations"
                    ;;
                    loongson2f)
                        cpuflags="-march=loongson2f -mhard-float -fno-expensive-optimizations"
                    ;;
                esac
            ;;
            *)
                # Unknown CPU. Disable everything.
                warn "unknown CPU. Disabling all MIPS optimizations."
                disable mipsfpu
                disable mipsdsp
                disable mipsdspr2
                disable msa
                disable mmi
            ;;
        esac

        case $cpu in
            24kc)
                disable mipsfpu
                disable mipsdsp
                disable mipsdspr2
            ;;
            24kf*)
                disable mipsdsp
                disable mipsdspr2
            ;;
            24kec|34kc|1004kc)
                disable mipsfpu
                disable mipsdspr2
            ;;
            24kef*|34kf*|1004kf*)
                disable mipsdspr2
            ;;
            74kc)
                disable mipsfpu
            ;;
            p5600)
                enable mips32r5
                check_cflags "-mtune=p5600" && check_cflags "-msched-weight -mload-store-pairs -funroll-loops"
            ;;
            i6400)
                enable mips64r6
                check_cflags "-mtune=i6400 -mabi=64" && check_cflags "-msched-weight -mload-store-pairs -funroll-loops" && check_ldflags "-mabi=64"
            ;;
            p6600)
                enable mips64r6
                check_cflags "-mtune=p6600 -mabi=64" && check_cflags "-msched-weight -mload-store-pairs -funroll-loops" && check_ldflags "-mabi=64"
            ;;
        esac
    else
        # We do not disable anything. Is up to the user to disable the unwanted features.
        warn 'generic cpu selected'
    fi

elif enabled ppc; then

    disable ldbrx

    case $(tolower $cpu) in
        601|ppc601|powerpc601)
            cpuflags="-mcpu=601"
            disable altivec
        ;;
        603*|ppc603*|powerpc603*)
            cpuflags="-mcpu=603"
            disable altivec
        ;;
        604*|ppc604*|powerpc604*)
            cpuflags="-mcpu=604"
            disable altivec
        ;;
        g3|75*|ppc75*|powerpc75*)
            cpuflags="-mcpu=750"
            disable altivec
        ;;
        g4|745*|ppc745*|powerpc745*)
            cpuflags="-mcpu=7450"
            disable vsx
        ;;
        74*|ppc74*|powerpc74*)
            cpuflags="-mcpu=7400"
            disable vsx
        ;;
        g5|970|ppc970|powerpc970)
            cpuflags="-mcpu=970"
            disable vsx
        ;;
        power[3-6]*)
            cpuflags="-mcpu=$cpu"
            disable vsx
        ;;
        power[7-8]*)
            cpuflags="-mcpu=$cpu"
        ;;
        cell)
            cpuflags="-mcpu=cell"
            enable ldbrx
            disable vsx
        ;;
        e500mc)
            cpuflags="-mcpu=e500mc"
            disable altivec
        ;;
        e500v2)
            cpuflags="-mcpu=8548 -mhard-float -mfloat-gprs=double"
            disable altivec
            disable dcbzl
        ;;
        e500)
            cpuflags="-mcpu=8540 -mhard-float"
            disable altivec
            disable dcbzl
        ;;
    esac

elif enabled sparc; then

    case $cpu in
        cypress|f93[04]|tsc701|sparcl*|supersparc|hypersparc|niagara|v[789])
            cpuflags="-mcpu=$cpu"
        ;;
        ultrasparc*|niagara[234])
            cpuflags="-mcpu=$cpu"
        ;;
    esac

elif enabled x86; then

    case $cpu in
        i[345]86|pentium)
            cpuflags="-march=$cpu"
            disable i686
            disable mmx
        ;;
        # targets that do NOT support nopl and conditional mov (cmov)
        pentium-mmx|k6|k6-[23]|winchip-c6|winchip2|c3)
            cpuflags="-march=$cpu"
            disable i686
        ;;
        # targets that do support nopl and conditional mov (cmov)
        i686|pentiumpro|pentium[23]|pentium-m|athlon|athlon-tbird|athlon-4|athlon-[mx]p|athlon64*|k8*|opteron*|athlon-fx\
        |core*|atom|bonnell|nehalem|westmere|silvermont|sandybridge|ivybridge|haswell|broadwell|skylake*|knl\
        |amdfam10|barcelona|b[dt]ver*|znver*)
            cpuflags="-march=$cpu"
            enable i686
            enable fast_cmov
        ;;
        # targets that do support conditional mov but on which it's slow
        pentium4|pentium4m|prescott|nocona)
            cpuflags="-march=$cpu"
            enable i686
            disable fast_cmov
        ;;
    esac

fi

if [ "$cpu" != generic ]; then
    add_cflags  $cpuflags
    add_asflags $cpuflags
    test "$cc_type" = "$ld_type" && add_ldflags $cpuflags
fi

# compiler sanity check
check_exec <<EOF
int main(void){ return 0; }
EOF
if test "$?" != 0; then
    echo "$cc is unable to create an executable file."
    if test -z "$cross_prefix" && ! enabled cross_compile ; then
        echo "If $cc is a cross-compiler, use the --enable-cross-compile option."
        echo "Only do this if you know what cross compiling means."
    fi
    die "C compiler test failed."
fi

add_cppflags -D_ISOC99_SOURCE
add_cxxflags -D__STDC_CONSTANT_MACROS
check_cxxflags -std=c++11 || check_cxxflags -std=c++0x

# some compilers silently accept -std=c11, so we also need to check that the
# version macro is defined properly
if test_cflags_cc -std=c11 ctype.h "__STDC_VERSION__ >= 201112L"; then
    add_cflags -std=c11
else
    check_cflags -std=c99
fi

check_cc -D_FILE_OFFSET_BITS=64 <<EOF && add_cppflags -D_FILE_OFFSET_BITS=64
#include <stdlib.h>
EOF
check_cc -D_LARGEFILE_SOURCE <<EOF && add_cppflags -D_LARGEFILE_SOURCE
#include <stdlib.h>
EOF

add_host_cppflags -D_ISOC99_SOURCE
check_host_cflags -std=c99
check_host_cflags -Wall
check_host_cflags -O3

check_64bit(){
    arch32=$1
    arch64=$2
    expr=$3
    check_code cc "" "int test[2*($expr) - 1]" &&
        subarch=$arch64 || subarch=$arch32
}

case "$arch" in
    aarch64|alpha|ia64)
        spic=$shared
    ;;
    mips)
        check_64bit mips mips64 '_MIPS_SIM > 1'
        spic=$shared
    ;;
    parisc)
        check_64bit parisc parisc64 'sizeof(void *) > 4'
        spic=$shared
    ;;
    ppc)
        check_64bit ppc ppc64 'sizeof(void *) > 4'
        spic=$shared
    ;;
    s390)
        check_64bit s390 s390x 'sizeof(void *) > 4'
        spic=$shared
    ;;
    sparc)
        check_64bit sparc sparc64 'sizeof(void *) > 4'
        spic=$shared
    ;;
    x86)
        check_64bit x86_32 x86_64 'sizeof(void *) > 4'
        # Treat x32 as x64 for now. Note it also needs spic=$shared
        test "$subarch" = "x86_32" && check_cpp_condition stddef.h 'defined(__x86_64__)' &&
            subarch=x86_64
        if test "$subarch" = "x86_64"; then
            spic=$shared
        fi
    ;;
    ppc)
        check_cc <<EOF && subarch="ppc64"
        int test[(int)sizeof(char*) - 7];
EOF
    ;;
esac

enable $subarch
enabled spic && enable_weak pic

# OS specific
case $target_os in
    aix)
        SHFLAGS=-shared
        add_cppflags '-I\$(SRC_PATH)/compat/aix'
        enabled shared && add_ldflags -Wl,-brtl
        ;;
    android)
        disable symver
        enable section_data_rel_ro
        SLIB_INSTALL_NAME='$(SLIBNAME)'
        SLIB_INSTALL_LINKS=
        SHFLAGS='-shared -Wl,-soname,$(SLIBNAME)'
        ;;
    haiku)
        prefix_default="/boot/common"
        network_extralibs="-lnetwork"
        host_libs=
        ;;
    sunos)
        SHFLAGS='-shared -Wl,-h,$$(@F)'
        enabled x86 && SHFLAGS="-mimpure-text $SHFLAGS"
        network_extralibs="-lsocket -lnsl"
        add_cppflags -D__EXTENSIONS__
        # When using suncc to build, the Solaris linker will mark
        # an executable with each instruction set encountered by
        # the Solaris assembler.  As our libraries contain their own
        # guards for processor-specific code, instead suppress
        # generation of the HWCAPS ELF section on Solaris x86 only.
        enabled_all suncc x86 &&
            echo "hwcap_1 = OVERRIDE;" > mapfile &&
            add_ldflags -Wl,-M,mapfile
        nm_default='nm -P -g'
        version_script='-M'
        VERSION_SCRIPT_POSTPROCESS_CMD='perl $(SRC_PATH)/compat/solaris/make_sunver.pl - $(OBJS)'
        ;;
    netbsd)
        disable symver
        oss_indev_extralibs="-lossaudio"
        oss_outdev_extralibs="-lossaudio"
        enabled gcc || check_ldflags -Wl,-zmuldefs
        ;;
    openbsd|bitrig)
        disable symver
        SHFLAGS='-shared'
        SLIB_INSTALL_NAME='$(SLIBNAME).$(LIBMAJOR).$(LIBMINOR)'
        SLIB_INSTALL_LINKS=
        oss_indev_extralibs="-lossaudio"
        oss_outdev_extralibs="-lossaudio"
        ;;
    dragonfly)
        disable symver
        ;;
    freebsd)
        ;;
    bsd/os)
        add_extralibs -lpoll -lgnugetopt
        strip="strip -d"
        ;;
    darwin)
        enabled ppc && add_asflags -force_cpusubtype_ALL
        install_name_dir_default='$(SHLIBDIR)'
        SHFLAGS='-dynamiclib -Wl,-single_module -Wl,-install_name,$(INSTALL_NAME_DIR)/$(SLIBNAME_WITH_MAJOR),-current_version,$(LIBVERSION),-compatibility_version,$(LIBMAJOR)'
        enabled x86_32 && append SHFLAGS -Wl,-read_only_relocs,suppress
        strip="${strip} -x"
        add_ldflags -Wl,-dynamic,-search_paths_first
        SLIBSUF=".dylib"
        SLIBNAME_WITH_VERSION='$(SLIBPREF)$(FULLNAME).$(LIBVERSION)$(SLIBSUF)'
        SLIBNAME_WITH_MAJOR='$(SLIBPREF)$(FULLNAME).$(LIBMAJOR)$(SLIBSUF)'
        objformat="macho"
        enabled x86_64 && objformat="macho64"
        enabled_any pic shared x86_64 ||
            { check_cflags -mdynamic-no-pic && add_asflags -mdynamic-no-pic; }
        check_header dispatch/dispatch.h &&
            add_cppflags '-I\$(SRC_PATH)/compat/dispatch_semaphore'
        version_script='-exported_symbols_list'
        VERSION_SCRIPT_POSTPROCESS_CMD='tr " " "\n" | sed -n /global:/,/local:/p | grep ";" | tr ";" "\n" | sed -E "s/(.+)/_\1/g" | sed -E "s/(.+[^*])$$$$/\1*/"'
        ;;
    msys*)
        die "Native MSYS builds are discouraged, please use the MINGW environment."
        ;;
    mingw32*|mingw64*)
        if test $target_os = "mingw32ce"; then
            disable network
        else
            target_os=mingw32
        fi
        decklink_outdev_extralibs="$decklink_outdev_extralibs -lole32 -loleaut32"
        decklink_indev_extralibs="$decklink_indev_extralibs -lole32 -loleaut32"
        LIBTARGET=i386
        if enabled x86_64; then
            LIBTARGET="i386:x86-64"
        elif enabled arm; then
            LIBTARGET=arm-wince
        fi
        enabled shared && ! enabled small && check_cmd $windres --version && enable gnu_windres
        enabled x86_32 && check_ldflags -Wl,--large-address-aware
        shlibdir_default="$bindir_default"
        SLIBPREF=""
        SLIBSUF=".dll"
        SLIBNAME_WITH_VERSION='$(SLIBPREF)$(FULLNAME)-$(LIBVERSION)$(SLIBSUF)'
        SLIBNAME_WITH_MAJOR='$(SLIBPREF)$(FULLNAME)-$(LIBMAJOR)$(SLIBSUF)'
        dlltool="${cross_prefix}dlltool"
        if check_cmd lib.exe -list; then
            SLIB_EXTRA_CMD=-'sed -e "s/ @[^ ]*//" $$(@:$(SLIBSUF)=.orig.def) > $$(@:$(SLIBSUF)=.def); lib.exe -nologo -machine:$(LIBTARGET) -def:$$(@:$(SLIBSUF)=.def) -out:$(SUBDIR)$(SLIBNAME:$(SLIBSUF)=.lib)'
            if enabled x86_64; then
                LIBTARGET=x64
            fi
        elif check_cmd $dlltool --version; then
            SLIB_EXTRA_CMD=-'sed -e "s/ @[^ ]*//" $$(@:$(SLIBSUF)=.orig.def) > $$(@:$(SLIBSUF)=.def); $(DLLTOOL) -m $(LIBTARGET) -d $$(@:$(SLIBSUF)=.def) -l $(SUBDIR)$(SLIBNAME:$(SLIBSUF)=.lib) -D $(SLIBNAME_WITH_MAJOR)'
        fi
        SLIB_INSTALL_NAME='$(SLIBNAME_WITH_MAJOR)'
        SLIB_INSTALL_LINKS=
        SLIB_INSTALL_EXTRA_SHLIB='$(SLIBNAME:$(SLIBSUF)=.lib)'
        SLIB_INSTALL_EXTRA_LIB='lib$(SLIBNAME:$(SLIBSUF)=.dll.a) $(SLIBNAME_WITH_MAJOR:$(SLIBSUF)=.def)'
        SHFLAGS='-shared -Wl,--output-def,$$(@:$(SLIBSUF)=.orig.def) -Wl,--out-implib,$(SUBDIR)lib$(SLIBNAME:$(SLIBSUF)=.dll.a) -Wl,--enable-runtime-pseudo-reloc -Wl,--disable-auto-image-base'
        objformat="win32"
        ranlib=:
        enable dos_paths
        check_ldflags -Wl,--nxcompat,--dynamicbase
        # Lets work around some stupidity in binutils.
        # ld will strip relocations from executables even though we need them
        # for dynamicbase (ASLR).  Using -pie does retain the reloc section
        # however ld then forgets what the entry point should be (oops) so we
        # have to manually (re)set it.
        if enabled x86_32; then
            disabled debug && add_ldexeflags -Wl,--pic-executable,-e,_mainCRTStartup
        elif enabled x86_64; then
            disabled debug && add_ldexeflags -Wl,--pic-executable,-e,mainCRTStartup
            check_ldflags -Wl,--high-entropy-va # binutils 2.25
            # Set image base >4GB for extra entropy with HEASLR
            add_ldexeflags -Wl,--image-base,0x140000000
            append SHFLAGS -Wl,--image-base,0x180000000
        fi
        ;;
    win32|win64)
        disable symver
        if enabled shared; then
            # Link to the import library instead of the normal static library
            # for shared libs.
            LD_LIB='%.lib'
            # Cannot build both shared and static libs with MSVC or icl.
            disable static
        fi
        enabled x86_32 && check_ldflags -LARGEADDRESSAWARE
        shlibdir_default="$bindir_default"
        SLIBPREF=""
        SLIBSUF=".dll"
        SLIBNAME_WITH_VERSION='$(SLIBPREF)$(FULLNAME)-$(LIBVERSION)$(SLIBSUF)'
        SLIBNAME_WITH_MAJOR='$(SLIBPREF)$(FULLNAME)-$(LIBMAJOR)$(SLIBSUF)'
        SLIB_CREATE_DEF_CMD='$(SRC_PATH)/compat/windows/makedef $(SUBDIR)lib$(NAME).ver $(OBJS) > $$(@:$(SLIBSUF)=.def)'
        SLIB_INSTALL_NAME='$(SLIBNAME_WITH_MAJOR)'
        SLIB_INSTALL_LINKS=
        SLIB_INSTALL_EXTRA_SHLIB='$(SLIBNAME:$(SLIBSUF)=.lib)'
        SLIB_INSTALL_EXTRA_LIB='$(SLIBNAME_WITH_MAJOR:$(SLIBSUF)=.def)'
        SHFLAGS='-dll -def:$$(@:$(SLIBSUF)=.def) -implib:$(SUBDIR)$(SLIBNAME:$(SLIBSUF)=.lib)'
        objformat="win32"
        ranlib=:
        enable dos_paths
        ;;
    cygwin*)
        target_os=cygwin
        shlibdir_default="$bindir_default"
        SLIBPREF="cyg"
        SLIBSUF=".dll"
        SLIBNAME_WITH_VERSION='$(SLIBPREF)$(FULLNAME)-$(LIBVERSION)$(SLIBSUF)'
        SLIBNAME_WITH_MAJOR='$(SLIBPREF)$(FULLNAME)-$(LIBMAJOR)$(SLIBSUF)'
        SLIB_INSTALL_NAME='$(SLIBNAME_WITH_MAJOR)'
        SLIB_INSTALL_LINKS=
        SLIB_INSTALL_EXTRA_LIB='lib$(FULLNAME).dll.a'
        SHFLAGS='-shared -Wl,--out-implib,$(SUBDIR)lib$(FULLNAME).dll.a'
        objformat="win32"
        enable dos_paths
        enabled shared && ! enabled small && check_cmd $windres --version && enable gnu_windres
        add_cppflags -D_POSIX_C_SOURCE=200112 -D_XOPEN_SOURCE=600
        ;;
    *-dos|freedos|opendos)
        network_extralibs="-lsocket"
        objformat="coff"
        enable dos_paths
        add_cppflags -U__STRICT_ANSI__
        ;;
    linux)
        enable dv1394
        enable section_data_rel_ro
        ;;
    irix*)
        target_os=irix
        ranlib="echo ignoring ranlib"
        ;;
    os/2*)
        strip="lxlite -CS"
        objformat="aout"
        add_cppflags -D_GNU_SOURCE
        add_ldflags -Zomf -Zbin-files -Zargs-wild -Zmap
        SHFLAGS='$(SUBDIR)$(NAME).def -Zdll -Zomf'
        LIBSUF="_s.a"
        SLIBPREF=""
        SLIBSUF=".dll"
        SLIBNAME_WITH_VERSION='$(SLIBPREF)$(FULLNAME)-$(LIBVERSION)$(SLIBSUF)'
        SLIBNAME_WITH_MAJOR='$(SLIBPREF)$(shell echo $(FULLNAME) | cut -c1-6)$(LIBMAJOR)$(SLIBSUF)'
        SLIB_CREATE_DEF_CMD='echo LIBRARY $(SLIBNAME_WITH_MAJOR:$(SLIBSUF)=) INITINSTANCE TERMINSTANCE > $(SUBDIR)$(FULLNAME).def; \
            echo CODE PRELOAD MOVEABLE DISCARDABLE >> $(SUBDIR)$(FULLNAME).def; \
            echo DATA PRELOAD MOVEABLE MULTIPLE NONSHARED >> $(SUBDIR)$(FULLNAME).def; \
            echo EXPORTS >> $(SUBDIR)$(FULLNAME).def; \
            emxexp $(OBJS) >> $(SUBDIR)$(FULLNAME).def'
        SLIB_EXTRA_CMD='emximp -o $(SUBDIR)$(LIBPREF)$(FULLNAME)_dll.a $(SUBDIR)$(FULLNAME).def; \
            emximp -o $(SUBDIR)$(LIBPREF)$(FULLNAME)_dll.lib $(SUBDIR)$(FULLNAME).def;'
        SLIB_INSTALL_NAME='$(SLIBNAME_WITH_MAJOR)'
        SLIB_INSTALL_LINKS=
        SLIB_INSTALL_EXTRA_LIB='$(LIBPREF)$(FULLNAME)_dll.a $(LIBPREF)$(FULLNAME)_dll.lib'
        enable dos_paths
        enable_weak os2threads
        ;;
    gnu/kfreebsd)
        add_cppflags -D_BSD_SOURCE
        ;;
    gnu)
        ;;
    qnx)
        add_cppflags -D_QNX_SOURCE
        network_extralibs="-lsocket"
        ;;
    symbian)
        SLIBSUF=".dll"
        enable dos_paths
        add_cflags --include=$sysinclude/gcce/gcce.h -fvisibility=default
        add_cppflags -D__GCCE__ -D__SYMBIAN32__ -DSYMBIAN_OE_POSIX_SIGNALS
        add_ldflags -Wl,--target1-abs,--no-undefined \
                    -Wl,-Ttext,0x80000,-Tdata,0x1000000 -shared \
                    -Wl,--entry=_E32Startup -Wl,-u,_E32Startup
        add_extralibs -l:eexe.lib -l:usrt2_2.lib -l:dfpaeabi.dso \
                      -l:drtaeabi.dso -l:scppnwdl.dso -lsupc++ -lgcc \
                      -l:libc.dso -l:libm.dso -l:euser.dso -l:libcrt0.lib
        ;;
    osf1)
        add_cppflags -D_OSF_SOURCE -D_POSIX_PII -D_REENTRANT
        ;;
    minix)
        ;;
    none)
        ;;
    *)
        die "Unknown OS '$target_os'."
        ;;
esac

# test if creating links works
link_dest=$(mktemp -u $TMPDIR/dest_XXXXXXXX)
link_name=$(mktemp -u $TMPDIR/name_XXXXXXXX)
mkdir "$link_dest"
$ln_s "$link_dest" "$link_name"
touch "$link_dest/test_file"
if [ "$source_path" != "." ] && ([ ! -d src ] || [ -L src ]) && [ -e "$link_name/test_file" ]; then
    # create link to source path
    [ -e src ] && rm src
    $ln_s "$source_path" src
    source_link=src
else
    # creating directory links doesn't work
    # fall back to using the full source path
    source_link="$source_path"
fi
# cleanup
rm -r "$link_dest"
rm -r "$link_name"

# determine libc flavour

probe_libc(){
    pfx=$1
    pfx_no_=${pfx%_}
    # uclibc defines __GLIBC__, so it needs to be checked before glibc.
    if check_${pfx}cpp_condition features.h "defined __UCLIBC__"; then
        eval ${pfx}libc_type=uclibc
        add_${pfx}cppflags -D_POSIX_C_SOURCE=200112 -D_XOPEN_SOURCE=600
    elif check_${pfx}cpp_condition features.h "defined __GLIBC__"; then
        eval ${pfx}libc_type=glibc
        add_${pfx}cppflags -D_POSIX_C_SOURCE=200112 -D_XOPEN_SOURCE=600
    # MinGW headers can be installed on Cygwin, so check for newlib first.
    elif check_${pfx}cpp_condition newlib.h "defined _NEWLIB_VERSION"; then
        eval ${pfx}libc_type=newlib
        add_${pfx}cppflags -U__STRICT_ANSI__
    # MinGW64 is backwards compatible with MinGW32, so check for it first.
    elif check_${pfx}cpp_condition _mingw.h "defined __MINGW64_VERSION_MAJOR"; then
        eval ${pfx}libc_type=mingw64
        if check_${pfx}cpp_condition _mingw.h "__MINGW64_VERSION_MAJOR < 3"; then
            add_compat msvcrt/snprintf.o
            add_cflags "-include $source_path/compat/msvcrt/snprintf.h"
        fi
        add_${pfx}cppflags -U__STRICT_ANSI__ -D__USE_MINGW_ANSI_STDIO=1
        eval test \$${pfx_no_}cc_type = "gcc" &&
            add_${pfx}cppflags -D__printf__=__gnu_printf__
    elif check_${pfx}cpp_condition _mingw.h "defined __MINGW_VERSION"  ||
         check_${pfx}cpp_condition _mingw.h "defined __MINGW32_VERSION"; then
        eval ${pfx}libc_type=mingw32
        check_${pfx}cpp_condition _mingw.h "__MINGW32_MAJOR_VERSION > 3 || \
            (__MINGW32_MAJOR_VERSION == 3 && __MINGW32_MINOR_VERSION >= 15)" ||
            die "ERROR: MinGW32 runtime version must be >= 3.15."
        add_${pfx}cppflags -U__STRICT_ANSI__ -D__USE_MINGW_ANSI_STDIO=1
        check_${pfx}cpp_condition _mingw.h "defined(_WIN32_WINNT) && _WIN32_WINNT >= 0x0502" ||
            add_${pfx}cppflags -D_WIN32_WINNT=0x0502
        check_${pfx}cpp_condition _mingw.h "__MSVCRT_VERSION__ < 0x0700__" &&
            add_${pfx}cppflags -D__MSVCRT_VERSION__=0x0700
        eval test \$${pfx_no_}cc_type = "gcc" &&
            add_${pfx}cppflags -D__printf__=__gnu_printf__
    elif check_${pfx}cpp_condition crtversion.h "defined _VC_CRT_MAJOR_VERSION"; then
        eval ${pfx}libc_type=msvcrt
        if check_${pfx}cpp_condition crtversion.h "_VC_CRT_MAJOR_VERSION < 14"; then
            if [ "$pfx" = host_ ]; then
                add_host_cppflags -Dsnprintf=_snprintf
            else
                add_compat strtod.o strtod=avpriv_strtod
                add_compat msvcrt/snprintf.o snprintf=avpriv_snprintf   \
                                             _snprintf=avpriv_snprintf  \
                                             vsnprintf=avpriv_vsnprintf
            fi
        fi
        add_${pfx}cppflags -D_USE_MATH_DEFINES -D_CRT_SECURE_NO_WARNINGS -D_CRT_NONSTDC_NO_WARNINGS
        # The MSVC 2010 headers (Win 7.0 SDK) set _WIN32_WINNT to
        # 0x601 by default unless something else is set by the user.
        # This can easily lead to us detecting functions only present
        # in such new versions and producing binaries requiring windows 7.0.
        # Therefore explicitly set the default to XP unless the user has
        # set something else on the command line.
        # Don't do this if WINAPI_FAMILY is set and is set to a non-desktop
        # family. For these cases, configure is free to use any functions
        # found in the SDK headers by default. (Alternatively, we could force
        # _WIN32_WINNT to 0x0602 in that case.)
        check_${pfx}cpp_condition stdlib.h "defined(_WIN32_WINNT)" ||
            { check_${pfx}cpp <<EOF && add_${pfx}cppflags -D_WIN32_WINNT=0x0502; }
#ifdef WINAPI_FAMILY
#include <winapifamily.h>
#if !WINAPI_FAMILY_PARTITION(WINAPI_PARTITION_DESKTOP)
#error not desktop
#endif
#endif
EOF
        if [ "$pfx" = "" ]; then
            check_func strtoll || add_cflags -Dstrtoll=_strtoi64
            check_func strtoull || add_cflags -Dstrtoull=_strtoui64
        fi
    elif check_${pfx}cpp_condition stddef.h "defined __KLIBC__"; then
        eval ${pfx}libc_type=klibc
    elif check_${pfx}cpp_condition sys/cdefs.h "defined __BIONIC__"; then
        eval ${pfx}libc_type=bionic
    elif check_${pfx}cpp_condition sys/brand.h "defined LABELED_BRAND_NAME"; then
        eval ${pfx}libc_type=solaris
        add_${pfx}cppflags -D__EXTENSIONS__ -D_XOPEN_SOURCE=600
    fi
    check_${pfx}cc <<EOF
#include <time.h>
void *v = localtime_r;
EOF
test "$?" != 0 && check_${pfx}cc -D_POSIX_C_SOURCE=200112 -D_XOPEN_SOURCE=600 <<EOF && add_${pfx}cppflags -D_POSIX_C_SOURCE=200112 -D_XOPEN_SOURCE=600
#include <time.h>
void *v = localtime_r;
EOF

}

probe_libc
test -n "$libc_type" && enable libc_$libc_type
probe_libc host_
test -n "$host_libc_type" && enable host_libc_$host_libc_type

case $libc_type in
    bionic)
        add_compat strtod.o strtod=avpriv_strtod
        ;;
esac

# hacks for compiler/libc/os combinations

if enabled_all tms470 libc_glibc; then
    CPPFLAGS="-I${source_path}/compat/tms470 ${CPPFLAGS}"
    add_cppflags -D__USER_LABEL_PREFIX__=
    add_cppflags -D__builtin_memset=memset
    add_cppflags -D__gnuc_va_list=va_list -D_VA_LIST_DEFINED
    add_cflags   -pds=48    # incompatible redefinition of macro
fi

if enabled_all ccc libc_glibc; then
    add_ldflags -Wl,-z,now  # calls to libots crash without this
fi

check_compile_assert flt_lim "float.h limits.h" "DBL_MAX == (double)DBL_MAX" ||
    add_cppflags '-I\$(SRC_PATH)/compat/float'

esc(){
    echo "$*" | sed 's/%/%25/g;s/:/%3a/g'
}

echo "config:$arch:$subarch:$cpu:$target_os:$(esc $cc_ident):$(esc $FFMPEG_CONFIGURATION)" >config.fate

check_cpp_condition stdlib.h "defined(__PIC__) || defined(__pic__) || defined(PIC)" && enable_weak pic

set_default libdir
: ${shlibdir_default:="$libdir"}
: ${pkgconfigdir_default:="$libdir/pkgconfig"}

set_default $PATHS_LIST
set_default nm

# we need to build at least one lib type
if ! enabled_any static shared; then
    cat <<EOF
At least one library type must be built.
Specify --enable-static to build the static libraries or --enable-shared to
build the shared libraries as well. To only build the shared libraries specify
--disable-static in addition to --enable-shared.
EOF
    exit 1
fi

disabled optimizations || check_cflags -fomit-frame-pointer

enable_weak_pic() {
    disabled pic && return
    enable pic
    add_cppflags -DPIC
    case "$target_os" in
    mingw*|cygwin*)
        ;;
    *)
        add_cflags -fPIC
        ;;
    esac
    add_asflags  -fPIC
}

enabled pic && enable_weak_pic

check_cc <<EOF || die "Symbol mangling check failed."
int ff_extern;
EOF
sym=$($nm $TMPO | awk '/ff_extern/{ print substr($0, match($0, /[^ \t]*ff_extern/)) }')
extern_prefix=${sym%%ff_extern*}

check_cc <<EOF && enable_weak inline_asm
void foo(void) { __asm__ volatile ("" ::); }
EOF

_restrict=
for restrict_keyword in restrict __restrict__ __restrict; do
    check_cc <<EOF && _restrict=$restrict_keyword && break
void foo(char * $restrict_keyword p);
EOF
done

check_cc <<EOF && enable pragma_deprecated
void foo(void) { _Pragma("GCC diagnostic ignored \"-Wdeprecated-declarations\"") }
EOF

check_cc <<EOF && enable attribute_packed
struct { int x; } __attribute__((packed)) x;
EOF

check_cc <<EOF && enable attribute_may_alias
union { int x; } __attribute__((may_alias)) x;
EOF

check_cc <<EOF || die "endian test failed"
unsigned int endian = 'B' << 24 | 'I' << 16 | 'G' << 8 | 'E';
EOF
od -t x1 $TMPO | grep -q '42 *49 *47 *45' && enable bigendian

if ! enabled ppc64 || enabled bigendian; then
    disable vsx
fi

check_gas() {
    log "check_gas using '$as' as AS"
    # :vararg is used on aarch64, arm and ppc altivec
    check_as <<EOF || return 1
.macro m n, y:vararg=0
\n: .int \y
.endm
m x
EOF
    # .altmacro is only used in arm asm
    ! enabled arm || check_as <<EOF || return 1
.altmacro
EOF
    enable gnu_as
    return 0
}

if enabled_any arm aarch64 || enabled_all ppc altivec && enabled asm; then
    nogas=:
    enabled_any arm aarch64 && nogas=die
    enabled_all ppc altivec && [ $target_os_default != aix ] && nogas=warn
    as_noop=-v

    case $as_type in
        arm*) gaspp_as_type=armasm; as_noop=-h ;;
        gcc)  gaspp_as_type=gas ;;
        *)    gaspp_as_type=$as_type ;;
    esac

    [ $target_os = "darwin" ] && gaspp_as_type="apple-$gaspp_as_type"

    test "${as#*gas-preprocessor.pl}" != "$as" ||
    check_cmd gas-preprocessor.pl -arch $arch -as-type $gaspp_as_type -- ${as:=$cc} $as_noop &&
        gas="${gas:=gas-preprocessor.pl} -arch $arch -as-type $gaspp_as_type -- ${as:=$cc}"

    if ! check_gas ; then
        as=${gas:=$as}
        check_gas || \
            $nogas "GNU assembler not found, install/update gas-preprocessor"
    fi

    check_as <<EOF && enable as_func
.func test
.endfunc
EOF
fi

check_inline_asm inline_asm_labels '"1:\n"'

check_inline_asm inline_asm_nonlocal_labels '"Label:\n"'

if enabled aarch64; then
    enabled armv8 && check_insn armv8 'prfm   pldl1strm, [x0]'
    # internal assembler in clang 3.3 does not support this instruction
    enabled neon && check_insn neon 'ext   v0.8B, v0.8B, v1.8B, #1'
    enabled vfp  && check_insn vfp  'fmadd d0,    d0,    d1,    d2'

    map 'enabled_any ${v}_external ${v}_inline || disable $v' $ARCH_EXT_LIST_ARM

elif enabled alpha; then

    check_cflags -mieee

elif enabled arm; then

    enabled msvc && check_cpp_condition stddef.h "defined _M_ARMT" && enable thumb

    check_cpp_condition stddef.h "defined __thumb__" && check_cc <<EOF && enable_weak thumb
float func(float a, float b){ return a+b; }
EOF

    enabled thumb && check_cflags -mthumb || check_cflags -marm

    if     check_cpp_condition stddef.h "defined __ARM_PCS_VFP"; then
        enable vfp_args
    elif check_cpp_condition stddef.h "defined _M_ARM_FP && _M_ARM_FP >= 30"; then
        enable vfp_args
    elif ! check_cpp_condition stddef.h "defined __ARM_PCS || defined __SOFTFP__" && [ $target_os != darwin ]; then
        case "${cross_prefix:-$cc}" in
            *hardfloat*)         enable vfp_args;   fpabi=vfp ;;
            *) check_ld "cc" <<EOF && enable vfp_args && fpabi=vfp || fpabi=soft ;;
__asm__ (".eabi_attribute 28, 1");
int main(void) { return 0; }
EOF
        esac
        warn "Compiler does not indicate floating-point ABI, guessing $fpabi."
    fi

    enabled armv5te && check_insn armv5te 'qadd r0, r0, r0'
    enabled armv6   && check_insn armv6   'sadd16 r0, r0, r0'
    enabled armv6t2 && check_insn armv6t2 'movt r0, #0'
    enabled neon    && check_insn neon    'vadd.i16 q0, q0, q0'
    enabled vfp     && check_insn vfp     'fadds s0, s0, s0'
    enabled vfpv3   && check_insn vfpv3   'vmov.f32 s0, #1.0'
    enabled setend  && check_insn setend  'setend be'

    [ $target_os = linux ] || [ $target_os = android ] ||
        map 'enabled_any ${v}_external ${v}_inline || disable $v' \
            $ARCH_EXT_LIST_ARM

    check_inline_asm asm_mod_q '"add r0, %Q0, %R0" :: "r"((long long)0)'

    check_as <<EOF && enable as_dn_directive
ra .dn d0.i16
.unreq ra
EOF
    check_as <<EOF && enable as_fpu_directive
.fpu neon
EOF

    # llvm's integrated assembler supports .object_arch from llvm 3.5
    [ "$objformat" = elf ] && check_as <<EOF && enable as_object_arch
.object_arch armv4
EOF

    [ $target_os != win32 ] && enabled_all armv6t2 shared !pic && enable_weak_pic

elif enabled mips; then

    enabled loongson2 && check_inline_asm loongson2 '"dmult.g $8, $9, $10"'
    enabled loongson3 && check_inline_asm loongson3 '"gsldxc1 $f0, 0($2, $3)"'
    enabled mmi && check_inline_asm mmi '"punpcklhw $f0, $f0, $f0"'

    # Enable minimum ISA based on selected options
    if enabled mips64; then
        enabled mips64r6 && check_inline_asm_flags mips64r6 '"dlsa $0, $0, $0, 1"' '-mips64r6'
        enabled mips64r2 && check_inline_asm_flags mips64r2 '"dext $0, $0, 0, 1"' '-mips64r2'
        disabled mips64r6 && disabled mips64r2 && check_inline_asm_flags mips64r1 '"daddi $0, $0, 0"' '-mips64'
    else
        enabled mips32r6 && check_inline_asm_flags mips32r6 '"aui $0, $0, 0"' '-mips32r6'
        enabled mips32r5 && check_inline_asm_flags mips32r5 '"eretnc"' '-mips32r5'
        enabled mips32r2 && check_inline_asm_flags mips32r2 '"ext $0, $0, 0, 1"' '-mips32r2'
        disabled mips32r6 && disabled mips32r5 && disabled mips32r2 && check_inline_asm_flags mips32r1 '"addi $0, $0, 0"' '-mips32'
    fi

    enabled mipsfpu && check_inline_asm_flags mipsfpu '"cvt.d.l $f0, $f2"' '-mhard-float'
    enabled mipsfpu && (enabled mips32r5 || enabled mips32r6 || enabled mips64r6) && check_inline_asm_flags mipsfpu '"cvt.d.l $f0, $f1"' '-mfp64'
    enabled mipsfpu && enabled msa && check_inline_asm_flags msa '"addvi.b $w0, $w1, 1"' '-mmsa' && check_header msa.h || disable msa
    enabled mipsdsp && check_inline_asm_flags mipsdsp '"addu.qb $t0, $t1, $t2"' '-mdsp'
    enabled mipsdspr2 && check_inline_asm_flags mipsdspr2 '"absq_s.qb $t0, $t1"' '-mdspr2'

elif enabled parisc; then

    if enabled gcc; then
        case $($cc -dumpversion) in
            4.[3-9].*) check_cflags -fno-optimize-sibling-calls ;;
        esac
    fi

elif enabled ppc; then

    enable local_aligned_8 local_aligned_16 local_aligned_32

    check_inline_asm dcbzl     '"dcbzl 0, %0" :: "r"(0)'
    check_inline_asm ibm_asm   '"add 0, 0, 0"'
    check_inline_asm ppc4xx    '"maclhw r10, r11, r12"'
    check_inline_asm xform_asm '"lwzx %1, %y0" :: "Z"(*(int*)0), "r"(0)'

    # AltiVec flags: The FSF version of GCC differs from the Apple version
    if enabled altivec; then
        check_cflags -maltivec -mabi=altivec &&
        { check_header altivec.h && inc_altivec_h="#include <altivec.h>" ; } ||
        check_cflags -faltivec

        # check if our compiler supports Motorola AltiVec C API
        check_cc <<EOF || disable altivec
$inc_altivec_h
int main(void) {
    vector signed int v1 = (vector signed int) { 0 };
    vector signed int v2 = (vector signed int) { 1 };
    v1 = vec_add(v1, v2);
    return 0;
}
EOF

        enabled altivec || warn "Altivec disabled, possibly missing --cpu flag"
    fi

    if enabled vsx; then
        check_cflags -mvsx &&
        check_builtin vec_vsx_ld "altivec.h" "__builtin_vec_vsx_ld" || disable vsx
    fi

    if enabled power8; then
        check_cpp_condition "altivec.h" "defined(_ARCH_PWR8)" || disable power8
    fi

elif enabled x86; then

    check_builtin rdtsc    intrin.h   "__rdtsc()"
    check_builtin mm_empty mmintrin.h "_mm_empty()"

    enable local_aligned_8 local_aligned_16 local_aligned_32

    # check whether EBP is available on x86
    # As 'i' is stored on the stack, this program will crash
    # if the base pointer is used to access it because the
    # base pointer is cleared in the inline assembly code.
    check_exec_crash <<EOF && enable ebp_available
volatile int i=0;
__asm__ volatile ("xorl %%ebp, %%ebp" ::: "%ebp");
return i;
EOF

    # check whether EBX is available on x86
    check_inline_asm ebx_available '""::"b"(0)' &&
        check_inline_asm ebx_available '"":::"%ebx"'

    # check whether xmm clobbers are supported
    check_inline_asm xmm_clobbers '"":::"%xmm0"'

    check_inline_asm inline_asm_direct_symbol_refs '"movl '$extern_prefix'test, %eax"' ||
        check_inline_asm inline_asm_direct_symbol_refs '"movl '$extern_prefix'test(%rip), %eax"'

    # check whether binutils is new enough to compile SSSE3/MMXEXT
    enabled ssse3  && check_inline_asm ssse3_inline  '"pabsw %xmm0, %xmm0"'
    enabled mmxext && check_inline_asm mmxext_inline '"pmaxub %mm0, %mm1"'

    if ! disabled_any asm mmx yasm; then
        if check_cmd $yasmexe --version; then
            enabled x86_64 && yasm_extra="-m amd64"
            yasm_debug="-g dwarf2"
        elif check_cmd nasm -v; then
            yasmexe=nasm
            yasm_debug="-g -F dwarf"
            if enabled x86_64; then
                case "$objformat" in
                    elf)   objformat=elf64 ;;
                    win32) objformat=win64 ;;
                esac
            fi
        fi

        YASMFLAGS="-f $objformat $yasm_extra"
        enabled pic               && append YASMFLAGS "-DPIC"
        test -n "$extern_prefix"  && append YASMFLAGS "-DPREFIX"
        case "$objformat" in
            elf*) enabled debug && append YASMFLAGS $yasm_debug ;;
        esac

        check_yasm "movbe ecx, [5]" && enable yasm ||
            die "yasm/nasm not found or too old. Use --disable-yasm for a crippled build."
        check_yasm "vextracti128 xmm0, ymm0, 0"      || disable avx2_external
        check_yasm "vpmacsdd xmm0, xmm1, xmm2, xmm3" || disable xop_external
        check_yasm "vfmaddps ymm0, ymm1, ymm2, ymm3" || disable fma4_external
        check_yasm "CPU amdnop" || disable cpunop
    fi

    case "$cpu" in
        athlon*|opteron*|k8*|pentium|pentium-mmx|prescott|nocona|atom|geode)
            disable fast_clz
        ;;
    esac

fi

check_code cc arm_neon.h "int16x8_t test = vdupq_n_s16(0)" && enable intrinsics_neon

check_ldflags -Wl,--as-needed
check_ldflags -Wl,-z,noexecstack

if check_func dlopen && check_func dlsym; then
    ldl=
elif check_func dlopen -ldl && check_func dlsym -ldl; then
    ldl=-ldl
fi

avisynth_demuxer_extralibs='$ldl'
cuda_extralibs='$ldl'
decklink_outdev_extralibs="$decklink_outdev_extralibs $ldl"
decklink_indev_extralibs="$decklink_indev_extralibs $ldl"
frei0r_filter_extralibs='$ldl'
frei0r_src_filter_extralibs='$ldl'
ladspa_filter_extralibs='$ldl'
nvenc_extralibs='$ldl'
coreimage_filter_extralibs="-framework QuartzCore -framework AppKit -framework OpenGL"
coreimagesrc_filter_extralibs="-framework QuartzCore -framework AppKit -framework OpenGL"

if ! disabled network; then
    check_func getaddrinfo $network_extralibs
    check_func inet_aton $network_extralibs

    check_type netdb.h "struct addrinfo"
    check_type netinet/in.h "struct group_source_req" -D_BSD_SOURCE
    check_type netinet/in.h "struct ip_mreq_source" -D_BSD_SOURCE
    check_type netinet/in.h "struct ipv6_mreq" -D_DARWIN_C_SOURCE
    check_type poll.h "struct pollfd"
    check_type netinet/sctp.h "struct sctp_event_subscribe"
    check_struct "sys/socket.h" "struct msghdr" msg_flags
    check_struct "sys/types.h sys/socket.h" "struct sockaddr" sa_len
    check_type netinet/in.h "struct sockaddr_in6"
    check_type "sys/types.h sys/socket.h" "struct sockaddr_storage"
    check_type "sys/types.h sys/socket.h" socklen_t

    # Prefer arpa/inet.h over winsock2
    if check_header arpa/inet.h ; then
        check_func closesocket
    elif check_header winsock2.h ; then
        check_func_headers winsock2.h closesocket -lws2 &&
            network_extralibs="-lws2" ||
        { check_func_headers winsock2.h closesocket -lws2_32 &&
            network_extralibs="-lws2_32"; } || disable winsock2_h network
        check_func_headers ws2tcpip.h getaddrinfo $network_extralibs

        check_type ws2tcpip.h socklen_t
        check_type ws2tcpip.h "struct addrinfo"
        check_type ws2tcpip.h "struct group_source_req"
        check_type ws2tcpip.h "struct ip_mreq_source"
        check_type ws2tcpip.h "struct ipv6_mreq"
        check_type winsock2.h "struct pollfd"
        check_struct winsock2.h "struct sockaddr" sa_len
        check_type ws2tcpip.h "struct sockaddr_in6"
        check_type ws2tcpip.h "struct sockaddr_storage"
    else
        disable network
    fi
fi

check_builtin atomic_cas_ptr atomic.h "void **ptr; void *oldval, *newval; atomic_cas_ptr(ptr, oldval, newval)"
check_builtin machine_rw_barrier mbarrier.h "__machine_rw_barrier()"
check_builtin MemoryBarrier windows.h "MemoryBarrier()"
check_builtin sarestart signal.h "SA_RESTART"
check_builtin sem_timedwait semaphore.h "sem_t *s; sem_init(s,0,0); sem_timedwait(s,0); sem_destroy(s)" -lpthread
check_builtin sync_val_compare_and_swap "" "int *ptr; int oldval, newval; __sync_val_compare_and_swap(ptr, oldval, newval)"
check_builtin gmtime_r time.h "time_t *time; struct tm *tm; gmtime_r(time, tm)"
check_builtin localtime_r time.h "time_t *time; struct tm *tm; localtime_r(time, tm)"
check_builtin x264_csp_bgr "stdint.h x264.h" "X264_CSP_BGR"

case "$custom_allocator" in
    jemalloc)
        # jemalloc by default does not use a prefix
        require libjemalloc jemalloc/jemalloc.h malloc -ljemalloc
    ;;
    tcmalloc)
        require_pkg_config libtcmalloc gperftools/tcmalloc.h tc_malloc
        malloc_prefix=tc_
    ;;
esac

check_func_headers malloc.h _aligned_malloc     && enable aligned_malloc
check_func  ${malloc_prefix}memalign            && enable memalign
check_func  ${malloc_prefix}posix_memalign      && enable posix_memalign

check_func  access
check_func_headers stdlib.h arc4random
check_func_headers time.h clock_gettime ||
    { check_lib time.h clock_gettime -lrt && LIBRT="-lrt"; }
check_func  fcntl
check_func  fork
check_func  gethrtime
check_func  getopt
check_func  getrusage
check_func  gettimeofday
check_func  isatty
check_func  mach_absolute_time
check_func  mkstemp
check_func  mmap
check_func  mprotect
# Solaris has nanosleep in -lrt, OpenSolaris no longer needs that
check_func_headers time.h nanosleep ||
    { check_lib time.h nanosleep -lrt && LIBRT="-lrt"; }
check_func  sched_getaffinity
check_func  setrlimit
check_struct "sys/stat.h" "struct stat" st_mtim.tv_nsec -D_BSD_SOURCE
check_func  strerror_r
check_func  sysconf
check_func  sysctl
check_func  usleep

check_func_headers conio.h kbhit
check_func_headers io.h setmode
check_func_headers lzo/lzo1x.h lzo1x_999_compress
check_func_headers stdlib.h getenv
check_func_headers sys/stat.h lstat

check_func_headers windows.h CoTaskMemFree -lole32
check_func_headers windows.h GetProcessAffinityMask
check_func_headers windows.h GetProcessTimes
check_func_headers windows.h GetSystemTimeAsFileTime
check_func_headers windows.h LoadLibrary
check_func_headers windows.h MapViewOfFile
check_func_headers windows.h PeekNamedPipe
check_func_headers windows.h SetConsoleTextAttribute
check_func_headers windows.h SetConsoleCtrlHandler
check_func_headers windows.h Sleep
check_func_headers windows.h VirtualAlloc
check_struct windows.h "CONDITION_VARIABLE" Ptr
check_func_headers glob.h glob
enabled xlib &&
    check_func_headers "X11/Xlib.h X11/extensions/Xvlib.h" XvGetPortAttribute -lXv -lX11 -lXext

check_header AudioToolbox/AudioToolbox.h
check_header direct.h
check_header dirent.h
check_header dlfcn.h
check_header d3d11.h
check_header dxva.h
check_header dxva2api.h -D_WIN32_WINNT=0x0600
check_header io.h
check_header libcrystalhd/libcrystalhd_if.h
check_header mach/mach_time.h
check_header malloc.h
check_header net/udplite.h
check_header poll.h
check_header sys/mman.h
check_header sys/param.h
check_header sys/resource.h
check_header sys/select.h
check_header sys/time.h
check_header sys/un.h
check_header termios.h
check_header unistd.h
check_header valgrind/valgrind.h
check_header vdpau/vdpau.h
check_header vdpau/vdpau_x11.h
check_header VideoDecodeAcceleration/VDADecoder.h
check_header VideoToolbox/VideoToolbox.h
check_func_headers VideoToolbox/VTCompressionSession.h VTCompressionSessionPrepareToEncodeFrames -framework VideoToolbox
enabled videotoolbox && check_func_headers CoreVideo/CVImageBuffer.h kCVImageBufferColorPrimaries_ITU_R_2020 -framework CoreVideo
check_header windows.h
check_header X11/extensions/XvMClib.h
check_header asm/types.h

# it seems there are versions of clang in some distros that try to use the
# gcc headers, which explodes for stdatomic
# so we also check that atomics actually work here
check_builtin stdatomic_h stdatomic.h "atomic_int foo, bar = ATOMIC_VAR_INIT(-1); atomic_store(&foo, 0)"

check_lib "windows.h shellapi.h" CommandLineToArgvW   -lshell32
check_lib "windows.h wincrypt.h" CryptGenRandom       -ladvapi32
check_lib "windows.h psapi.h"    GetProcessMemoryInfo -lpsapi

check_lib "CoreServices/CoreServices.h" UTGetOSTypeFromString "-framework CoreServices"

check_struct "sys/time.h sys/resource.h" "struct rusage" ru_maxrss

check_type "windows.h dxva.h" "DXVA_PicParams_HEVC" -DWINAPI_FAMILY=WINAPI_FAMILY_DESKTOP_APP -D_CRT_BUILD_DESKTOP_APP=0
check_type "windows.h dxva.h" "DXVA_PicParams_VP9" -DWINAPI_FAMILY=WINAPI_FAMILY_DESKTOP_APP -D_CRT_BUILD_DESKTOP_APP=0
check_type "windows.h d3d11.h" "ID3D11VideoDecoder"
check_type "windows.h d3d11.h" "ID3D11VideoContext"
check_type "d3d9.h dxva2api.h" DXVA2_ConfigPictureDecode -D_WIN32_WINNT=0x0602

check_type "va/va.h va/va_dec_hevc.h" "VAPictureParameterBufferHEVC"
check_struct "va/va.h" "VADecPictureParameterBufferVP9" bit_depth
check_type "va/va.h va/va_vpp.h" "VAProcPipelineParameterBuffer"
check_type "va/va.h va/va_enc_h264.h" "VAEncPictureParameterBufferH264"
check_type "va/va.h va/va_enc_hevc.h" "VAEncPictureParameterBufferHEVC"
check_type "va/va.h va/va_enc_jpeg.h" "VAEncPictureParameterBufferJPEG"
check_type "va/va.h va/va_enc_mpeg2.h" "VAEncPictureParameterBufferMPEG2"
check_type "va/va.h va/va_enc_vp8.h"  "VAEncPictureParameterBufferVP8"

check_type "vdpau/vdpau.h" "VdpPictureInfoHEVC"

check_cpp_condition windows.h "!WINAPI_FAMILY_PARTITION(WINAPI_PARTITION_DESKTOP)" && enable winrt || disable winrt

if ! disabled w32threads && ! enabled pthreads; then
    check_func_headers "windows.h process.h" _beginthreadex &&
        enable w32threads || disable w32threads
    if ! enabled w32threads && enabled winrt; then
        check_func_headers "windows.h" CreateThread &&
            enable w32threads || disable w32threads
    fi
fi

# check for some common methods of building with pthread support
# do this before the optional library checks as some of them require pthreads
if ! disabled pthreads && ! enabled w32threads && ! enabled os2threads; then
    enable pthreads
    if check_func pthread_join -pthread && check_func pthread_create -pthread; then
        add_cflags -pthread
        add_extralibs -pthread
    elif check_func pthread_join -pthreads && check_func pthread_create -pthreads; then
        add_cflags -pthreads
        add_extralibs -pthreads
    elif check_func pthread_join -ldl -pthread && check_func pthread_create -ldl -pthread; then
        add_cflags -ldl -pthread
        add_extralibs -ldl -pthread
    elif check_func pthread_join -lpthreadGC2 && check_func pthread_create -lpthreadGC2; then
        add_extralibs -lpthreadGC2
    elif check_lib pthread.h pthread_join -lpthread && check_lib pthread.h pthread_create -lpthread; then
        :
    elif ! check_func pthread_join && ! check_func pthread_create; then
        disable pthreads
    fi
    check_code cc "pthread.h" "static pthread_mutex_t atomic_lock = PTHREAD_MUTEX_INITIALIZER" || disable pthreads
fi


if enabled pthreads; then
  check_func pthread_cancel
fi

enabled pthreads &&
    check_builtin sem_timedwait semaphore.h "sem_t *s; sem_init(s,0,0); sem_timedwait(s,0); sem_destroy(s)"

disabled  zlib || check_lib  zlib.h      zlibVersion    -lz    || disable  zlib
disabled bzlib || check_lib bzlib.h BZ2_bzlibVersion    -lbz2  || disable bzlib
disabled  lzma || check_lib  lzma.h lzma_version_number -llzma || disable lzma

check_lib math.h sin -lm && LIBM="-lm"
disabled crystalhd || check_lib "stdint.h libcrystalhd/libcrystalhd_if.h" DtsCrystalHDVersion -lcrystalhd || disable crystalhd

atan2f_args=2
copysign_args=2
hypot_args=2
ldexpf_args=2
powf_args=2

for func in $MATH_FUNCS; do
    eval check_mathfunc $func \${${func}_args:-1} $LIBM
done

for func in $COMPLEX_FUNCS; do
    eval check_complexfunc $func \${${func}_args:-1}
done

# these are off by default, so fail if requested and not available
enabled avfoundation_indev && { check_header_objcc AVFoundation/AVFoundation.h || disable avfoundation_indev; }
enabled avfoundation_indev && { check_lib CoreGraphics/CoreGraphics.h CGGetActiveDisplayList -framework CoreGraphics ||
                                check_lib ApplicationServices/ApplicationServices.h CGGetActiveDisplayList -framework ApplicationServices; }
enabled cuda              && check_header cuda.h # this is not a dependency
enabled cuvid             && { enabled cuda ||
                               die "ERROR: CUVID requires CUDA"; }
enabled chromaprint       && require chromaprint chromaprint.h chromaprint_get_version -lchromaprint
enabled coreimage_filter  && { check_header_objcc QuartzCore/CoreImage.h || disable coreimage_filter; }
enabled coreimagesrc_filter && { check_header_objcc QuartzCore/CoreImage.h || disable coreimagesrc_filter; }
enabled decklink          && { { check_header DeckLinkAPI.h || die "ERROR: DeckLinkAPI.h header not found"; } &&
                               { check_cpp_condition DeckLinkAPIVersion.h "BLACKMAGIC_DECKLINK_API_VERSION >= 0x0a060100" || die "ERROR: Decklink API version must be >= 10.6.1."; } }
enabled frei0r            && { check_header frei0r.h || die "ERROR: frei0r.h header not found"; }
enabled gmp               && require gmp gmp.h mpz_export -lgmp
enabled gnutls            && require_pkg_config gnutls gnutls/gnutls.h gnutls_global_init
enabled jni               && { [ $target_os = "android" ] && check_header jni.h && enabled pthreads &&
                               check_lib "dlfcn.h" dlopen -ldl || die "ERROR: jni not found"; }
enabled ladspa            && { check_header ladspa.h || die "ERROR: ladspa.h header not found"; }
enabled libiec61883       && require libiec61883 libiec61883/iec61883.h iec61883_cmp_connect -lraw1394 -lavc1394 -lrom1394 -liec61883
enabled libass            && require_pkg_config libass ass/ass.h ass_library_init
enabled libbluray         && require_pkg_config libbluray libbluray/bluray.h bd_open
enabled libbs2b           && require_pkg_config libbs2b bs2b.h bs2b_open
enabled libcelt           && require libcelt celt/celt.h celt_decode -lcelt0 &&
                             { check_lib celt/celt.h celt_decoder_create_custom -lcelt0 ||
                               die "ERROR: libcelt must be installed and version must be >= 0.11.0."; }
enabled libcaca           && require_pkg_config caca caca.h caca_create_canvas
enabled libdc1394         && require_pkg_config libdc1394-2 dc1394/dc1394.h dc1394_new
enabled libfdk_aac        && { use_pkg_config fdk-aac "fdk-aac/aacenc_lib.h" aacEncOpen ||
                               { require libfdk_aac fdk-aac/aacenc_lib.h aacEncOpen -lfdk-aac &&
                                 warn "using libfdk without pkg-config"; } }
flite_libs="-lflite_cmu_time_awb -lflite_cmu_us_awb -lflite_cmu_us_kal -lflite_cmu_us_kal16 -lflite_cmu_us_rms -lflite_cmu_us_slt -lflite_usenglish -lflite_cmulex -lflite"
enabled libflite          && require libflite "flite/flite.h" flite_init $flite_libs
enabled fontconfig        && enable libfontconfig
enabled libfontconfig     && require_pkg_config fontconfig "fontconfig/fontconfig.h" FcInit
enabled libfreetype       && require_libfreetype
enabled libfribidi        && require_pkg_config fribidi fribidi.h fribidi_version_info
enabled libgme            && require  libgme gme/gme.h gme_new_emu -lgme -lstdc++
enabled libgsm            && { for gsm_hdr in "gsm.h" "gsm/gsm.h"; do
                                   check_lib "${gsm_hdr}" gsm_create -lgsm && break;
                               done || die "ERROR: libgsm not found"; }
enabled libilbc           && require libilbc ilbc.h WebRtcIlbcfix_InitDecode -lilbc
enabled libkvazaar        && require_pkg_config "kvazaar >= 0.8.1" kvazaar.h kvz_api_get
enabled libmfx            && require_pkg_config libmfx "mfx/mfxvideo.h" MFXInit
enabled libmodplug        && require_pkg_config libmodplug libmodplug/modplug.h ModPlug_Load
enabled libmp3lame        && require "libmp3lame >= 3.98.3" lame/lame.h lame_set_VBR_quality -lmp3lame
enabled libnut            && require libnut libnut.h nut_demuxer_init -lnut
enabled libnpp            && require libnpp npp.h nppGetLibVersion -lnppi -lnppc
enabled libopencore_amrnb && require libopencore_amrnb opencore-amrnb/interf_dec.h Decoder_Interface_init -lopencore-amrnb
enabled libopencore_amrwb && require libopencore_amrwb opencore-amrwb/dec_if.h D_IF_init -lopencore-amrwb
enabled libopencv         && { check_header opencv2/core/core_c.h &&
                               { use_pkg_config opencv opencv2/core/core_c.h cvCreateImageHeader ||
                                 require opencv opencv2/core/core_c.h cvCreateImageHeader -lopencv_core -lopencv_imgproc; } ||
                               require_pkg_config opencv opencv/cxcore.h cvCreateImageHeader; }
enabled libopenh264       && require_pkg_config openh264 wels/codec_api.h WelsGetCodecVersion
enabled libopenjpeg       && { { check_lib openjpeg-2.1/openjpeg.h opj_version -lopenjp2 -DOPJ_STATIC && add_cppflags -DOPJ_STATIC; } ||
                               check_lib openjpeg-2.1/openjpeg.h opj_version -lopenjp2 ||
                               { check_lib openjpeg-2.0/openjpeg.h opj_version -lopenjp2 -DOPJ_STATIC && add_cppflags -DOPJ_STATIC; } ||
                               { check_lib openjpeg-1.5/openjpeg.h opj_version -lopenjpeg -DOPJ_STATIC && add_cppflags -DOPJ_STATIC; } ||
                               { check_lib openjpeg.h opj_version -lopenjpeg -DOPJ_STATIC && add_cppflags -DOPJ_STATIC; } ||
                               die "ERROR: libopenjpeg not found"; }
enabled libopenmpt        && require_pkg_config "libopenmpt >= 0.2.6557" libopenmpt/libopenmpt.h openmpt_module_create
enabled libopus           && require_pkg_config opus opus_multistream.h opus_multistream_decoder_create
enabled libpulse          && require_pkg_config libpulse pulse/pulseaudio.h pa_context_new
enabled librtmp           && require_pkg_config librtmp librtmp/rtmp.h RTMP_Socket
enabled librubberband     && require_pkg_config "rubberband >= 1.8.1" rubberband/rubberband-c.h rubberband_new
enabled libschroedinger   && require_pkg_config schroedinger-1.0 schroedinger/schro.h schro_init
enabled libshine          && require_pkg_config shine shine/layer3.h shine_encode_buffer
enabled libsmbclient      && { use_pkg_config smbclient libsmbclient.h smbc_init ||
                               require smbclient libsmbclient.h smbc_init -lsmbclient; }
enabled libsnappy         && require libsnappy snappy-c.h snappy_compress -lsnappy
enabled libsoxr           && require libsoxr soxr.h soxr_create -lsoxr && LIBSOXR="-lsoxr"
enabled libssh            && require_pkg_config libssh libssh/sftp.h sftp_init
enabled libspeex          && require_pkg_config speex speex/speex.h speex_decoder_init -lspeex
enabled libtesseract      && require_pkg_config tesseract tesseract/capi.h TessBaseAPICreate
enabled libtheora         && require libtheora theora/theoraenc.h th_info_init -ltheoraenc -ltheoradec -logg
enabled libtwolame        && require libtwolame twolame.h twolame_init -ltwolame &&
                             { check_lib twolame.h twolame_encode_buffer_float32_interleaved -ltwolame ||
                               die "ERROR: libtwolame must be installed and version must be >= 0.3.10"; }
enabled libv4l2           && require_pkg_config libv4l2 libv4l2.h v4l2_ioctl
enabled libvidstab        && require_pkg_config "vidstab >= 0.98" vid.stab/libvidstab.h vsMotionDetectInit
enabled libvo_amrwbenc    && require libvo_amrwbenc vo-amrwbenc/enc_if.h E_IF_init -lvo-amrwbenc
enabled libvorbis         && require libvorbis vorbis/vorbisenc.h vorbis_info_init -lvorbisenc -lvorbis -logg

enabled libvpx            && {
    enabled libvpx_vp8_decoder && {
        use_pkg_config "vpx >= 0.9.1" "vpx/vpx_decoder.h vpx/vp8dx.h" vpx_codec_vp8_dx ||
            check_lib "vpx/vpx_decoder.h vpx/vp8dx.h" vpx_codec_dec_init_ver -lvpx ||
                die "ERROR: libvpx decoder version must be >=0.9.1";
    }
    enabled libvpx_vp8_encoder && {
        use_pkg_config "vpx >= 0.9.7" "vpx/vpx_encoder.h vpx/vp8cx.h" vpx_codec_vp8_cx ||
            check_lib "vpx/vpx_encoder.h vpx/vp8cx.h" "vpx_codec_enc_init_ver VP8E_SET_MAX_INTRA_BITRATE_PCT" -lvpx ||
                die "ERROR: libvpx encoder version must be >=0.9.7";
    }
    enabled libvpx_vp9_decoder && {
        use_pkg_config "vpx >= 1.3.0" "vpx/vpx_decoder.h vpx/vp8dx.h" vpx_codec_vp9_dx ||
            check_lib "vpx/vpx_decoder.h vpx/vp8dx.h" "vpx_codec_vp9_dx" -lvpx ||
                disable libvpx_vp9_decoder;
    }
    enabled libvpx_vp9_encoder && {
        use_pkg_config "vpx >= 1.3.0" "vpx/vpx_encoder.h vpx/vp8cx.h" vpx_codec_vp9_cx ||
            check_lib "vpx/vpx_encoder.h vpx/vp8cx.h" "vpx_codec_vp9_cx VP9E_SET_AQ_MODE" -lvpx ||
                disable libvpx_vp9_encoder;
    }
    if disabled_all libvpx_vp8_decoder libvpx_vp9_decoder libvpx_vp8_encoder libvpx_vp9_encoder; then
        die "libvpx enabled but no supported decoders found"
    fi
}

enabled libwavpack        && require libwavpack wavpack/wavpack.h WavpackOpenFileOutput  -lwavpack
enabled libwebp           && {
    enabled libwebp_encoder      && require_pkg_config "libwebp >= 0.2.0" webp/encode.h WebPGetEncoderVersion
    enabled libwebp_anim_encoder && { use_pkg_config "libwebpmux >= 0.4.0" webp/mux.h WebPAnimEncoderOptionsInit || disable libwebp_anim_encoder; } }
enabled libx264           && { use_pkg_config x264 "stdint.h x264.h" x264_encoder_encode ||
                               { require libx264 "stdint.h x264.h" x264_encoder_encode -lx264 &&
                                 warn "using libx264 without pkg-config"; } } &&
                             { check_cpp_condition x264.h "X264_BUILD >= 118" ||
                               die "ERROR: libx264 must be installed and version must be >= 0.118."; } &&
                             { check_cpp_condition x264.h "X264_MPEG2" &&
                               enable libx262; }
enabled libx265           && require_pkg_config x265 x265.h x265_api_get &&
                             { check_cpp_condition x265.h "X265_BUILD >= 68" ||
                               die "ERROR: libx265 version must be >= 68."; }
enabled libxavs           && require libxavs "stdint.h xavs.h" xavs_encoder_encode -lxavs
enabled libxvid           && require libxvid xvid.h xvid_global -lxvidcore
enabled libzimg           && require_pkg_config "zimg >= 2.3.0" zimg.h zimg_get_api_version
enabled libzmq            && require_pkg_config libzmq zmq.h zmq_ctx_new
enabled libzvbi           && require libzvbi libzvbi.h vbi_decoder_new -lzvbi &&
                             { check_cpp_condition libzvbi.h "VBI_VERSION_MAJOR > 0 || VBI_VERSION_MINOR > 2 || VBI_VERSION_MINOR == 2 && VBI_VERSION_MICRO >= 28" ||
                               enabled gpl || die "ERROR: libzvbi requires version 0.2.28 or --enable-gpl."; }
enabled mediacodec        && { enabled jni || die "ERROR: mediacodec requires --enable-jni"; }
enabled mmal              && { check_lib interface/mmal/mmal.h mmal_port_connect -lmmal_core -lmmal_util -lmmal_vc_client -lbcm_host ||
                               { ! enabled cross_compile &&
                                 add_cflags -isystem/opt/vc/include/ -isystem/opt/vc/include/interface/vmcs_host/linux -isystem/opt/vc/include/interface/vcos/pthreads -fgnu89-inline &&
                                 add_ldflags -L/opt/vc/lib/ &&
                                 check_lib interface/mmal/mmal.h mmal_port_connect -lmmal_core -lmmal_util -lmmal_vc_client -lbcm_host; } ||
                               die "ERROR: mmal not found" &&
                               check_func_headers interface/mmal/mmal.h "MMAL_PARAMETER_VIDEO_MAX_NUM_CALLBACKS"; }
enabled netcdf            && require_pkg_config netcdf netcdf.h nc_inq_libvers
enabled openal            && { { for al_libs in "${OPENAL_LIBS}" "-lopenal" "-lOpenAL32"; do
                               check_lib 'AL/al.h' alGetError "${al_libs}" && break; done } ||
                               die "ERROR: openal not found"; } &&
                             { check_cpp_condition "AL/al.h" "defined(AL_VERSION_1_1)" ||
                               die "ERROR: openal must be installed and version must be 1.1 or compatible"; }
enabled opencl            && { check_lib OpenCL/cl.h clEnqueueNDRangeKernel -Wl,-framework,OpenCL ||
                               check_lib CL/cl.h clEnqueueNDRangeKernel -lOpenCL ||
                               die "ERROR: opencl not found"; } &&
                             { check_cpp_condition "OpenCL/cl.h" "defined(CL_VERSION_1_2)" ||
                               check_cpp_condition "CL/cl.h" "defined(CL_VERSION_1_2)" ||
                               die "ERROR: opencl must be installed and version must be 1.2 or compatible"; }
enabled opengl            && { check_lib GL/glx.h glXGetProcAddress "-lGL" ||
                               check_lib windows.h wglGetProcAddress "-lopengl32 -lgdi32" ||
                               check_lib OpenGL/gl3.h glGetError "-Wl,-framework,OpenGL" ||
                               check_lib ES2/gl.h glGetError "-isysroot=${sysroot} -Wl,-framework,OpenGLES" ||
                               die "ERROR: opengl not found."
                             }
enabled omx_rpi && enable omx
enabled omx               && { check_header OMX_Core.h ||
                                { ! enabled cross_compile && enabled omx_rpi && {
                                    add_cflags -isystem/opt/vc/include/IL ; }
                                check_header OMX_Core.h ; } ||
                               die "ERROR: OpenMAX IL headers not found"; }
enabled openssl           && { use_pkg_config openssl openssl/ssl.h OPENSSL_init_ssl ||
                               use_pkg_config openssl openssl/ssl.h SSL_library_init ||
                               check_lib openssl/ssl.h SSL_library_init -lssl -lcrypto ||
                               check_lib openssl/ssl.h SSL_library_init -lssl32 -leay32 ||
                               check_lib openssl/ssl.h SSL_library_init -lssl -lcrypto -lws2_32 -lgdi32 ||
                               die "ERROR: openssl not found"; }
enabled qtkit_indev      && { check_header_objcc QTKit/QTKit.h || disable qtkit_indev; }

if enabled gcrypt; then
    GCRYPT_CONFIG="${cross_prefix}libgcrypt-config"
    if "${GCRYPT_CONFIG}" --version > /dev/null 2>&1; then
        gcrypt_cflags=$("${GCRYPT_CONFIG}" --cflags)
        gcrypt_libs=$("${GCRYPT_CONFIG}" --libs)
        check_func_headers gcrypt.h gcry_mpi_new $gcrypt_cflags $gcrypt_libs ||
            die "ERROR: gcrypt not found"
        add_cflags $gcrypt_cflags && add_extralibs $gcrypt_libs
    else
        require gcrypt gcrypt.h gcry_mpi_new -lgcrypt
    fi
fi

disabled sdl && disable sdl2
if ! disabled sdl2; then
    SDL2_CONFIG="${cross_prefix}sdl2-config"
    if check_pkg_config sdl2 SDL_events.h SDL_PollEvent; then
        check_cpp_condition SDL.h "(SDL_MAJOR_VERSION<<16 | SDL_MINOR_VERSION<<8 | SDL_PATCHLEVEL) >= 0x020001" $sdl2_cflags &&
        check_cpp_condition SDL.h "(SDL_MAJOR_VERSION<<16 | SDL_MINOR_VERSION<<8 | SDL_PATCHLEVEL) < 0x020100" $sdl2_cflags &&
        check_func SDL_Init $sdl2_libs $sdl2_cflags && enable sdl2
    else
      if "${SDL2_CONFIG}" --version > /dev/null 2>&1; then
        sdl2_cflags=$("${SDL2_CONFIG}" --cflags)
        sdl2_libs=$("${SDL2_CONFIG}" --libs)
        check_cpp_condition SDL.h "(SDL_MAJOR_VERSION<<16 | SDL_MINOR_VERSION<<8 | SDL_PATCHLEVEL) >= 0x020001" $sdl2_cflags &&
        check_cpp_condition SDL.h "(SDL_MAJOR_VERSION<<16 | SDL_MINOR_VERSION<<8 | SDL_PATCHLEVEL) < 0x020100" $sdl2_cflags &&
        check_func SDL_Init $sdl2_libs $sdl2_cflags && enable sdl2
      fi
    fi
    if test $target_os = "mingw32"; then
        sdl2_libs="$sdl2_libs -mconsole"
    fi
fi
enabled sdl2 && enable sdl && add_cflags $sdl2_cflags && add_extralibs $sdl2_libs

disabled securetransport || { check_func SecIdentityCreate "-Wl,-framework,CoreFoundation -Wl,-framework,Security" &&
    check_lib "Security/SecureTransport.h Security/Security.h" "SSLCreateContext SecItemImport" "-Wl,-framework,CoreFoundation -Wl,-framework,Security" &&
    enable securetransport; }

disabled schannel || { check_func_headers "windows.h security.h" InitializeSecurityContext -DSECURITY_WIN32 -lsecur32 &&
                       check_cpp_condition winerror.h "defined(SEC_I_CONTEXT_EXPIRED)" && enable schannel && add_extralibs -lsecur32; }

makeinfo --version > /dev/null 2>&1 && enable makeinfo  || disable makeinfo
enabled makeinfo \
    && [ 0$(makeinfo --version | grep "texinfo" | sed 's/.*texinfo[^0-9]*\([0-9]*\)\..*/\1/') -ge 5 ] \
    && enable makeinfo_html || disable makeinfo_html
disabled makeinfo_html && texi2html --help 2> /dev/null | grep -q 'init-file' && enable texi2html || disable texi2html
perl -v            > /dev/null 2>&1 && enable perl      || disable perl
pod2man --help     > /dev/null 2>&1 && enable pod2man   || disable pod2man
rsync --help 2> /dev/null | grep -q 'contimeout' && enable rsync_contimeout || disable rsync_contimeout

check_header linux/fb.h
check_header linux/videodev.h
check_header linux/videodev2.h
check_code cc linux/videodev2.h "struct v4l2_frmsizeenum vfse; vfse.discrete.width = 0;" && enable_safe struct_v4l2_frmivalenum_discrete

check_header sys/videoio.h
check_code cc sys/videoio.h "struct v4l2_frmsizeenum vfse; vfse.discrete.width = 0;" && enable_safe struct_v4l2_frmivalenum_discrete

check_func_headers "windows.h vfw.h" capCreateCaptureWindow "$vfwcap_indev_extralibs"
# check that WM_CAP_DRIVER_CONNECT is defined to the proper value
# w32api 3.12 had it defined wrong
check_cpp_condition vfw.h "WM_CAP_DRIVER_CONNECT > WM_USER" && enable vfwcap_defines

check_type "dshow.h" IBaseFilter

# check for ioctl_meteor.h, ioctl_bt848.h and alternatives
{ check_header dev/bktr/ioctl_meteor.h &&
  check_header dev/bktr/ioctl_bt848.h; } ||
{ check_header machine/ioctl_meteor.h &&
  check_header machine/ioctl_bt848.h; } ||
{ check_header dev/video/meteor/ioctl_meteor.h &&
  check_header dev/video/bktr/ioctl_bt848.h; } ||
check_header dev/ic/bt8xx.h

check_header sndio.h
if check_struct sys/soundcard.h audio_buf_info bytes; then
    enable_safe sys/soundcard.h
else
    check_cc -D__BSD_VISIBLE -D__XSI_VISIBLE <<EOF && add_cppflags -D__BSD_VISIBLE -D__XSI_VISIBLE && enable_safe sys/soundcard.h
    #include <sys/soundcard.h>
    audio_buf_info abc;
EOF
fi
check_header soundcard.h

enabled_any alsa_indev alsa_outdev &&
    check_lib alsa/asoundlib.h snd_pcm_htimestamp -lasound

enabled jack_indev && check_lib jack/jack.h jack_client_open -ljack &&
    check_func jack_port_get_latency_range -ljack

enabled_any sndio_indev sndio_outdev && check_lib sndio.h sio_open -lsndio

if enabled libcdio; then
    check_lib "cdio/cdda.h cdio/paranoia.h" cdio_cddap_open -lcdio_paranoia -lcdio_cdda -lcdio ||
    check_lib "cdio/paranoia/cdda.h cdio/paranoia/paranoia.h" cdio_cddap_open -lcdio_paranoia -lcdio_cdda -lcdio ||
    die "ERROR: No usable libcdio/cdparanoia found"
fi

if ! disabled libxcb; then
    check_pkg_config "xcb >= 1.4" xcb/xcb.h xcb_connect || {
        enabled libxcb && die "ERROR: libxcb >= 1.4 not found";
    } && enable libxcb

if enabled libxcb; then
    disabled libxcb_shm || {
        check_pkg_config xcb-shm xcb/shm.h xcb_shm_attach || {
            enabled libxcb_shm && die "ERROR: libxcb_shm not found";
        } && check_header sys/shm.h && enable libxcb_shm; }

    disabled libxcb_xfixes || {
        check_pkg_config xcb-xfixes xcb/xfixes.h xcb_xfixes_get_cursor_image || {
            enabled libxcb_xfixes && die "ERROR: libxcb_xfixes not found";
        } && enable libxcb_xfixes; }

    disabled libxcb_shape || {
        check_pkg_config xcb-shape xcb/shape.h xcb_shape_get_rectangles || {
            enabled libxcb_shape && die "ERROR: libxcb_shape not found";
        } && enable libxcb_shape; }

    add_cflags $xcb_cflags $xcb_shm_cflags $xcb_xfixes_cflags $xcb_shape_cflags
    add_extralibs $xcb_libs $xcb_shm_libs $xcb_xfixes_libs $xcb_shape_libs
fi
fi

check_func_headers "windows.h" CreateDIBSection "$gdigrab_indev_extralibs"

enabled dxva2api_h &&
    check_cc <<EOF && enable dxva2api_cobj
#define _WIN32_WINNT 0x0600
#define COBJMACROS
#include <windows.h>
#include <d3d9.h>
#include <dxva2api.h>
int main(void) { IDirectXVideoDecoder *o = NULL; IDirectXVideoDecoder_Release(o); return 0; }
EOF

enabled vaapi &&
    check_lib va/va.h vaInitialize -lva ||
    disable vaapi

enabled vaapi &&
    check_code cc "va/va.h" "vaCreateSurfaces(0, 0, 0, 0, 0, 0, 0, 0)" ||
    disable vaapi

enabled vaapi &&
    check_lib "va/va.h va/va_drm.h" vaGetDisplayDRM -lva -lva-drm &&
    enable vaapi_drm

enabled vaapi &&
    check_lib "va/va.h va/va_x11.h" vaGetDisplay -lva -lva-x11 -lX11 &&
    enable vaapi_x11

enabled vdpau &&
    check_cpp_condition vdpau/vdpau.h "defined VDP_DECODER_PROFILE_MPEG4_PART2_ASP" ||
    disable vdpau

enabled vdpau &&
    check_lib "vdpau/vdpau.h vdpau/vdpau_x11.h" vdp_device_create_x11 -lvdpau -lX11 &&
    enable vdpau_x11

if enabled x86; then
    case $target_os in
        mingw32*|mingw64*|win32|win64|linux|cygwin*)
            ;;
        *)
            disable cuda cuvid nvenc
            ;;
    esac
else
    disable cuda cuvid nvenc
fi

enabled nvenc &&
    check_cc -I$source_path <<EOF || disable nvenc
#include "compat/nvenc/nvEncodeAPI.h"
NV_ENCODE_API_FUNCTION_LIST flist;
void f(void) { struct { const GUID guid; } s[] = { { NV_ENC_PRESET_HQ_GUID } }; }
int main(void) { return 0; }
EOF

# Funny iconv installations are not unusual, so check it after all flags have been set
disabled iconv || check_func_headers iconv.h iconv || check_lib iconv.h iconv -liconv || disable iconv

enabled debug && add_cflags -g"$debuglevel" && add_asflags -g"$debuglevel"

# add some useful compiler flags if supported
check_cflags -Wdeclaration-after-statement
check_cflags -Wall
check_cflags -Wdisabled-optimization
check_cflags -Wpointer-arith
check_cflags -Wredundant-decls
check_cflags -Wwrite-strings
check_cflags -Wtype-limits
check_cflags -Wundef
check_cflags -Wmissing-prototypes
check_cflags -Wno-pointer-to-int-cast
check_cflags -Wstrict-prototypes
check_cflags -Wempty-body

if enabled extra_warnings; then
    check_cflags -Wcast-qual
    check_cflags -Wextra
    check_cflags -Wpedantic
fi

check_disable_warning(){
    warning_flag=-W${1#-Wno-}
    test_cflags $warning_flag && add_cflags $1
}

check_disable_warning -Wno-parentheses
check_disable_warning -Wno-switch
check_disable_warning -Wno-format-zero-length
check_disable_warning -Wno-pointer-sign
check_disable_warning -Wno-unused-const-variable

check_disable_warning_headers(){
    warning_flag=-W${1#-Wno-}
    test_cflags $warning_flag && append cflags_headers $1
}

check_disable_warning_headers -Wno-deprecated-declarations
check_disable_warning_headers -Wno-unused-variable

# add some linker flags
check_ldflags -Wl,--warn-common
check_ldflags -Wl,-rpath-link=libpostproc:libswresample:libswscale:libavfilter:libavdevice:libavformat:libavcodec:libavutil:libavresample
enabled rpath && add_ldexeflags -Wl,-rpath,$libdir
enabled rpath && add_ldlibflags -Wl,-rpath,$libdir
test_ldflags -Wl,-Bsymbolic && append SHFLAGS -Wl,-Bsymbolic

# add some strip flags
# -wN '..@*' is more selective than -x, but not available everywhere.
check_stripflags -wN \'..@*\' || check_stripflags -x

enabled neon_clobber_test &&
    check_ldflags -Wl,--wrap,avcodec_open2              \
                  -Wl,--wrap,avcodec_decode_audio4      \
                  -Wl,--wrap,avcodec_decode_video2      \
                  -Wl,--wrap,avcodec_decode_subtitle2   \
                  -Wl,--wrap,avcodec_encode_audio2      \
                  -Wl,--wrap,avcodec_encode_video2      \
                  -Wl,--wrap,avcodec_encode_subtitle    \
                  -Wl,--wrap,avcodec_send_packet        \
                  -Wl,--wrap,avcodec_receive_packet     \
                  -Wl,--wrap,avcodec_send_frame         \
                  -Wl,--wrap,avcodec_receive_frame      \
                  -Wl,--wrap,swr_convert                \
                  -Wl,--wrap,avresample_convert ||
    disable neon_clobber_test

enabled xmm_clobber_test &&
    check_ldflags -Wl,--wrap,avcodec_open2              \
                  -Wl,--wrap,avcodec_decode_audio4      \
                  -Wl,--wrap,avcodec_decode_video2      \
                  -Wl,--wrap,avcodec_decode_subtitle2   \
                  -Wl,--wrap,avcodec_encode_audio2      \
                  -Wl,--wrap,avcodec_encode_video2      \
                  -Wl,--wrap,avcodec_encode_subtitle    \
                  -Wl,--wrap,avcodec_send_packet        \
                  -Wl,--wrap,avcodec_receive_packet     \
                  -Wl,--wrap,avcodec_send_frame         \
                  -Wl,--wrap,avcodec_receive_frame      \
                  -Wl,--wrap,swr_convert                \
                  -Wl,--wrap,avresample_convert         \
                  -Wl,--wrap,sws_scale ||
    disable xmm_clobber_test

check_ld "cc" <<EOF && enable proper_dce
extern const int array[512];
static inline int func(void) { return array[0]; }
int main(void) { return 0; }
EOF

if enabled proper_dce; then
    echo "X { local: *; };" > $TMPV
    if test_ldflags -Wl,${version_script},$TMPV; then
        append SHFLAGS '-Wl,${version_script},\$(SUBDIR)lib\$(NAME).ver'
        check_cc <<EOF && enable symver_asm_label
void ff_foo(void) __asm__ ("av_foo@VERSION");
void ff_foo(void) { ${inline_asm+__asm__($quotes);} }
EOF
        check_cc <<EOF && enable symver_gnu_asm
__asm__(".symver ff_foo,av_foo@VERSION");
void ff_foo(void) {}
EOF
    fi
fi

if [ -z "$optflags" ]; then
    if enabled small; then
        optflags=$cflags_size
    elif enabled optimizations; then
        optflags=$cflags_speed
    else
        optflags=$cflags_noopt
    fi
fi

check_optflags(){
    check_cflags "$@"
    enabled lto && check_ldflags "$@"
}


if enabled lto; then
    test "$cc_type" != "$ld_type" && die "LTO requires same compiler and linker"
    check_cflags  -flto
    check_ldflags -flto $cpuflags
    disable inline_asm_direct_symbol_refs
fi

check_optflags $optflags
check_optflags -fno-math-errno
check_optflags -fno-signed-zeros

enabled ftrapv && check_cflags -ftrapv

check_cc -mno-red-zone <<EOF && noredzone_flags="-mno-red-zone"
int x;
EOF


if enabled icc; then
    # Just warnings, no remarks
    check_cflags -w1
    # -wd: Disable following warnings
    # 144, 167, 556: -Wno-pointer-sign
    # 188: enumerated type mixed with another type
    # 1292: attribute "foo" ignored
    # 1419: external declaration in primary source file
    # 10006: ignoring unknown option -fno-signed-zeros
    # 10148: ignoring unknown option -Wno-parentheses
    # 10156: ignoring option '-W'; no argument required
    # 13200: No EMMS instruction before call to function
    # 13203: No EMMS instruction before return from function
    check_cflags -wd144,167,188,556,1292,1419,10006,10148,10156,13200,13203
    # 11030: Warning unknown option --as-needed
    # 10156: ignoring option '-export'; no argument required
    check_ldflags -wd10156,11030
    # icc 11.0 and 11.1 work with ebp_available, but don't pass the test
    enable ebp_available
    # The test above does not test linking
    enabled lto && disable symver_asm_label
    if enabled x86_32; then
        icc_version=$($cc -dumpversion)
        test ${icc_version%%.*} -ge 11 &&
            check_cflags -falign-stack=maintain-16-byte ||
            disable aligned_stack
    fi
elif enabled ccc; then
    # disable some annoying warnings
    add_cflags -msg_disable bitnotint
    add_cflags -msg_disable mixfuncvoid
    add_cflags -msg_disable nonstandcast
    add_cflags -msg_disable unsupieee
elif enabled gcc; then
    check_optflags -fno-tree-vectorize
    check_cflags -Werror=format-security
    check_cflags -Werror=implicit-function-declaration
    check_cflags -Werror=missing-prototypes
    check_cflags -Werror=return-type
    check_cflags -Werror=vla
    check_cflags -Wformat
    check_cflags -fdiagnostics-color=auto
    enabled extra_warnings || check_disable_warning -Wno-maybe-uninitialized
elif enabled llvm_gcc; then
    check_cflags -mllvm -stack-alignment=16
elif enabled clang; then
    check_cflags -mllvm -stack-alignment=16
    check_cflags -mstack-alignment=16
    check_cflags -Qunused-arguments
    check_cflags -Werror=implicit-function-declaration
    check_cflags -Werror=missing-prototypes
    check_cflags -Werror=return-type
elif enabled cparser; then
    add_cflags -Wno-missing-variable-declarations
    add_cflags -Wno-empty-statement
elif enabled armcc; then
    add_cflags -W${armcc_opt},--diag_suppress=4343 # hardfp compat
    add_cflags -W${armcc_opt},--diag_suppress=3036 # using . as system include dir
    # 2523: use of inline assembly is deprecated
    add_cflags -W${armcc_opt},--diag_suppress=2523
    add_cflags -W${armcc_opt},--diag_suppress=1207
    add_cflags -W${armcc_opt},--diag_suppress=1293 # assignment in condition
    add_cflags -W${armcc_opt},--diag_suppress=3343 # hardfp compat
    add_cflags -W${armcc_opt},--diag_suppress=167  # pointer sign
    add_cflags -W${armcc_opt},--diag_suppress=513  # pointer sign
elif enabled tms470; then
    add_cflags -pds=824 -pds=837
    disable inline_asm
elif enabled pathscale; then
    add_cflags -fstrict-overflow -OPT:wrap_around_unsafe_opt=OFF
elif enabled_any msvc icl; then
    enabled x86_32 && disable aligned_stack
    enabled_all x86_32 debug && add_cflags -Oy-
    enabled debug && add_ldflags -debug
    enable pragma_deprecated
    if enabled icl; then
        # -Qansi-alias is basically -fstrict-aliasing, but does not work
        # (correctly) on icl 13.x.
        check_cpp_condition "windows.h" "__ICL < 1300 || __ICL >= 1400" &&
            add_cflags -Qansi-alias
        # Some inline asm is not compilable in debug
        if enabled debug; then
            disable ebp_available
            disable ebx_available
        fi
    fi
    # msvcrt10 x64 incorrectly enables log2, only msvcrt12 (MSVC 2013) onwards actually has log2.
    check_cpp_condition crtversion.h "_VC_CRT_MAJOR_VERSION >= 12" || disable log2
    # The CRT headers contain __declspec(restrict) in a few places, but if redefining
    # restrict, this might break. MSVC 2010 and 2012 fail with __declspec(__restrict)
    # (as it ends up if the restrict redefine is done before including stdlib.h), while
    # MSVC 2013 and newer can handle it fine.
    # If this declspec fails, force including stdlib.h before the restrict redefinition
    # happens in config.h.
    if [ $_restrict != restrict ]; then
        check_cc <<EOF || add_cflags -FIstdlib.h
__declspec($_restrict) void* foo(int);
EOF
    fi
    # the new SSA optimzer in VS2015 U3 is mis-optimizing some parts of the code
    # Issue has been fixed in MSVC v19.00.24218.
    check_cpp_condition windows.h "_MSC_FULL_VER >= 190024218" ||
        check_cflags -d2SSAOptimizer-
    # enable utf-8 source processing on VS2015 U2 and newer
    check_cpp_condition windows.h "_MSC_FULL_VER >= 190023918" &&
        add_cflags -utf-8
fi

for pfx in "" host_; do
    varname=${pfx%_}cc_type
    eval "type=\$$varname"
    if [ $type = "msvc" ]; then
        check_${pfx}cc <<EOF || add_${pfx}cflags -Dinline=__inline
static inline int foo(int a) { return a; }
EOF
    fi
done

case $as_type in
    clang)
        add_asflags -Qunused-arguments
    ;;
esac

case $ld_type in
    clang)
        check_ldflags -Qunused-arguments
    ;;
esac

case $target_os in
    osf1)
        enabled ccc && add_ldflags '-Wl,-expect_unresolved,*'
    ;;
esac

enable frame_thread_encoder

enabled asm || { arch=c; disable $ARCH_LIST $ARCH_EXT_LIST; }

check_deps $CONFIG_LIST       \
           $CONFIG_EXTRA      \
           $HAVE_LIST         \
           $ALL_COMPONENTS    \

enabled threads && ! enabled pthreads && ! enabled atomics_native && die "non pthread threading without atomics not supported, try adding --enable-pthreads or --cpu=i486 or higher if you are on x86"


if test $target_os = "haiku"; then
    disable memalign
    disable posix_memalign
fi

enabled_all dxva2 dxva2api_cobj CoTaskMemFree &&
    prepend ffmpeg_libs $($ldflags_filter "-lole32") &&
    enable dxva2_lib

# add_dep lib dep
# -> enable ${lib}_deps_${dep}
# -> add $dep to ${lib}_deps only once
add_dep() {
    lib=$1
    dep=$2
    enabled "${lib}_deps_${dep}" && return 0
    enable  "${lib}_deps_${dep}"
    prepend "${lib}_deps" $dep
}

# merge deps lib components
# merge all ${component}_deps into ${lib}_deps and ${lib}_deps_*
merge_deps() {
    lib=$1
    shift
    for comp in $*; do
        enabled $comp || continue
        eval "dep=\"\$${comp}_deps\""
        for d in $dep; do
            add_dep $lib $d
        done
    done
}

merge_deps libavfilter $FILTER_LIST

map 'enabled $v && intrinsics=${v#intrinsics_}' $INTRINSICS_LIST

for thread in $THREADS_LIST; do
    if enabled $thread; then
        test -n "$thread_type" &&
            die "ERROR: Only one thread type must be selected." ||
            thread_type="$thread"
    fi
done

if disabled stdatomic_h; then
    if enabled atomics_gcc; then
        add_cppflags '-I\$(SRC_PATH)/compat/atomics/gcc'
    elif enabled atomics_win32; then
        add_cppflags '-I\$(SRC_PATH)/compat/atomics/win32'
    elif enabled atomics_suncc; then
        add_cppflags '-I\$(SRC_PATH)/compat/atomics/suncc'
    elif enabled pthreads; then
        add_compat atomics/pthread/stdatomic.o
        add_cppflags '-I\$(SRC_PATH)/compat/atomics/pthread'
    else
        enabled threads && die "Threading is enabled, but no atomics are available"
        add_cppflags '-I\$(SRC_PATH)/compat/atomics/dummy'
    fi
fi

# Check if requested libraries were found.
for lib in $AUTODETECT_LIBS; do
    requested $lib && ! enabled $lib && die "ERROR: $lib requested but not found";
done

enabled zlib && add_cppflags -DZLIB_CONST

# conditional library dependencies, in linking order
enabled afftfilt_filter     && prepend avfilter_deps "avcodec"
enabled amovie_filter       && prepend avfilter_deps "avformat avcodec"
enabled aresample_filter    && prepend avfilter_deps "swresample"
enabled atempo_filter       && prepend avfilter_deps "avcodec"
enabled cover_rect_filter   && prepend avfilter_deps "avformat avcodec"
enabled ebur128_filter && enabled swresample && prepend avfilter_deps "swresample"
enabled elbg_filter         && prepend avfilter_deps "avcodec"
enabled fftfilt_filter      && prepend avfilter_deps "avcodec"
enabled find_rect_filter    && prepend avfilter_deps "avformat avcodec"
enabled mcdeint_filter      && prepend avfilter_deps "avcodec"
enabled movie_filter    && prepend avfilter_deps "avformat avcodec"
enabled pan_filter          && prepend avfilter_deps "swresample"
enabled pp_filter           && prepend avfilter_deps "postproc"
enabled removelogo_filter   && prepend avfilter_deps "avformat avcodec swscale"
enabled resample_filter && prepend avfilter_deps "avresample"
enabled sab_filter          && prepend avfilter_deps "swscale"
enabled scale_filter    && prepend avfilter_deps "swscale"
enabled scale2ref_filter    && prepend avfilter_deps "swscale"
enabled sofalizer_filter    && prepend avfilter_deps "avcodec"
enabled showcqt_filter      && prepend avfilter_deps "avformat avcodec swscale"
enabled showfreqs_filter    && prepend avfilter_deps "avcodec"
enabled showspectrum_filter && prepend avfilter_deps "avcodec"
enabled smartblur_filter    && prepend avfilter_deps "swscale"
enabled spectrumsynth_filter && prepend avfilter_deps "avcodec"
enabled subtitles_filter    && prepend avfilter_deps "avformat avcodec"
enabled uspp_filter         && prepend avfilter_deps "avcodec"

enabled lavfi_indev         && prepend avdevice_deps "avfilter"

enabled opus_decoder    && prepend avcodec_deps "swresample"

expand_deps(){
    lib_deps=${1}_deps
    eval "deps=\$$lib_deps"
    append $lib_deps $(map 'eval echo \$${v}_deps' $deps)
    unique $lib_deps
}

#we have to remove gpl from the deps here as some code assumes all lib deps are libs
postproc_deps="$(filter_out 'gpl' $postproc_deps)"

map 'expand_deps $v' $LIBRARY_LIST

license="LGPL version 2.1 or later"
if enabled nonfree; then
    license="nonfree and unredistributable"
elif enabled gplv3; then
    license="GPL version 3 or later"
elif enabled lgplv3; then
    license="LGPL version 3 or later"
elif enabled gpl; then
    license="GPL version 2 or later"
fi

if test "$quiet" != "yes"; then

echo "install prefix            $prefix"
echo "source path               $source_path"
echo "C compiler                $cc"
echo "C library                 $libc_type"
if test "$host_cc" != "$cc"; then
    echo "host C compiler           $host_cc"
    echo "host C library            $host_libc_type"
fi
echo "ARCH                      $arch ($cpu)"
if test "$build_suffix" != ""; then
    echo "build suffix              $build_suffix"
fi
if test "$progs_suffix" != ""; then
    echo "progs suffix              $progs_suffix"
fi
if test "$extra_version" != ""; then
    echo "version string suffix     $extra_version"
fi
echo "big-endian                ${bigendian-no}"
echo "runtime cpu detection     ${runtime_cpudetect-no}"
if enabled x86; then
    echo "${yasmexe}                      ${yasm-no}"
    echo "MMX enabled               ${mmx-no}"
    echo "MMXEXT enabled            ${mmxext-no}"
    echo "3DNow! enabled            ${amd3dnow-no}"
    echo "3DNow! extended enabled   ${amd3dnowext-no}"
    echo "SSE enabled               ${sse-no}"
    echo "SSSE3 enabled             ${ssse3-no}"
    echo "AESNI enabled             ${aesni-no}"
    echo "AVX enabled               ${avx-no}"
    echo "XOP enabled               ${xop-no}"
    echo "FMA3 enabled              ${fma3-no}"
    echo "FMA4 enabled              ${fma4-no}"
    echo "i686 features enabled     ${i686-no}"
    echo "CMOV is fast              ${fast_cmov-no}"
    echo "EBX available             ${ebx_available-no}"
    echo "EBP available             ${ebp_available-no}"
fi
if enabled aarch64; then
    echo "NEON enabled              ${neon-no}"
    echo "VFP enabled               ${vfp-no}"
fi
if enabled arm; then
    echo "ARMv5TE enabled           ${armv5te-no}"
    echo "ARMv6 enabled             ${armv6-no}"
    echo "ARMv6T2 enabled           ${armv6t2-no}"
    echo "VFP enabled               ${vfp-no}"
    echo "NEON enabled              ${neon-no}"
    echo "THUMB enabled             ${thumb-no}"
fi
if enabled mips; then
    echo "MIPS FPU enabled          ${mipsfpu-no}"
    echo "MIPS DSP R1 enabled       ${mipsdsp-no}"
    echo "MIPS DSP R2 enabled       ${mipsdspr2-no}"
    echo "MIPS MSA enabled          ${msa-no}"
    echo "LOONGSON MMI enabled      ${mmi-no}"
fi
if enabled ppc; then
    echo "AltiVec enabled           ${altivec-no}"
    echo "VSX enabled               ${vsx-no}"
    echo "POWER8 enabled            ${power8-no}"
    echo "PPC 4xx optimizations     ${ppc4xx-no}"
    echo "dcbzl available           ${dcbzl-no}"
fi
echo "debug symbols             ${debug-no}"
echo "strip symbols             ${stripping-no}"
echo "optimize for size         ${small-no}"
echo "optimizations             ${optimizations-no}"
echo "static                    ${static-no}"
echo "shared                    ${shared-no}"
echo "postprocessing support    ${postproc-no}"
echo "network support           ${network-no}"
echo "threading support         ${thread_type-no}"
echo "safe bitstream reader     ${safe_bitstream_reader-no}"
echo "texi2html enabled         ${texi2html-no}"
echo "perl enabled              ${perl-no}"
echo "pod2man enabled           ${pod2man-no}"
echo "makeinfo enabled          ${makeinfo-no}"
echo "makeinfo supports HTML    ${makeinfo_html-no}"
test -n "$random_seed" &&
    echo "random seed               ${random_seed}"
echo

echo "External libraries:"
print_enabled '' $EXTERNAL_LIBRARY_LIST | print_in_columns
echo

echo "External libraries providing hardware acceleration:"
print_enabled '' $HWACCEL_LIBRARY_LIST | print_in_columns
echo

echo "Libraries:"
print_enabled '' $LIBRARY_LIST | print_in_columns
echo

echo "Programs:"
print_enabled '' $PROGRAM_LIST | print_in_columns
echo

for type in decoder encoder hwaccel parser demuxer muxer protocol filter bsf indev outdev; do
    echo "Enabled ${type}s:"
    eval list=\$$(toupper $type)_LIST
    print_enabled '_*' $list | print_in_columns
    echo
done

echo "License: $license"

echo "Creating configuration files ..."

fi # test "$quiet" != "yes"

test -e Makefile || echo "include $source_path/Makefile" > Makefile

enabled stripping || strip="echo skipping strip"

config_files="$TMPH config.mak doc/config.texi"

cat > config.mak <<EOF
# Automatically generated by configure - do not modify!
ifndef FFMPEG_CONFIG_MAK
FFMPEG_CONFIG_MAK=1
FFMPEG_CONFIGURATION=$FFMPEG_CONFIGURATION
prefix=$prefix
LIBDIR=\$(DESTDIR)$libdir
SHLIBDIR=\$(DESTDIR)$shlibdir
INCDIR=\$(DESTDIR)$incdir
BINDIR=\$(DESTDIR)$bindir
DATADIR=\$(DESTDIR)$datadir
DOCDIR=\$(DESTDIR)$docdir
MANDIR=\$(DESTDIR)$mandir
PKGCONFIGDIR=\$(DESTDIR)$pkgconfigdir
INSTALL_NAME_DIR=$install_name_dir
SRC_PATH=$source_path
SRC_LINK=$source_link
ifndef MAIN_MAKEFILE
SRC_PATH:=\$(SRC_PATH:.%=..%)
endif
CC_IDENT=$cc_ident
ARCH=$arch
INTRINSICS=$intrinsics
CC=$cc
CXX=$cxx
AS=$as
OBJCC=$objcc
LD=$ld
DEPCC=$dep_cc
DEPCCFLAGS=$DEPCCFLAGS \$(CPPFLAGS)
DEPAS=$as
DEPASFLAGS=$DEPASFLAGS \$(CPPFLAGS)
YASM=$yasmexe
DEPYASM=$yasmexe
AR=$ar
ARFLAGS=$arflags
AR_O=$ar_o
RANLIB=$ranlib
STRIP=$strip
CP=cp -p
LN_S=$ln_s
CPPFLAGS=$CPPFLAGS
CFLAGS=$CFLAGS
CXXFLAGS=$CXXFLAGS
OBJCFLAGS=$OBJCFLAGS
ASFLAGS=$ASFLAGS
AS_C=$AS_C
AS_O=$AS_O
OBJCC_C=$OBJCC_C
OBJCC_E=$OBJCC_E
OBJCC_O=$OBJCC_O
CC_C=$CC_C
CC_E=$CC_E
CC_O=$CC_O
CXX_C=$CXX_C
CXX_O=$CXX_O
LD_O=$LD_O
LD_LIB=$LD_LIB
LD_PATH=$LD_PATH
DLLTOOL=$dlltool
WINDRES=$windres
DEPWINDRES=$dep_cc
DOXYGEN=$doxygen
LDFLAGS=$LDFLAGS
LDEXEFLAGS=$LDEXEFLAGS
LDLIBFLAGS=$LDLIBFLAGS
SHFLAGS=$(echo $($ldflags_filter $SHFLAGS))
ASMSTRIPFLAGS=$ASMSTRIPFLAGS
YASMFLAGS=$YASMFLAGS
BUILDSUF=$build_suffix
PROGSSUF=$progs_suffix
FULLNAME=$FULLNAME
LIBPREF=$LIBPREF
LIBSUF=$LIBSUF
LIBNAME=$LIBNAME
SLIBPREF=$SLIBPREF
SLIBSUF=$SLIBSUF
EXESUF=$EXESUF
EXTRA_VERSION=$extra_version
CCDEP=$CCDEP
CXXDEP=$CXXDEP
CCDEP_FLAGS=$CCDEP_FLAGS
ASDEP=$ASDEP
ASDEP_FLAGS=$ASDEP_FLAGS
CC_DEPFLAGS=$CC_DEPFLAGS
AS_DEPFLAGS=$AS_DEPFLAGS
HOSTCC=$host_cc
HOSTLD=$host_ld
HOSTCFLAGS=$host_cflags
HOSTCPPFLAGS=$host_cppflags
HOSTEXESUF=$HOSTEXESUF
HOSTLDFLAGS=$host_ldflags
HOSTLIBS=$host_libs
DEPHOSTCC=$host_cc
DEPHOSTCCFLAGS=$DEPHOSTCCFLAGS \$(HOSTCCFLAGS)
HOSTCCDEP=$HOSTCCDEP
HOSTCCDEP_FLAGS=$HOSTCCDEP_FLAGS
HOSTCC_DEPFLAGS=$HOSTCC_DEPFLAGS
HOSTCC_C=$HOSTCC_C
HOSTCC_O=$HOSTCC_O
HOSTLD_O=$HOSTLD_O
TARGET_EXEC=$target_exec $target_exec_args
TARGET_PATH=$target_path
TARGET_SAMPLES=${target_samples:-\$(SAMPLES)}
CFLAGS-ffplay=${sdl2_cflags}
CFLAGS_HEADERS=$cflags_headers
ZLIB=$($ldflags_filter -lz)
LIB_INSTALL_EXTRA_CMD=$LIB_INSTALL_EXTRA_CMD
EXTRALIBS=$extralibs
COMPAT_OBJS=$compat_objs
INSTALL=$install
LIBTARGET=${LIBTARGET}
SLIBNAME=${SLIBNAME}
SLIBNAME_WITH_VERSION=${SLIBNAME_WITH_VERSION}
SLIBNAME_WITH_MAJOR=${SLIBNAME_WITH_MAJOR}
SLIB_CREATE_DEF_CMD=${SLIB_CREATE_DEF_CMD}
SLIB_EXTRA_CMD=${SLIB_EXTRA_CMD}
SLIB_INSTALL_NAME=${SLIB_INSTALL_NAME}
SLIB_INSTALL_LINKS=${SLIB_INSTALL_LINKS}
SLIB_INSTALL_EXTRA_LIB=${SLIB_INSTALL_EXTRA_LIB}
SLIB_INSTALL_EXTRA_SHLIB=${SLIB_INSTALL_EXTRA_SHLIB}
VERSION_SCRIPT_POSTPROCESS_CMD=${VERSION_SCRIPT_POSTPROCESS_CMD}
SAMPLES:=${samples:-\$(FATE_SAMPLES)}
NOREDZONE_FLAGS=$noredzone_flags
EOF

get_version(){
    lcname=lib${1}
    name=$(toupper $lcname)
    file=$source_path/$lcname/version.h
    eval $(awk "/#define ${name}_VERSION_M/ { print \$2 \"=\" \$3 }" "$file")
    enabled raise_major && eval ${name}_VERSION_MAJOR=$((${name}_VERSION_MAJOR+100))
    eval ${name}_VERSION=\$${name}_VERSION_MAJOR.\$${name}_VERSION_MINOR.\$${name}_VERSION_MICRO
    eval echo "${lcname}_VERSION=\$${name}_VERSION" >> config.mak
    eval echo "${lcname}_VERSION_MAJOR=\$${name}_VERSION_MAJOR" >> config.mak
    eval echo "${lcname}_VERSION_MINOR=\$${name}_VERSION_MINOR" >> config.mak
}

map 'get_version $v' $LIBRARY_LIST

map 'eval echo "${v}_FFLIBS=\$${v}_deps" >> config.mak' $LIBRARY_LIST

print_program_libs(){
    eval "program_libs=\$${1}_libs"
    eval echo "LIBS-${1}=${program_libs}" >> config.mak
}

map 'print_program_libs $v' $PROGRAM_LIST

cat > $TMPH <<EOF
/* Automatically generated by configure - do not modify! */
#ifndef FFMPEG_CONFIG_H
#define FFMPEG_CONFIG_H
#define FFMPEG_CONFIGURATION "$(c_escape $FFMPEG_CONFIGURATION)"
#define FFMPEG_LICENSE "$(c_escape $license)"
#define CONFIG_THIS_YEAR 2017
#define FFMPEG_DATADIR "$(eval c_escape $datadir)"
#define AVCONV_DATADIR "$(eval c_escape $datadir)"
#define CC_IDENT "$(c_escape ${cc_ident:-Unknown compiler})"
#define av_restrict $_restrict
#define EXTERN_PREFIX "${extern_prefix}"
#define EXTERN_ASM ${extern_prefix}
#define BUILDSUF "$build_suffix"
#define SLIBSUF "$SLIBSUF"
#define HAVE_MMX2 HAVE_MMXEXT
#define SWS_MAX_FILTER_SIZE $sws_max_filter_size
EOF

test -n "$assert_level" &&
    echo "#define ASSERT_LEVEL $assert_level" >>$TMPH

test -n "$malloc_prefix" &&
    echo "#define MALLOC_PREFIX $malloc_prefix" >>$TMPH

if enabled yasm; then
    append config_files $TMPASM
    printf '' >$TMPASM
fi

enabled getenv || echo "#define getenv(x) NULL" >> $TMPH


mkdir -p doc
mkdir -p tests
mkdir -p tests/api
echo "@c auto-generated by configure - do not modify! " > doc/config.texi

print_config ARCH_   "$config_files" $ARCH_LIST
print_config HAVE_   "$config_files" $HAVE_LIST
print_config CONFIG_ "$config_files" $CONFIG_LIST       \
                                     $CONFIG_EXTRA      \
                                     $ALL_COMPONENTS    \

echo "#endif /* FFMPEG_CONFIG_H */" >> $TMPH
echo "endif # FFMPEG_CONFIG_MAK" >> config.mak

# Do not overwrite an unchanged config.h to avoid superfluous rebuilds.
cp_if_changed $TMPH config.h
touch .config

enabled yasm && cp_if_changed $TMPASM config.asm

cat > $TMPH <<EOF
/* Generated by ffconf */
#ifndef AVUTIL_AVCONFIG_H
#define AVUTIL_AVCONFIG_H
EOF

print_config AV_HAVE_ $TMPH $HAVE_LIST_PUB

echo "#endif /* AVUTIL_AVCONFIG_H */" >> $TMPH

cp_if_changed $TMPH libavutil/avconfig.h

# generate the lists of enabled components
print_enabled_components(){
    file=$1
    struct_name=$2
    name=$3
    shift 3
    echo "static const $struct_name *$name[] = {" > $TMPH
    for c in $*; do
        enabled $c && printf "    &ff_%s,\n" $c >> $TMPH
    done
    echo "    NULL };" >> $TMPH
    cp_if_changed $TMPH $file
}

print_enabled_components libavcodec/bsf_list.c AVBitStreamFilter bitstream_filters $BSF_LIST
print_enabled_components libavformat/protocol_list.c URLProtocol url_protocols $PROTOCOL_LIST

if test -n "$WARNINGS"; then
    printf "\n%s%s$WARNINGS%s" "$warn_color" "$bold_color" "$reset_color"
    enabled fatal_warnings && exit 1
fi

# build pkg-config files

lib_version(){
    eval printf "\"lib${1}${build_suffix} >= \$LIB$(toupper ${1})_VERSION, \""
}

pkgconfig_generate(){
    name=$1
    shortname=${name#lib}${build_suffix}
    comment=$2
    version=$3
    libs=$4
    requires=$(map 'lib_version $v' $(eval echo \$${name#lib}_deps))
    requires=${requires%, }
    enabled ${name#lib} || return 0
    mkdir -p $name
    cat <<EOF > $name/$name${build_suffix}.pc
prefix=$prefix
exec_prefix=\${prefix}
libdir=$libdir
includedir=$incdir

Name: $name
Description: $comment
Version: $version
Requires: $(enabled shared || echo $requires)
Requires.private: $(enabled shared && echo $requires)
Conflicts:
Libs: -L\${libdir} $(enabled rpath && echo "-Wl,-rpath,\${libdir}") -l${shortname} $(enabled shared || echo $libs)
Libs.private: $(enabled shared && echo $libs)
Cflags: -I\${includedir}
EOF

mkdir -p doc/examples/pc-uninstalled
includedir=${source_path}
[ "$includedir" = . ] && includedir="\${pcfiledir}/../../.."
    cat <<EOF > doc/examples/pc-uninstalled/${name}-uninstalled.pc
prefix=
exec_prefix=
libdir=\${pcfiledir}/../../../$name
includedir=${includedir}

Name: $name
Description: $comment
Version: $version
Requires: $requires
Conflicts:
Libs: -L\${libdir} -Wl,-rpath,\${libdir} -l${shortname} $(enabled shared || echo $libs)
Cflags: -I\${includedir}
EOF
}

pkgconfig_generate libavutil     "FFmpeg utility library"               "$LIBAVUTIL_VERSION"     "$LIBRT $LIBM"
pkgconfig_generate libavcodec    "FFmpeg codec library"                 "$LIBAVCODEC_VERSION"    "$extralibs"
pkgconfig_generate libavformat   "FFmpeg container format library"      "$LIBAVFORMAT_VERSION"   "$extralibs"
pkgconfig_generate libavdevice   "FFmpeg device handling library"       "$LIBAVDEVICE_VERSION"   "$extralibs"
pkgconfig_generate libavfilter   "FFmpeg audio/video filtering library" "$LIBAVFILTER_VERSION"   "$extralibs"
pkgconfig_generate libpostproc   "FFmpeg postprocessing library"        "$LIBPOSTPROC_VERSION"   ""
pkgconfig_generate libavresample "Libav audio resampling library"       "$LIBAVRESAMPLE_VERSION" "$LIBM"
pkgconfig_generate libswscale    "FFmpeg image rescaling library"       "$LIBSWSCALE_VERSION"    "$LIBM"
pkgconfig_generate libswresample "FFmpeg audio resampling library"      "$LIBSWRESAMPLE_VERSION" "$LIBM $LIBSOXR"<|MERGE_RESOLUTION|>--- conflicted
+++ resolved
@@ -1233,20 +1233,12 @@
 
 check_pkg_config(){
     log check_pkg_config "$@"
-<<<<<<< HEAD
-    pkgandversion="$1"
-=======
     pkg_version="$1"
->>>>>>> 2a096440
     pkg="${1%% *}"
     headers="$2"
     funcs="$3"
     shift 3
-<<<<<<< HEAD
-    check_cmd $pkg_config --exists --print-errors $pkgandversion || return
-=======
     check_cmd $pkg_config --exists --print-errors $pkg_version || return
->>>>>>> 2a096440
     pkg_cflags=$($pkg_config --cflags $pkg_config_flags $pkg)
     pkg_libs=$($pkg_config --libs $pkg_config_flags $pkg)
     check_func_headers "$headers" "$funcs" $pkg_cflags $pkg_libs "$@" &&
@@ -1338,7 +1330,6 @@
     check_lib "$headers" $func "$@" || die "ERROR: $name_version not found"
 }
 
-<<<<<<< HEAD
 require_cpp(){
     name="$1"
     headers="$2"
@@ -1375,13 +1366,6 @@
       && set_safe "${pkg}_cflags" $pkg_cflags \
       && set_safe "${pkg}_libs"   $pkg_libs \
       || die "ERROR: $pkg not found"
-=======
-require_pkg_config(){
-    log require_pkg_config "$@"
-    pkg_version="$1"
-    pkg="${1%% *}"
-    check_pkg_config "$@" || die "ERROR: $pkg_version not found"
->>>>>>> 2a096440
     add_cflags    $(get_safe "${pkg}_cflags")
     add_extralibs $(get_safe "${pkg}_libs")
 }
