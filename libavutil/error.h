/*
 * This file is part of FFmpeg.
 *
 * FFmpeg is free software; you can redistribute it and/or
 * modify it under the terms of the GNU Lesser General Public
 * License as published by the Free Software Foundation; either
 * version 2.1 of the License, or (at your option) any later version.
 *
 * FFmpeg is distributed in the hope that it will be useful,
 * but WITHOUT ANY WARRANTY; without even the implied warranty of
 * MERCHANTABILITY or FITNESS FOR A PARTICULAR PURPOSE.  See the GNU
 * Lesser General Public License for more details.
 *
 * You should have received a copy of the GNU Lesser General Public
 * License along with FFmpeg; if not, write to the Free Software
 * Foundation, Inc., 51 Franklin Street, Fifth Floor, Boston, MA 02110-1301 USA
 */

/**
 * @file
 * error code definitions
 */

#ifndef AVUTIL_ERROR_H
#define AVUTIL_ERROR_H

#include <errno.h>
#include <stddef.h>

/**
 * @addtogroup lavu_error
 *
 * @{
 */


/* error handling */
#if EDOM > 0
#define AVERROR(e) (-(e))   ///< Returns a negative error code from a POSIX error code, to return from library functions.
#define AVUNERROR(e) (-(e)) ///< Returns a POSIX error code from a library function error return value.
#else
/* Some platforms have E* and errno already negated. */
#define AVERROR(e) (e)
#define AVUNERROR(e) (e)
#endif

<<<<<<< HEAD
#define FFERRTAG(a, b, c, d) (-(int)MKTAG(a, b, c, d))

#define AVERROR_BSF_NOT_FOUND      FFERRTAG(0xF8,'B','S','F') ///< Bitstream filter not found
#define AVERROR_BUG                FFERRTAG( 'B','U','G','!') ///< Internal bug, also see AVERROR_BUG2
#define AVERROR_BUFFER_TOO_SMALL   FFERRTAG( 'B','U','F','S') ///< Buffer too small
#define AVERROR_DECODER_NOT_FOUND  FFERRTAG(0xF8,'D','E','C') ///< Decoder not found
#define AVERROR_DEMUXER_NOT_FOUND  FFERRTAG(0xF8,'D','E','M') ///< Demuxer not found
#define AVERROR_ENCODER_NOT_FOUND  FFERRTAG(0xF8,'E','N','C') ///< Encoder not found
#define AVERROR_EOF                FFERRTAG( 'E','O','F',' ') ///< End of file
#define AVERROR_EXIT               FFERRTAG( 'E','X','I','T') ///< Immediate exit was requested; the called function should not be restarted
#define AVERROR_EXTERNAL           FFERRTAG( 'E','X','T',' ') ///< Generic error in an external library
#define AVERROR_FILTER_NOT_FOUND   FFERRTAG(0xF8,'F','I','L') ///< Filter not found
#define AVERROR_INVALIDDATA        FFERRTAG( 'I','N','D','A') ///< Invalid data found when processing input
#define AVERROR_MUXER_NOT_FOUND    FFERRTAG(0xF8,'M','U','X') ///< Muxer not found
#define AVERROR_OPTION_NOT_FOUND   FFERRTAG(0xF8,'O','P','T') ///< Option not found
#define AVERROR_PATCHWELCOME       FFERRTAG( 'P','A','W','E') ///< Not yet implemented in FFmpeg, patches welcome
#define AVERROR_PROTOCOL_NOT_FOUND FFERRTAG(0xF8,'P','R','O') ///< Protocol not found
#define AVERROR_STREAM_NOT_FOUND   FFERRTAG(0xF8,'S','T','R') ///< Stream not found

/**
 * This is semantically identical to AVERROR_BUG
 * it has been introduced in Libav after our AVERROR_BUG and with a modified value.
 */
#define AVERROR_BUG2               FFERRTAG( 'B','U','G',' ')
#define AVERROR_UNKNOWN            FFERRTAG( 'U','N','K','N') ///< Unknown error, typically from an external library

#define AV_ERROR_MAX_STRING_SIZE 64
=======
#define AVERROR_BSF_NOT_FOUND      (-0x39acbd08) ///< Bitstream filter not found
#define AVERROR_DECODER_NOT_FOUND  (-0x3cbabb08) ///< Decoder not found
#define AVERROR_DEMUXER_NOT_FOUND  (-0x32babb08) ///< Demuxer not found
#define AVERROR_ENCODER_NOT_FOUND  (-0x3cb1ba08) ///< Encoder not found
#define AVERROR_EOF                (-0x5fb9b0bb) ///< End of file
#define AVERROR_EXIT               (-0x2bb6a7bb) ///< Immediate exit was requested; the called function should not be restarted
#define AVERROR_FILTER_NOT_FOUND   (-0x33b6b908) ///< Filter not found
#define AVERROR_INVALIDDATA        (-0x3ebbb1b7) ///< Invalid data found when processing input
#define AVERROR_MUXER_NOT_FOUND    (-0x27aab208) ///< Muxer not found
#define AVERROR_OPTION_NOT_FOUND   (-0x2bafb008) ///< Option not found
#define AVERROR_PATCHWELCOME       (-0x3aa8beb0) ///< Not yet implemented in Libav, patches welcome
#define AVERROR_PROTOCOL_NOT_FOUND (-0x30adaf08) ///< Protocol not found
#define AVERROR_STREAM_NOT_FOUND   (-0x2dabac08) ///< Stream not found
#define AVERROR_BUG                (-0x5fb8aabe) ///< Bug detected, please report the issue
#define AVERROR_UNKNOWN            (-0x31b4b1ab) ///< Unknown error, typically from an external library
#define AVERROR_EXPERIMENTAL       (-0x2bb2afa8) ///< Requested feature is flagged experimental. Set strict_std_compliance if you really want to use it.
>>>>>>> c3e15f7b

/**
 * Put a description of the AVERROR code errnum in errbuf.
 * In case of failure the global variable errno is set to indicate the
 * error. Even in case of failure av_strerror() will print a generic
 * error message indicating the errnum provided to errbuf.
 *
 * @param errnum      error code to describe
 * @param errbuf      buffer to which description is written
 * @param errbuf_size the size in bytes of errbuf
 * @return 0 on success, a negative value if a description for errnum
 * cannot be found
 */
int av_strerror(int errnum, char *errbuf, size_t errbuf_size);

/**
 * Fill the provided buffer with a string containing an error string
 * corresponding to the AVERROR code errnum.
 *
 * @param errbuf         a buffer
 * @param errbuf_size    size in bytes of errbuf
 * @param errnum         error code to describe
 * @return the buffer in input, filled with the error description
 * @see av_strerror()
 */
static inline char *av_make_error_string(char *errbuf, size_t errbuf_size, int errnum)
{
    av_strerror(errnum, errbuf, errbuf_size);
    return errbuf;
}

/**
 * Convenience macro, the return value should be used only directly in
 * function arguments but never stand-alone.
 */
#define av_err2str(errnum) \
    av_make_error_string((char[AV_ERROR_MAX_STRING_SIZE]){0}, AV_ERROR_MAX_STRING_SIZE, errnum)

/**
 * @}
 */

#endif /* AVUTIL_ERROR_H */<|MERGE_RESOLUTION|>--- conflicted
+++ resolved
@@ -44,7 +44,6 @@
 #define AVUNERROR(e) (e)
 #endif
 
-<<<<<<< HEAD
 #define FFERRTAG(a, b, c, d) (-(int)MKTAG(a, b, c, d))
 
 #define AVERROR_BSF_NOT_FOUND      FFERRTAG(0xF8,'B','S','F') ///< Bitstream filter not found
@@ -62,34 +61,17 @@
 #define AVERROR_OPTION_NOT_FOUND   FFERRTAG(0xF8,'O','P','T') ///< Option not found
 #define AVERROR_PATCHWELCOME       FFERRTAG( 'P','A','W','E') ///< Not yet implemented in FFmpeg, patches welcome
 #define AVERROR_PROTOCOL_NOT_FOUND FFERRTAG(0xF8,'P','R','O') ///< Protocol not found
+
 #define AVERROR_STREAM_NOT_FOUND   FFERRTAG(0xF8,'S','T','R') ///< Stream not found
-
 /**
  * This is semantically identical to AVERROR_BUG
  * it has been introduced in Libav after our AVERROR_BUG and with a modified value.
  */
 #define AVERROR_BUG2               FFERRTAG( 'B','U','G',' ')
 #define AVERROR_UNKNOWN            FFERRTAG( 'U','N','K','N') ///< Unknown error, typically from an external library
+#define AVERROR_EXPERIMENTAL       (-0x2bb2afa8) ///< Requested feature is flagged experimental. Set strict_std_compliance if you really want to use it.
 
 #define AV_ERROR_MAX_STRING_SIZE 64
-=======
-#define AVERROR_BSF_NOT_FOUND      (-0x39acbd08) ///< Bitstream filter not found
-#define AVERROR_DECODER_NOT_FOUND  (-0x3cbabb08) ///< Decoder not found
-#define AVERROR_DEMUXER_NOT_FOUND  (-0x32babb08) ///< Demuxer not found
-#define AVERROR_ENCODER_NOT_FOUND  (-0x3cb1ba08) ///< Encoder not found
-#define AVERROR_EOF                (-0x5fb9b0bb) ///< End of file
-#define AVERROR_EXIT               (-0x2bb6a7bb) ///< Immediate exit was requested; the called function should not be restarted
-#define AVERROR_FILTER_NOT_FOUND   (-0x33b6b908) ///< Filter not found
-#define AVERROR_INVALIDDATA        (-0x3ebbb1b7) ///< Invalid data found when processing input
-#define AVERROR_MUXER_NOT_FOUND    (-0x27aab208) ///< Muxer not found
-#define AVERROR_OPTION_NOT_FOUND   (-0x2bafb008) ///< Option not found
-#define AVERROR_PATCHWELCOME       (-0x3aa8beb0) ///< Not yet implemented in Libav, patches welcome
-#define AVERROR_PROTOCOL_NOT_FOUND (-0x30adaf08) ///< Protocol not found
-#define AVERROR_STREAM_NOT_FOUND   (-0x2dabac08) ///< Stream not found
-#define AVERROR_BUG                (-0x5fb8aabe) ///< Bug detected, please report the issue
-#define AVERROR_UNKNOWN            (-0x31b4b1ab) ///< Unknown error, typically from an external library
-#define AVERROR_EXPERIMENTAL       (-0x2bb2afa8) ///< Requested feature is flagged experimental. Set strict_std_compliance if you really want to use it.
->>>>>>> c3e15f7b
 
 /**
  * Put a description of the AVERROR code errnum in errbuf.
