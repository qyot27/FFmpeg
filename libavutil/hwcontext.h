/*
 * This file is part of FFmpeg.
 *
 * FFmpeg is free software; you can redistribute it and/or
 * modify it under the terms of the GNU Lesser General Public
 * License as published by the Free Software Foundation; either
 * version 2.1 of the License, or (at your option) any later version.
 *
 * FFmpeg is distributed in the hope that it will be useful,
 * but WITHOUT ANY WARRANTY; without even the implied warranty of
 * MERCHANTABILITY or FITNESS FOR A PARTICULAR PURPOSE.  See the GNU
 * Lesser General Public License for more details.
 *
 * You should have received a copy of the GNU Lesser General Public
 * License along with FFmpeg; if not, write to the Free Software
 * Foundation, Inc., 51 Franklin Street, Fifth Floor, Boston, MA 02110-1301 USA
 */

#ifndef AVUTIL_HWCONTEXT_H
#define AVUTIL_HWCONTEXT_H

#include "buffer.h"
#include "frame.h"
#include "log.h"
#include "pixfmt.h"

enum AVHWDeviceType {
    AV_HWDEVICE_TYPE_NONE,
    AV_HWDEVICE_TYPE_VDPAU,
    AV_HWDEVICE_TYPE_CUDA,
    AV_HWDEVICE_TYPE_VAAPI,
    AV_HWDEVICE_TYPE_DXVA2,
    AV_HWDEVICE_TYPE_QSV,
<<<<<<< HEAD
    AV_HWDEVICE_TYPE_VIDEOTOOLBOX,
    AV_HWDEVICE_TYPE_NONE,
    AV_HWDEVICE_TYPE_D3D11VA,
    AV_HWDEVICE_TYPE_DRM,
=======
>>>>>>> 1bd986ed
};

typedef struct AVHWDeviceInternal AVHWDeviceInternal;

/**
 * This struct aggregates all the (hardware/vendor-specific) "high-level" state,
 * i.e. state that is not tied to a concrete processing configuration.
 * E.g., in an API that supports hardware-accelerated encoding and decoding,
 * this struct will (if possible) wrap the state that is common to both encoding
 * and decoding and from which specific instances of encoders or decoders can be
 * derived.
 *
 * This struct is reference-counted with the AVBuffer mechanism. The
 * av_hwdevice_ctx_alloc() constructor yields a reference, whose data field
 * points to the actual AVHWDeviceContext. Further objects derived from
 * AVHWDeviceContext (such as AVHWFramesContext, describing a frame pool with
 * specific properties) will hold an internal reference to it. After all the
 * references are released, the AVHWDeviceContext itself will be freed,
 * optionally invoking a user-specified callback for uninitializing the hardware
 * state.
 */
typedef struct AVHWDeviceContext {
    /**
     * A class for logging. Set by av_hwdevice_ctx_alloc().
     */
    const AVClass *av_class;

    /**
     * Private data used internally by libavutil. Must not be accessed in any
     * way by the caller.
     */
    AVHWDeviceInternal *internal;

    /**
     * This field identifies the underlying API used for hardware access.
     *
     * This field is set when this struct is allocated and never changed
     * afterwards.
     */
    enum AVHWDeviceType type;

    /**
     * The format-specific data, allocated and freed by libavutil along with
     * this context.
     *
     * Should be cast by the user to the format-specific context defined in the
     * corresponding header (hwcontext_*.h) and filled as described in the
     * documentation before calling av_hwdevice_ctx_init().
     *
     * After calling av_hwdevice_ctx_init() this struct should not be modified
     * by the caller.
     */
    void *hwctx;

    /**
     * This field may be set by the caller before calling av_hwdevice_ctx_init().
     *
     * If non-NULL, this callback will be called when the last reference to
     * this context is unreferenced, immediately before it is freed.
     *
     * @note when other objects (e.g an AVHWFramesContext) are derived from this
     *       struct, this callback will be invoked after all such child objects
     *       are fully uninitialized and their respective destructors invoked.
     */
    void (*free)(struct AVHWDeviceContext *ctx);

    /**
     * Arbitrary user data, to be used e.g. by the free() callback.
     */
    void *user_opaque;
} AVHWDeviceContext;

typedef struct AVHWFramesInternal AVHWFramesInternal;

/**
 * This struct describes a set or pool of "hardware" frames (i.e. those with
 * data not located in normal system memory). All the frames in the pool are
 * assumed to be allocated in the same way and interchangeable.
 *
 * This struct is reference-counted with the AVBuffer mechanism and tied to a
 * given AVHWDeviceContext instance. The av_hwframe_ctx_alloc() constructor
 * yields a reference, whose data field points to the actual AVHWFramesContext
 * struct.
 */
typedef struct AVHWFramesContext {
    /**
     * A class for logging.
     */
    const AVClass *av_class;

    /**
     * Private data used internally by libavutil. Must not be accessed in any
     * way by the caller.
     */
    AVHWFramesInternal *internal;

    /**
     * A reference to the parent AVHWDeviceContext. This reference is owned and
     * managed by the enclosing AVHWFramesContext, but the caller may derive
     * additional references from it.
     */
    AVBufferRef *device_ref;

    /**
     * The parent AVHWDeviceContext. This is simply a pointer to
     * device_ref->data provided for convenience.
     *
     * Set by libavutil in av_hwframe_ctx_init().
     */
    AVHWDeviceContext *device_ctx;

    /**
     * The format-specific data, allocated and freed automatically along with
     * this context.
     *
     * Should be cast by the user to the format-specific context defined in the
     * corresponding header (hwframe_*.h) and filled as described in the
     * documentation before calling av_hwframe_ctx_init().
     *
     * After any frames using this context are created, the contents of this
     * struct should not be modified by the caller.
     */
    void *hwctx;

    /**
     * This field may be set by the caller before calling av_hwframe_ctx_init().
     *
     * If non-NULL, this callback will be called when the last reference to
     * this context is unreferenced, immediately before it is freed.
     */
    void (*free)(struct AVHWFramesContext *ctx);

    /**
     * Arbitrary user data, to be used e.g. by the free() callback.
     */
    void *user_opaque;

    /**
     * A pool from which the frames are allocated by av_hwframe_get_buffer().
     * This field may be set by the caller before calling av_hwframe_ctx_init().
     * The buffers returned by calling av_buffer_pool_get() on this pool must
     * have the properties described in the documentation in the corresponding hw
     * type's header (hwcontext_*.h). The pool will be freed strictly before
     * this struct's free() callback is invoked.
     *
     * This field may be NULL, then libavutil will attempt to allocate a pool
     * internally. Note that certain device types enforce pools allocated at
     * fixed size (frame count), which cannot be extended dynamically. In such a
     * case, initial_pool_size must be set appropriately.
     */
    AVBufferPool *pool;

    /**
     * Initial size of the frame pool. If a device type does not support
     * dynamically resizing the pool, then this is also the maximum pool size.
     *
     * May be set by the caller before calling av_hwframe_ctx_init(). Must be
     * set if pool is NULL and the device type does not support dynamic pools.
     */
    int initial_pool_size;

    /**
     * The pixel format identifying the underlying HW surface type.
     *
     * Must be a hwaccel format, i.e. the corresponding descriptor must have the
     * AV_PIX_FMT_FLAG_HWACCEL flag set.
     *
     * Must be set by the user before calling av_hwframe_ctx_init().
     */
    enum AVPixelFormat format;

    /**
     * The pixel format identifying the actual data layout of the hardware
     * frames.
     *
     * Must be set by the caller before calling av_hwframe_ctx_init().
     *
     * @note when the underlying API does not provide the exact data layout, but
     * only the colorspace/bit depth, this field should be set to the fully
     * planar version of that format (e.g. for 8-bit 420 YUV it should be
     * AV_PIX_FMT_YUV420P, not AV_PIX_FMT_NV12 or anything else).
     */
    enum AVPixelFormat sw_format;

    /**
     * The allocated dimensions of the frames in this pool.
     *
     * Must be set by the user before calling av_hwframe_ctx_init().
     */
    int width, height;
} AVHWFramesContext;

/**
 * Look up an AVHWDeviceType by name.
 *
 * @param name String name of the device type (case-insensitive).
 * @return The type from enum AVHWDeviceType, or AV_HWDEVICE_TYPE_NONE if
 *         not found.
 */
enum AVHWDeviceType av_hwdevice_find_type_by_name(const char *name);

/** Get the string name of an AVHWDeviceType.
 *
 * @param type Type from enum AVHWDeviceType.
 * @return Pointer to a static string containing the name, or NULL if the type
 *         is not valid.
 */
const char *av_hwdevice_get_type_name(enum AVHWDeviceType type);

/**
 * Iterate over supported device types.
 *
 * @param type AV_HWDEVICE_TYPE_NONE initially, then the previous type
 *             returned by this function in subsequent iterations.
 * @return The next usable device type from enum AVHWDeviceType, or
 *         AV_HWDEVICE_TYPE_NONE if there are no more.
 */
enum AVHWDeviceType av_hwdevice_iterate_types(enum AVHWDeviceType prev);

/**
 * Allocate an AVHWDeviceContext for a given hardware type.
 *
 * @param type the type of the hardware device to allocate.
 * @return a reference to the newly created AVHWDeviceContext on success or NULL
 *         on failure.
 */
AVBufferRef *av_hwdevice_ctx_alloc(enum AVHWDeviceType type);

/**
 * Finalize the device context before use. This function must be called after
 * the context is filled with all the required information and before it is
 * used in any way.
 *
 * @param ref a reference to the AVHWDeviceContext
 * @return 0 on success, a negative AVERROR code on failure
 */
int av_hwdevice_ctx_init(AVBufferRef *ref);

/**
 * Open a device of the specified type and create an AVHWDeviceContext for it.
 *
 * This is a convenience function intended to cover the simple cases. Callers
 * who need to fine-tune device creation/management should open the device
 * manually and then wrap it in an AVHWDeviceContext using
 * av_hwdevice_ctx_alloc()/av_hwdevice_ctx_init().
 *
 * The returned context is already initialized and ready for use, the caller
 * should not call av_hwdevice_ctx_init() on it. The user_opaque/free fields of
 * the created AVHWDeviceContext are set by this function and should not be
 * touched by the caller.
 *
 * @param device_ctx On success, a reference to the newly-created device context
 *                   will be written here. The reference is owned by the caller
 *                   and must be released with av_buffer_unref() when no longer
 *                   needed. On failure, NULL will be written to this pointer.
 * @param type The type of the device to create.
 * @param device A type-specific string identifying the device to open.
 * @param opts A dictionary of additional (type-specific) options to use in
 *             opening the device. The dictionary remains owned by the caller.
 * @param flags currently unused
 *
 * @return 0 on success, a negative AVERROR code on failure.
 */
int av_hwdevice_ctx_create(AVBufferRef **device_ctx, enum AVHWDeviceType type,
                           const char *device, AVDictionary *opts, int flags);

/**
 * Create a new device of the specified type from an existing device.
 *
 * If the source device is a device of the target type or was originally
 * derived from such a device (possibly through one or more intermediate
 * devices of other types), then this will return a reference to the
 * existing device of the same type as is requested.
 *
 * Otherwise, it will attempt to derive a new device from the given source
 * device.  If direct derivation to the new type is not implemented, it will
 * attempt the same derivation from each ancestor of the source device in
 * turn looking for an implemented derivation method.
 *
 * @param dst_ctx On success, a reference to the newly-created
 *                AVHWDeviceContext.
 * @param type    The type of the new device to create.
 * @param src_ctx A reference to an existing AVHWDeviceContext which will be
 *                used to create the new device.
 * @param flags   Currently unused; should be set to zero.
 * @return        Zero on success, a negative AVERROR code on failure.
 */
int av_hwdevice_ctx_create_derived(AVBufferRef **dst_ctx,
                                   enum AVHWDeviceType type,
                                   AVBufferRef *src_ctx, int flags);


/**
 * Allocate an AVHWFramesContext tied to a given device context.
 *
 * @param device_ctx a reference to a AVHWDeviceContext. This function will make
 *                   a new reference for internal use, the one passed to the
 *                   function remains owned by the caller.
 * @return a reference to the newly created AVHWFramesContext on success or NULL
 *         on failure.
 */
AVBufferRef *av_hwframe_ctx_alloc(AVBufferRef *device_ctx);

/**
 * Finalize the context before use. This function must be called after the
 * context is filled with all the required information and before it is attached
 * to any frames.
 *
 * @param ref a reference to the AVHWFramesContext
 * @return 0 on success, a negative AVERROR code on failure
 */
int av_hwframe_ctx_init(AVBufferRef *ref);

/**
 * Allocate a new frame attached to the given AVHWFramesContext.
 *
 * @param hwframe_ctx a reference to an AVHWFramesContext
 * @param frame an empty (freshly allocated or unreffed) frame to be filled with
 *              newly allocated buffers.
 * @param flags currently unused, should be set to zero
 * @return 0 on success, a negative AVERROR code on failure
 */
int av_hwframe_get_buffer(AVBufferRef *hwframe_ctx, AVFrame *frame, int flags);

/**
 * Copy data to or from a hw surface. At least one of dst/src must have an
 * AVHWFramesContext attached.
 *
 * If src has an AVHWFramesContext attached, then the format of dst (if set)
 * must use one of the formats returned by av_hwframe_transfer_get_formats(src,
 * AV_HWFRAME_TRANSFER_DIRECTION_FROM).
 * If dst has an AVHWFramesContext attached, then the format of src must use one
 * of the formats returned by av_hwframe_transfer_get_formats(dst,
 * AV_HWFRAME_TRANSFER_DIRECTION_TO)
 *
 * dst may be "clean" (i.e. with data/buf pointers unset), in which case the
 * data buffers will be allocated by this function using av_frame_get_buffer().
 * If dst->format is set, then this format will be used, otherwise (when
 * dst->format is AV_PIX_FMT_NONE) the first acceptable format will be chosen.
 *
 * The two frames must have matching allocated dimensions (i.e. equal to
 * AVHWFramesContext.width/height), since not all device types support
 * transferring a sub-rectangle of the whole surface. The display dimensions
 * (i.e. AVFrame.width/height) may be smaller than the allocated dimensions, but
 * also have to be equal for both frames. When the display dimensions are
 * smaller than the allocated dimensions, the content of the padding in the
 * destination frame is unspecified.
 *
 * @param dst the destination frame. dst is not touched on failure.
 * @param src the source frame.
 * @param flags currently unused, should be set to zero
 * @return 0 on success, a negative AVERROR error code on failure.
 */
int av_hwframe_transfer_data(AVFrame *dst, const AVFrame *src, int flags);

enum AVHWFrameTransferDirection {
    /**
     * Transfer the data from the queried hw frame.
     */
    AV_HWFRAME_TRANSFER_DIRECTION_FROM,

    /**
     * Transfer the data to the queried hw frame.
     */
    AV_HWFRAME_TRANSFER_DIRECTION_TO,
};

/**
 * Get a list of possible source or target formats usable in
 * av_hwframe_transfer_data().
 *
 * @param hwframe_ctx the frame context to obtain the information for
 * @param dir the direction of the transfer
 * @param formats the pointer to the output format list will be written here.
 *                The list is terminated with AV_PIX_FMT_NONE and must be freed
 *                by the caller when no longer needed using av_free().
 *                If this function returns successfully, the format list will
 *                have at least one item (not counting the terminator).
 *                On failure, the contents of this pointer are unspecified.
 * @param flags currently unused, should be set to zero
 * @return 0 on success, a negative AVERROR code on failure.
 */
int av_hwframe_transfer_get_formats(AVBufferRef *hwframe_ctx,
                                    enum AVHWFrameTransferDirection dir,
                                    enum AVPixelFormat **formats, int flags);


/**
 * This struct describes the constraints on hardware frames attached to
 * a given device with a hardware-specific configuration.  This is returned
 * by av_hwdevice_get_hwframe_constraints() and must be freed by
 * av_hwframe_constraints_free() after use.
 */
typedef struct AVHWFramesConstraints {
    /**
     * A list of possible values for format in the hw_frames_ctx,
     * terminated by AV_PIX_FMT_NONE.  This member will always be filled.
     */
    enum AVPixelFormat *valid_hw_formats;

    /**
     * A list of possible values for sw_format in the hw_frames_ctx,
     * terminated by AV_PIX_FMT_NONE.  Can be NULL if this information is
     * not known.
     */
    enum AVPixelFormat *valid_sw_formats;

    /**
     * The minimum size of frames in this hw_frames_ctx.
     * (Zero if not known.)
     */
    int min_width;
    int min_height;

    /**
     * The maximum size of frames in this hw_frames_ctx.
     * (INT_MAX if not known / no limit.)
     */
    int max_width;
    int max_height;
} AVHWFramesConstraints;

/**
 * Allocate a HW-specific configuration structure for a given HW device.
 * After use, the user must free all members as required by the specific
 * hardware structure being used, then free the structure itself with
 * av_free().
 *
 * @param device_ctx a reference to the associated AVHWDeviceContext.
 * @return The newly created HW-specific configuration structure on
 *         success or NULL on failure.
 */
void *av_hwdevice_hwconfig_alloc(AVBufferRef *device_ctx);

/**
 * Get the constraints on HW frames given a device and the HW-specific
 * configuration to be used with that device.  If no HW-specific
 * configuration is provided, returns the maximum possible capabilities
 * of the device.
 *
 * @param ref a reference to the associated AVHWDeviceContext.
 * @param hwconfig a filled HW-specific configuration structure, or NULL
 *        to return the maximum possible capabilities of the device.
 * @return AVHWFramesConstraints structure describing the constraints
 *         on the device, or NULL if not available.
 */
AVHWFramesConstraints *av_hwdevice_get_hwframe_constraints(AVBufferRef *ref,
                                                           const void *hwconfig);

/**
 * Free an AVHWFrameConstraints structure.
 *
 * @param constraints The (filled or unfilled) AVHWFrameConstraints structure.
 */
void av_hwframe_constraints_free(AVHWFramesConstraints **constraints);


/**
 * Flags to apply to frame mappings.
 */
enum {
    /**
     * The mapping must be readable.
     */
    AV_HWFRAME_MAP_READ      = 1 << 0,
    /**
     * The mapping must be writeable.
     */
    AV_HWFRAME_MAP_WRITE     = 1 << 1,
    /**
     * The mapped frame will be overwritten completely in subsequent
     * operations, so the current frame data need not be loaded.  Any values
     * which are not overwritten are unspecified.
     */
    AV_HWFRAME_MAP_OVERWRITE = 1 << 2,
    /**
     * The mapping must be direct.  That is, there must not be any copying in
     * the map or unmap steps.  Note that performance of direct mappings may
     * be much lower than normal memory.
     */
    AV_HWFRAME_MAP_DIRECT    = 1 << 3,
};

/**
 * Map a hardware frame.
 *
 * This has a number of different possible effects, depending on the format
 * and origin of the src and dst frames.  On input, src should be a usable
 * frame with valid buffers and dst should be blank (typically as just created
 * by av_frame_alloc()).  src should have an associated hwframe context, and
 * dst may optionally have a format and associated hwframe context.
 *
 * If src was created by mapping a frame from the hwframe context of dst,
 * then this function undoes the mapping - dst is replaced by a reference to
 * the frame that src was originally mapped from.
 *
 * If both src and dst have an associated hwframe context, then this function
 * attempts to map the src frame from its hardware context to that of dst and
 * then fill dst with appropriate data to be usable there.  This will only be
 * possible if the hwframe contexts and associated devices are compatible -
 * given compatible devices, av_hwframe_ctx_create_derived() can be used to
 * create a hwframe context for dst in which mapping should be possible.
 *
 * If src has a hwframe context but dst does not, then the src frame is
 * mapped to normal memory and should thereafter be usable as a normal frame.
 * If the format is set on dst, then the mapping will attempt to create dst
 * with that format and fail if it is not possible.  If format is unset (is
 * AV_PIX_FMT_NONE) then dst will be mapped with whatever the most appropriate
 * format to use is (probably the sw_format of the src hwframe context).
 *
 * A return value of AVERROR(ENOSYS) indicates that the mapping is not
 * possible with the given arguments and hwframe setup, while other return
 * values indicate that it failed somehow.
 *
 * @param dst Destination frame, to contain the mapping.
 * @param src Source frame, to be mapped.
 * @param flags Some combination of AV_HWFRAME_MAP_* flags.
 * @return Zero on success, negative AVERROR code on failure.
 */
int av_hwframe_map(AVFrame *dst, const AVFrame *src, int flags);


/**
 * Create and initialise an AVHWFramesContext as a mapping of another existing
 * AVHWFramesContext on a different device.
 *
 * av_hwframe_ctx_init() should not be called after this.
 *
 * @param derived_frame_ctx  On success, a reference to the newly created
 *                           AVHWFramesContext.
 * @param derived_device_ctx A reference to the device to create the new
 *                           AVHWFramesContext on.
 * @param source_frame_ctx   A reference to an existing AVHWFramesContext
 *                           which will be mapped to the derived context.
 * @param flags  Some combination of AV_HWFRAME_MAP_* flags, defining the
 *               mapping parameters to apply to frames which are allocated
 *               in the derived device.
 * @return       Zero on success, negative AVERROR code on failure.
 */
int av_hwframe_ctx_create_derived(AVBufferRef **derived_frame_ctx,
                                  enum AVPixelFormat format,
                                  AVBufferRef *derived_device_ctx,
                                  AVBufferRef *source_frame_ctx,
                                  int flags);

#endif /* AVUTIL_HWCONTEXT_H */<|MERGE_RESOLUTION|>--- conflicted
+++ resolved
@@ -31,13 +31,9 @@
     AV_HWDEVICE_TYPE_VAAPI,
     AV_HWDEVICE_TYPE_DXVA2,
     AV_HWDEVICE_TYPE_QSV,
-<<<<<<< HEAD
     AV_HWDEVICE_TYPE_VIDEOTOOLBOX,
-    AV_HWDEVICE_TYPE_NONE,
     AV_HWDEVICE_TYPE_D3D11VA,
     AV_HWDEVICE_TYPE_DRM,
-=======
->>>>>>> 1bd986ed
 };
 
 typedef struct AVHWDeviceInternal AVHWDeviceInternal;
