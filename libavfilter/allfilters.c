/*
 * filter registration
 * Copyright (c) 2008 Vitor Sessak
 *
 * This file is part of FFmpeg.
 *
 * FFmpeg is free software; you can redistribute it and/or
 * modify it under the terms of the GNU Lesser General Public
 * License as published by the Free Software Foundation; either
 * version 2.1 of the License, or (at your option) any later version.
 *
 * FFmpeg is distributed in the hope that it will be useful,
 * but WITHOUT ANY WARRANTY; without even the implied warranty of
 * MERCHANTABILITY or FITNESS FOR A PARTICULAR PURPOSE.  See the GNU
 * Lesser General Public License for more details.
 *
 * You should have received a copy of the GNU Lesser General Public
 * License along with FFmpeg; if not, write to the Free Software
 * Foundation, Inc., 51 Franklin Street, Fifth Floor, Boston, MA 02110-1301 USA
 */

#include "avfilter.h"
#include "config.h"


#define REGISTER_FILTER(X,x,y) { \
          extern AVFilter avfilter_##y##_##x ; \
          if(CONFIG_##X##_FILTER )  avfilter_register(&avfilter_##y##_##x ); }

#define REGISTER_BUILTIN_FILTER(x,y) { \
          extern AVFilter avfilter_##y##_##x ; \
          avfilter_register(&avfilter_##y##_##x ); }

void avfilter_register_all(void)
{
    static int initialized;

    if (initialized)
        return;
    initialized = 1;

    REGISTER_FILTER (ACONVERT,    aconvert,    af);
    REGISTER_FILTER (AFIFO,       afifo,       af);
    REGISTER_FILTER (AFORMAT,     aformat,     af);
    REGISTER_FILTER (AMERGE,      amerge,      af);
    REGISTER_FILTER (AMIX,        amix,        af);
    REGISTER_FILTER (ANULL,       anull,       af);
    REGISTER_FILTER (ARESAMPLE,   aresample,   af);
    REGISTER_FILTER (ASENDCMD,    asendcmd,    af);
    REGISTER_FILTER (ASETNSAMPLES, asetnsamples, af);
    REGISTER_FILTER (ASETPTS,     asetpts,     af);
    REGISTER_FILTER (ASETTB,      asettb,      af);
    REGISTER_FILTER (ASHOWINFO,   ashowinfo,   af);
    REGISTER_FILTER (ASPLIT,      asplit,      af);
    REGISTER_FILTER (ASTREAMSYNC, astreamsync, af);
    REGISTER_FILTER (ASYNCTS,     asyncts,     af);
    REGISTER_FILTER (ATEMPO,      atempo,      af);
    REGISTER_FILTER (CHANNELMAP,  channelmap,  af);
    REGISTER_FILTER (CHANNELSPLIT,channelsplit,af);
    REGISTER_FILTER (EARWAX,      earwax,      af);
    REGISTER_FILTER (EBUR128,     ebur128,     af);
    REGISTER_FILTER (JOIN,        join,        af);
    REGISTER_FILTER (PAN,         pan,         af);
    REGISTER_FILTER (SILENCEDETECT, silencedetect, af);
    REGISTER_FILTER (VOLUME,      volume,      af);
    REGISTER_FILTER (VOLUMEDETECT,volumedetect,af);
    REGISTER_FILTER (RESAMPLE,    resample,    af);

    REGISTER_FILTER (AEVALSRC,    aevalsrc,    asrc);
    REGISTER_FILTER (ANULLSRC,    anullsrc,    asrc);
    REGISTER_FILTER (FLITE,       flite,       asrc);

    REGISTER_FILTER (ANULLSINK,   anullsink,   asink);

    REGISTER_FILTER (ALPHAEXTRACT, alphaextract, vf);
    REGISTER_FILTER (ALPHAMERGE,  alphamerge,  vf);
    REGISTER_FILTER (ASS,         ass,         vf);
    REGISTER_FILTER (BBOX,        bbox,        vf);
    REGISTER_FILTER (BLACKDETECT, blackdetect, vf);
    REGISTER_FILTER (BLACKFRAME,  blackframe,  vf);
    REGISTER_FILTER (BOXBLUR,     boxblur,     vf);
    REGISTER_FILTER (COLORMATRIX, colormatrix, vf);
    REGISTER_FILTER (COPY,        copy,        vf);
    REGISTER_FILTER (CROP,        crop,        vf);
    REGISTER_FILTER (CROPDETECT,  cropdetect,  vf);
    REGISTER_FILTER (DECIMATE,    decimate,    vf);
    REGISTER_FILTER (DELOGO,      delogo,      vf);
    REGISTER_FILTER (DESHAKE,     deshake,     vf);
    REGISTER_FILTER (DRAWBOX,     drawbox,     vf);
    REGISTER_FILTER (DRAWTEXT,    drawtext,    vf);
    REGISTER_FILTER (EDGEDETECT,  edgedetect,  vf);
    REGISTER_FILTER (FADE,        fade,        vf);
    REGISTER_FILTER (FIELD,       field,       vf);
    REGISTER_FILTER (FIELDORDER,  fieldorder,  vf);
    REGISTER_FILTER (FIFO,        fifo,        vf);
    REGISTER_FILTER (FORMAT,      format,      vf);
    REGISTER_FILTER (FPS,         fps,         vf);
    REGISTER_FILTER (FRAMESTEP,   framestep,   vf);
    REGISTER_FILTER (FREI0R,      frei0r,      vf);
    REGISTER_FILTER (GEQ,         geq,         vf);
    REGISTER_FILTER (GRADFUN,     gradfun,     vf);
    REGISTER_FILTER (HFLIP,       hflip,       vf);
    REGISTER_FILTER (HQDN3D,      hqdn3d,      vf);
    REGISTER_FILTER (HUE,         hue,         vf);
    REGISTER_FILTER (IDET,        idet,        vf);
    REGISTER_FILTER (LUT,         lut,         vf);
    REGISTER_FILTER (LUTRGB,      lutrgb,      vf);
    REGISTER_FILTER (LUTYUV,      lutyuv,      vf);
    REGISTER_FILTER (MP,          mp,          vf);
    REGISTER_FILTER (NEGATE,      negate,      vf);
    REGISTER_FILTER (NOFORMAT,    noformat,    vf);
    REGISTER_FILTER (NULL,        null,        vf);
    REGISTER_FILTER (OCV,         ocv,         vf);
    REGISTER_FILTER (OVERLAY,     overlay,     vf);
    REGISTER_FILTER (PAD,         pad,         vf);
    REGISTER_FILTER (PIXDESCTEST, pixdesctest, vf);
    REGISTER_FILTER (REMOVELOGO,  removelogo,  vf);
    REGISTER_FILTER (SCALE,       scale,       vf);
    REGISTER_FILTER (SELECT,      select,      vf);
    REGISTER_FILTER (SENDCMD,     sendcmd,     vf);
    REGISTER_FILTER (SETDAR,      setdar,      vf);
    REGISTER_FILTER (SETFIELD,    setfield,    vf);
    REGISTER_FILTER (SETPTS,      setpts,      vf);
    REGISTER_FILTER (SETSAR,      setsar,      vf);
    REGISTER_FILTER (SETTB,       settb,       vf);
    REGISTER_FILTER (SHOWINFO,    showinfo,    vf);
<<<<<<< HEAD
    REGISTER_FILTER (SLICIFY,     slicify,     vf);
    REGISTER_FILTER (SMARTBLUR,   smartblur,   vf);
=======
>>>>>>> bb6c67bb
    REGISTER_FILTER (SPLIT,       split,       vf);
    REGISTER_FILTER (SUPER2XSAI,  super2xsai,  vf);
    REGISTER_FILTER (SWAPUV,      swapuv,      vf);
    REGISTER_FILTER (THUMBNAIL,   thumbnail,   vf);
    REGISTER_FILTER (TILE,        tile,        vf);
    REGISTER_FILTER (TINTERLACE,  tinterlace,  vf);
    REGISTER_FILTER (TRANSPOSE,   transpose,   vf);
    REGISTER_FILTER (UNSHARP,     unsharp,     vf);
    REGISTER_FILTER (VFLIP,       vflip,       vf);
    REGISTER_FILTER (YADIF,       yadif,       vf);

    REGISTER_FILTER (CELLAUTO,    cellauto,    vsrc);
    REGISTER_FILTER (COLOR,       color,       vsrc);
    REGISTER_FILTER (FREI0R,      frei0r_src,  vsrc);
    REGISTER_FILTER (LIFE,        life,        vsrc);
    REGISTER_FILTER (MANDELBROT,  mandelbrot,  vsrc);
    REGISTER_FILTER (MPTESTSRC,   mptestsrc,   vsrc);
    REGISTER_FILTER (NULLSRC,     nullsrc,     vsrc);
    REGISTER_FILTER (RGBTESTSRC,  rgbtestsrc,  vsrc);
    REGISTER_FILTER (SMPTEBARS,   smptebars,   vsrc);
    REGISTER_FILTER (TESTSRC,     testsrc,     vsrc);

    REGISTER_FILTER (NULLSINK,    nullsink,    vsink);

    /* multimedia filters */
    REGISTER_FILTER (CONCAT,      concat,      avf);
    REGISTER_FILTER (SHOWSPECTRUM,showspectrum,avf);
    REGISTER_FILTER (SHOWWAVES,   showwaves,   avf);

    /* multimedia sources */
    REGISTER_FILTER (AMOVIE,      amovie,      avsrc);
    REGISTER_FILTER (MOVIE,       movie,       avsrc);

    REGISTER_BUILTIN_FILTER (ffbuffersink,  vsink);
    REGISTER_BUILTIN_FILTER (ffabuffersink, asink);
#if !AV_HAVE_INCOMPATIBLE_FORK_ABI
    REGISTER_BUILTIN_FILTER (buffersink,    vsink);
    REGISTER_BUILTIN_FILTER (abuffersink,   asink);
#endif

    /* those filters are part of public or internal API => registered
     * unconditionally */
    {
        extern AVFilter avfilter_vsrc_buffer;
        avfilter_register(&avfilter_vsrc_buffer);
    }
    {
        extern AVFilter avfilter_asrc_abuffer;
        avfilter_register(&avfilter_asrc_abuffer);
    }
    {
        extern AVFilter avfilter_vsink_buffer;
        avfilter_register(&avfilter_vsink_buffer);
    }
    {
        extern AVFilter avfilter_asink_abuffer;
        avfilter_register(&avfilter_asink_abuffer);
    }
}<|MERGE_RESOLUTION|>--- conflicted
+++ resolved
@@ -124,11 +124,7 @@
     REGISTER_FILTER (SETSAR,      setsar,      vf);
     REGISTER_FILTER (SETTB,       settb,       vf);
     REGISTER_FILTER (SHOWINFO,    showinfo,    vf);
-<<<<<<< HEAD
-    REGISTER_FILTER (SLICIFY,     slicify,     vf);
     REGISTER_FILTER (SMARTBLUR,   smartblur,   vf);
-=======
->>>>>>> bb6c67bb
     REGISTER_FILTER (SPLIT,       split,       vf);
     REGISTER_FILTER (SUPER2XSAI,  super2xsai,  vf);
     REGISTER_FILTER (SWAPUV,      swapuv,      vf);
