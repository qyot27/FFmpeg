--- conflicted
+++ resolved
@@ -10,8 +10,9 @@
 ifndef V
 Q      = @
 ECHO   = printf "$(1)\t%s\n" $(2)
-BRIEF  = CC CXX AS YASM AR LD HOSTCC STRIP CP
-SILENT = DEPCC DEPAS DEPHOSTCC DEPYASM RM RANLIB
+BRIEF  = CC CXX HOSTCC AS YASM AR LD STRIP CP
+SILENT = DEPCC DEPHOSTCC DEPAS DEPYASM RANLIB RM
+
 MSG    = $@
 M      = @$(call ECHO,$(TAG),$@);
 $(foreach VAR,$(BRIEF), \
@@ -98,14 +99,9 @@
 ALLHEADERS := $(subst $(SRC_DIR)/,$(SUBDIR),$(wildcard $(SRC_DIR)/*.h $(SRC_DIR)/$(ARCH)/*.h))
 SKIPHEADERS += $(ARCH_HEADERS:%=$(ARCH)/%) $(SKIPHEADERS-)
 SKIPHEADERS := $(SKIPHEADERS:%=$(SUBDIR)%)
-<<<<<<< HEAD
-HEADEROBJS  := $(filter-out $(SKIPHEADERS:.h=.ho),$(ALLHEADERS:.h=.ho))
-checkheaders:  $(HEADEROBJS)
-=======
 HOBJS        = $(filter-out $(SKIPHEADERS:.h=.h.o),$(ALLHEADERS:.h=.h.o))
 checkheaders: $(HOBJS)
 .SECONDARY:   $(HOBJS:.o=.c)
->>>>>>> 5864eb42
 
 alltools: $(TOOLS)
 
@@ -123,11 +119,7 @@
 
 OBJDIRS := $(OBJDIRS) $(dir $(OBJS) $(HOSTOBJS) $(TESTOBJS) $(HEADEROBJS))
 
-<<<<<<< HEAD
-CLEANSUFFIXES     = *.d *.o *~ *.ho *.map *.ver *.gcno *.gcda
-=======
-CLEANSUFFIXES     = *.d *.o *~ *.h.c *.map *.ver
->>>>>>> 5864eb42
+CLEANSUFFIXES     = *.d *.o *~ *.h.c *.map *.ver *.ho *.gcno *.gcda
 DISTCLEANSUFFIXES = *.pc
 LIBSUFFIXES       = *.a *.lib *.so *.so.* *.dylib *.dll *.def *.dll.a
 
